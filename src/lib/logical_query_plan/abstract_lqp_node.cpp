--- conflicted
+++ resolved
@@ -373,19 +373,11 @@
 }
 
 bool AbstractLQPNode::has_matching_od(
-<<<<<<< HEAD
-    const std::vector<std::shared_ptr<AbstractExpression>>& expressions,
-    const std::vector<std::shared_ptr<AbstractExpression>>& ordered_expressions) const {
-  Assert(!expressions.empty(), "Invalid input. List of expressions should not be empty.");
-  DebugAssert(has_output_expressions({expressions.cbegin(), expressions.cend()}),
-              "The given expressions are not a subset of the LQP's output expressions.");
-=======
     const std::vector<std::shared_ptr<AbstractExpression>>& ordering_expressions,
     const std::vector<std::shared_ptr<AbstractExpression>>& ordered_expressions) const {
   Assert(!ordering_expressions.empty(), "Invalid input. List of ordering expressions should not be empty.");
   DebugAssert(has_output_expressions({ordering_expressions.cbegin(), ordering_expressions.cend()}),
               "The given ordering expressions are not a subset of the LQP's output expressions.");
->>>>>>> ec765741
   Assert(!ordered_expressions.empty(), "Invalid input. List of ordered expressions should not be empty.");
   DebugAssert(has_output_expressions({ordered_expressions.cbegin(), ordered_expressions.cend()}),
               "The given ordered expressions are not a subset of the LQP's output expressions.");
@@ -395,11 +387,7 @@
     return false;
   }
 
-<<<<<<< HEAD
-  return contains_matching_order_dependency(order_dependencies, expressions, ordered_expressions);
-=======
   return contains_matching_order_dependency(order_dependencies, ordering_expressions, ordered_expressions);
->>>>>>> ec765741
 }
 
 FunctionalDependencies AbstractLQPNode::functional_dependencies() const {
@@ -554,11 +542,7 @@
   const auto& input_order_dependencies = left_input()->order_dependencies();
 
   if constexpr (HYRISE_DEBUG) {
-<<<<<<< HEAD
-    // Check whether output expressions are missing
-=======
     // Check whether output expressions are missing.
->>>>>>> ec765741
     const auto& output_expressions = this->output_expressions();
     for (const auto& od : input_order_dependencies) {
       Assert(contains_all_expressions(od.ordering_expressions, output_expressions) &&
@@ -574,11 +558,7 @@
   const auto& input_inclusion_dependencies = left_input()->inclusion_dependencies();
 
   if constexpr (HYRISE_DEBUG) {
-<<<<<<< HEAD
-    // Check whether output expressions are missing
-=======
     // Check whether output expressions are missing.
->>>>>>> ec765741
     const auto& output_expressions = this->output_expressions();
     for (const auto& ind : input_inclusion_dependencies) {
       Assert(contains_all_expressions(ind.expressions, output_expressions),
