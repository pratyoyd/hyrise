--- conflicted
+++ resolved
@@ -244,22 +244,6 @@
                                                const std::vector<ColumnID>& column_ids);
 
 /**
-<<<<<<< HEAD
- * @return True, if there is unique column combination in the given set of @param unique_column_combinations matching
- *         the given set of expressions. A unique column combination matches if it covers a subset of @param expressions.
- */
-bool contains_matching_unique_column_combination(
-    const std::shared_ptr<UniqueColumnCombinations>& unique_column_combinations,
-    const ExpressionUnorderedSet& expressions);
-
-/**
- * @return A set of FDs, derived from the given @param unique_column_combinations and based on the output expressions of the
- *         given @param lqp node.
- */
-FunctionalDependencies fds_from_unique_column_combinations(
-    const std::shared_ptr<const AbstractLQPNode>& lqp,
-    const std::shared_ptr<UniqueColumnCombinations>& unique_column_combinations);
-=======
  * @return True if there is a UCC in the given set of @param unique_column_combinations matching the given set of
  *         expressions. A unique column combination matches if it covers a subset of @param expressions.
  */
@@ -272,7 +256,6 @@
  */
 FunctionalDependencies fds_from_unique_column_combinations(const std::shared_ptr<const AbstractLQPNode>& lqp,
                                                            const UniqueColumnCombinations& unique_column_combinations);
->>>>>>> 3bb370b6
 
 /**
  * This is a helper method that removes invalid or unnecessary FDs from the given input set @param fds by looking at
