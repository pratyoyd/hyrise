#pragma once

#include <memory>
#include <optional>
#include <queue>
#include <set>
#include <unordered_set>
#include <utility>
#include <vector>

#include "logical_query_plan/abstract_lqp_node.hpp"

namespace hyrise {

class AbstractExpression;
class AbstractLQPNode;
class LQPSubqueryExpression;

enum class LQPInputSide;

using LQPMismatch = std::pair<std::shared_ptr<const AbstractLQPNode>, std::shared_ptr<const AbstractLQPNode>>;

/**
 * Data structure that maps LQPs to (multiple) subquery expressions that reference them.
 *
 * Purpose:
 *  Mainly used by optimizer rules to optimize subquery LQPs more efficiently. In concrete, it helps
 *  to optimize subquery LQPs ONLY ONCE, although being referenced by a list of subquery expressions.
 *
 * Why weak pointers for subquery expressions?
 *  Referenced LQPs and subquery expressions might be subject to change after creating this data structure. Depending
 *  on the order of optimization steps, we could end up with a scenario as follows:
 *
 *      [ProjectionNodeRoot(..., SubqueryExpressionA)]
 *                                        \
 *                                         \ references
 *                                          \
 *                                        [ProjectionNodeA(..., SubqueryExpressionB)]
 *                                                                       \
 *                                                                        \ references
 *                                                                         \
 *                                                                        [ProjectionNodeB(...)]
 *
 *        (1) collect_lqp_subquery_expressions_by_lqp(ProjectionNodeRoot)
 *                =>  returns { [ ProjectionNodeA, { SubqueryExpressionA } ],
 *                              [ ProjectionNodeB, { SubqueryExpressionB } ] }
 *
 *        (2) OptimizerRuleXY is applied to ProjectionNodeA
 *                => As a result, SubqueryExpressionB gets replaced / removed from ProjectionNodeA.
 *
 *        (3) OptimizerRuleXY is applied to ProjectionNodeB
 *            -> Wasted optimization time because SubqueryExpressionB and ProjectionNodeB are no longer being used,
 *               thanks to step (2).
 *
 *  With weak pointers, we are forced to skip step (3) because SubqueryExpressionB and its corresponding LQP have
 *  already been deleted after step (2).
 *
 *  However, this optimization does not cover all cases as it is dependent on the execution order. For
 *  example, when swapping steps (2) and (3), we cannot easily skip an optimization step.
 */
using SubqueryExpressionsByLQP =
    std::unordered_map<std::shared_ptr<AbstractLQPNode>, std::vector<std::weak_ptr<LQPSubqueryExpression>>>;

/**
 * Returns unique LQPs from (nested) LQPSubqueryExpressions of @param node. If @param only_correlated is set to true,
 * only LQPs from correlated subqueries are part of the result.
 */
SubqueryExpressionsByLQP collect_lqp_subquery_expressions_by_lqp(const std::shared_ptr<AbstractLQPNode>& node,
                                                                 const bool only_correlated = false);

/**
 * For two equally structured LQPs lhs and rhs, create a mapping for each node in lhs pointing to its equivalent in rhs.
 */
LQPNodeMapping lqp_create_node_mapping(const std::shared_ptr<AbstractLQPNode>& lhs,
                                       const std::shared_ptr<AbstractLQPNode>& rhs);

/**
 * Perform a deep equality check of two LQPs.
 * @return std::nullopt if the LQPs were equal. A pair of a node in this LQP and a node in the rhs LQP that were first
 *         discovered to differ.
 */
std::optional<LQPMismatch> lqp_find_subplan_mismatch(const std::shared_ptr<const AbstractLQPNode>& lhs,
                                                     const std::shared_ptr<const AbstractLQPNode>& rhs);

void lqp_replace_node(const std::shared_ptr<AbstractLQPNode>& original_node,
                      const std::shared_ptr<AbstractLQPNode>& replacement_node);

/**
 * Removes a node from the plan, using the output of its left input as input for its output nodes. Unless
 * allow_right_input is set, the node must not have a right input. If allow_right_input is set, the caller has to
 * retie that right input of the node (or reinsert the node at a different position where the right input is valid).
 */
enum class AllowRightInput { No, Yes };
void lqp_remove_node(const std::shared_ptr<AbstractLQPNode>& node,
                     const AllowRightInput allow_right_input = AllowRightInput::No);

void lqp_insert_node(const std::shared_ptr<AbstractLQPNode>& parent_node, const LQPInputSide input_side,
                     const std::shared_ptr<AbstractLQPNode>& node_to_insert,
                     const AllowRightInput allow_right_input = AllowRightInput::No);

/**
 * Sets @param node as the left input of @param node_to_insert, and re-connects all outputs to @param node_to_insert.
 */
void lqp_insert_node_above(const std::shared_ptr<AbstractLQPNode>& node,
                           const std::shared_ptr<AbstractLQPNode>& node_to_insert,
                           const AllowRightInput allow_right_input = AllowRightInput::No);
/**
 * @return whether all paths to all leaves contain a Validate node - i.e. the LQP can be used in an MVCC aware context
 */
bool lqp_is_validated(const std::shared_ptr<AbstractLQPNode>& lqp);

/**
 * @return all names of tables that have been accessed in modifying nodes (e.g., InsertNode, UpdateNode)
 */
std::set<std::string> lqp_find_modified_tables(const std::shared_ptr<AbstractLQPNode>& lqp);

/**
 * Create a boolean expression from an LQP by considering PredicateNodes and UnionNodes. It traverses the LQP from the
 * begin node until it reaches the end node if set or an LQP node which is a not a Predicate, Union, Projection, Sort,
 * Validate or Limit node. The end node is necessary if a certain Predicate should not be part of the created expression
 * 
 * Subsequent PredicateNodes are turned into a LogicalExpression with AND. UnionNodes into a LogicalExpression with OR.
 * Projection, Sort, Validate or Limit LQP nodes are ignored during the traversal.
 *
 *         input LQP   --- lqp_subplan_to_boolean_expression(Sort, Predicate A) --->   boolean expression
 *
 *       Sort (begin node)                                                  Predicate C       Predicate D
 *             |                                                                   \             /
 *           Union                                                                   --- AND ---       Predicate E
 *         /       \                                                                       \              /
 *  Predicate D     |                                                        Predicate B     ---  OR  ---
 *        |      Predicate E                                                        \             /
 *  Predicate C     |                                                                 --- AND ---
 *         \       /                                                                       |
 *        Projection                                                               returned expression
 *             |
 *        Predicate B
 *             |
 *   Predicate A (end node)
 *             |
 *       Stored Table
 *
 * @return      the expression, or nullptr if no expression could be created
 */
std::shared_ptr<AbstractExpression> lqp_subplan_to_boolean_expression(
    const std::shared_ptr<AbstractLQPNode>& begin,
    const std::optional<const std::shared_ptr<AbstractLQPNode>>& end = std::nullopt);

enum class LQPVisitation { VisitInputs, DoNotVisitInputs };

/**
 * Calls the passed @param visitor on @param lqp and recursively on its INPUTS. This will NOT visit subqueries.
 * The visitor returns `LQPVisitation`, indicating whether the current nodes's input should be visited
 * as well. The algorithm is breadth-first search.
 * Each node is visited exactly once.
 *
 * @tparam Visitor      Functor called with every node as a param.
 *                      Returns `LQPVisitation`
 */
template <typename Node, typename Visitor>
void visit_lqp(const std::shared_ptr<Node>& lqp, Visitor visitor) {
  using AbstractNodeType = std::conditional_t<std::is_const_v<Node>, const AbstractLQPNode, AbstractLQPNode>;

  std::queue<std::shared_ptr<AbstractNodeType>> node_queue;
  node_queue.push(lqp);

  std::unordered_set<std::shared_ptr<AbstractNodeType>> visited_nodes;

  while (!node_queue.empty()) {
    auto node = node_queue.front();
    node_queue.pop();

    if (!visited_nodes.emplace(node).second) {
      continue;
    }

    if (visitor(node) == LQPVisitation::VisitInputs) {
      if (node->left_input()) {
        node_queue.push(node->left_input());
      }
      if (node->right_input()) {
        node_queue.push(node->right_input());
      }
    }
  }
}

enum class LQPUpwardVisitation { VisitOutputs, DoNotVisitOutputs };

/**
 * Calls the passed @param visitor on @param lqp and recursively on each node that uses it as an OUTPUT. If the LQP is
 * used as a subquery, the users of the subquery are not visited.
 * The visitor returns `LQPUpwardVisitation`, indicating whether the current nodes's input should be visited
 * as well.
 * Each node is visited exactly once.
 *
 * @tparam Visitor      Functor called with every node as a param.
 *                      Returns `LQPUpwardVisitation`
 */
template <typename Node, typename Visitor>
void visit_lqp_upwards(const std::shared_ptr<Node>& lqp, Visitor visitor) {
  using AbstractNodeType = std::conditional_t<std::is_const_v<Node>, const AbstractLQPNode, AbstractLQPNode>;
  std::queue<std::shared_ptr<AbstractNodeType>> node_queue;
  node_queue.push(lqp);

  std::unordered_set<std::shared_ptr<AbstractNodeType>> visited_nodes;

  while (!node_queue.empty()) {
    auto node = node_queue.front();
    node_queue.pop();

    if (!visited_nodes.emplace(node).second) {
      continue;
    }

    if (visitor(node) == LQPUpwardVisitation::VisitOutputs) {
      for (const auto& output : node->outputs()) {
        node_queue.push(output);
      }
    }
  }
}

/**
 * @return The node @param lqp as well as the root nodes of all LQPs in subqueries and, recursively, LQPs in their
 *         subqueries
 */
std::vector<std::shared_ptr<AbstractLQPNode>> lqp_find_subplan_roots(const std::shared_ptr<AbstractLQPNode>& lqp);

/**
 * Traverses @param lqp from the top to the bottom and returns all nodes of the given @param type.
 */
std::vector<std::shared_ptr<AbstractLQPNode>> lqp_find_nodes_by_type(const std::shared_ptr<AbstractLQPNode>& lqp,
                                                                     const LQPNodeType type);
/**
 * Traverses @param lqp from the top to the bottom and @returns all leaf nodes.
 */
std::vector<std::shared_ptr<AbstractLQPNode>> lqp_find_leaves(const std::shared_ptr<AbstractLQPNode>& lqp);

/**
 * @return A vector or set of column expressions created by the given @param lqp_node, matching the given @param
 *         column_ids. This is a helper method that maps column ids from tables to the matching output expressions.
 *         Conceptually, it only works on data source nodes. Currently, these are StoredTableNodes, StaticTableNodes,
 *         and MockNodes.
 */
<<<<<<< HEAD
template <typename ExpressionContainer>
ExpressionContainer find_column_expressions(const AbstractLQPNode& lqp_node, const std::vector<ColumnID>& column_ids);
=======
template <typename ColumnIDs>
ExpressionUnorderedSet find_column_expressions(const AbstractLQPNode& lqp_node, const ColumnIDs& column_ids);
>>>>>>> eafc23f8

/**
 * @return True if there is a UCC in the given set of @param unique_column_combinations matching the given set of @param
 *         expressions. A unique column combination matches if it covers a subset of @param expressions.
 */
bool contains_matching_unique_column_combination(const UniqueColumnCombinations& unique_column_combinations,
                                                 const ExpressionUnorderedSet& expressions);

/**
 * @return A set of FDs, derived from the given @param unique_column_combinations and based on the output expressions of
 *         the given @param lqp node.
 */
FunctionalDependencies fds_from_unique_column_combinations(const std::shared_ptr<const AbstractLQPNode>& lqp,
                                                           const UniqueColumnCombinations& unique_column_combinations);

/**
 * @return A set of FDs, derived from the given @param unique_column_combinations and based on the output expressions of
 *         the given @param lqp node.
 */
FunctionalDependencies fds_from_order_dependencies(const std::shared_ptr<const AbstractLQPNode>& lqp,
                                                   const OrderDependencies& order_dependencies);

/**
 * This is a helper method that removes invalid or unnecessary FDs from the given input set @param fds by looking at
 * the @param lqp node's output expressions.
 */
void remove_invalid_fds(const std::shared_ptr<const AbstractLQPNode>& lqp, FunctionalDependencies& fds);

/**
 * Takes the given UnionNode @param union_root_node and traverses the LQP until a common origin node was found.
 * @returns a shared pointer to the diamond's origin node. If it was not found, a null pointer is returned.
 */
std::shared_ptr<AbstractLQPNode> find_diamond_origin_node(const std::shared_ptr<AbstractLQPNode>& union_root_node);

/**
 * @return All INDs in the given set of @param inclusion_dependencies matching the given set of
 *         @param expressions. An inclusion dependency matches if it covers a superset of @param expressions.
 */
InclusionDependencies find_matching_inclusion_dependencies(const InclusionDependencies& inclusion_dependencies,
                                                           const ExpressionUnorderedSet& expressions);

/**
 * @return True if there is an OD in the given set of @param order_dependencies matching the given lists of @param
 *         expressions and @param ordered_expressions. An order dependency matches if it covers at most all of @param
 *         expressions and at least @param ordered_expressions.
 *         Example: - @param expressions: [a, b]
 *                  - @param ordered_expressions: [c, d]
 *                  - possible matching ODs: [a] |-> [c, d], [a, b] |-> [c, d], [a, b] |-> [c, d, e]
 */
bool contains_matching_order_dependency(const OrderDependencies& order_dependencies,
                                        const std::vector<std::shared_ptr<AbstractExpression>>& expressions,
                                        const std::vector<std::shared_ptr<AbstractExpression>>& ordered_expressions);

}  // namespace hyrise<|MERGE_RESOLUTION|>--- conflicted
+++ resolved
@@ -243,13 +243,8 @@
  *         Conceptually, it only works on data source nodes. Currently, these are StoredTableNodes, StaticTableNodes,
  *         and MockNodes.
  */
-<<<<<<< HEAD
-template <typename ExpressionContainer>
-ExpressionContainer find_column_expressions(const AbstractLQPNode& lqp_node, const std::vector<ColumnID>& column_ids);
-=======
-template <typename ColumnIDs>
-ExpressionUnorderedSet find_column_expressions(const AbstractLQPNode& lqp_node, const ColumnIDs& column_ids);
->>>>>>> eafc23f8
+template <typename ExpressionContainer, typename ColumnIDs>
+ExpressionContainer find_column_expressions(const AbstractLQPNode& lqp_node, const ColumnIDs& column_ids);
 
 /**
  * @return True if there is a UCC in the given set of @param unique_column_combinations matching the given set of @param
