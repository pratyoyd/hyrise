#include "aggregate_node.hpp"

#include <algorithm>
#include <memory>
#include <optional>
#include <sstream>
#include <string>
#include <vector>

#include "expression/aggregate_expression.hpp"
#include "expression/expression_utils.hpp"
#include "expression/lqp_column_expression.hpp"
#include "lqp_utils.hpp"
#include "resolve_type.hpp"
#include "types.hpp"
#include "utils/assert.hpp"

namespace {
using NodeExpressionsDifferenceType =
    typename std::iterator_traits<decltype(opossum::AggregateNode::node_expressions)::iterator>::difference_type;
}  // namespace

namespace opossum {

AggregateNode::AggregateNode(const std::vector<std::shared_ptr<AbstractExpression>>& group_by_expressions,
                             const std::vector<std::shared_ptr<AbstractExpression>>& aggregate_expressions)
    : AbstractLQPNode(LQPNodeType::Aggregate, {/* Expressions added below*/}),
      aggregate_expressions_begin_idx{group_by_expressions.size()} {
  if constexpr (HYRISE_DEBUG) {
    for (const auto& aggregate_expression : aggregate_expressions) {
      Assert(aggregate_expression->type == ExpressionType::Aggregate,
             "Expression used as aggregate expression must be of type AggregateExpression.");
    }
  }

  node_expressions.resize(group_by_expressions.size() + aggregate_expressions.size());
  std::copy(group_by_expressions.begin(), group_by_expressions.end(), node_expressions.begin());
  std::copy(aggregate_expressions.begin(), aggregate_expressions.end(),
            node_expressions.begin() + static_cast<NodeExpressionsDifferenceType>(group_by_expressions.size()));
}

std::string AggregateNode::description(const DescriptionMode mode) const {
  const auto expression_mode = _expression_description_mode(mode);
  std::stringstream stream;

  stream << "[Aggregate] ";

  stream << "GroupBy: [";
  for (auto expression_idx = ColumnID{0}; expression_idx < aggregate_expressions_begin_idx; ++expression_idx) {
    stream << node_expressions[expression_idx]->description(expression_mode);
<<<<<<< HEAD
    if (expression_idx + 1 < aggregate_expressions_begin_idx) {
=======
    if (expression_idx + 1u < aggregate_expressions_begin_idx) {
>>>>>>> a0fbfb3e
      stream << ", ";
    }
  }
  stream << "] ";

  stream << "Aggregates: [";
  for (auto expression_idx = aggregate_expressions_begin_idx; expression_idx < node_expressions.size();
       ++expression_idx) {
    stream << node_expressions[expression_idx]->description(expression_mode);
    if (expression_idx + 1 < node_expressions.size()) {
      stream << ", ";
    }
  }
  stream << "]";

  return stream.str();
}

std::vector<std::shared_ptr<AbstractExpression>> AggregateNode::output_expressions() const {
  // We do not return node_expressions directly here, because we do not want to expose ANY() to the following LQP
  // nodes. This way, we execute ANY() as intended, but do not have to traverse the LQP upwards and adapt nodes
  // that reference the ANY'd column.
  auto output_expressions = node_expressions;

  const auto output_expression_count = output_expressions.size();
  for (auto expression_idx = aggregate_expressions_begin_idx; expression_idx < output_expression_count;
       ++expression_idx) {
    auto& output_expression = output_expressions[expression_idx];
    DebugAssert(output_expression->type == ExpressionType::Aggregate,
                "Unexpected non-aggregate in list of aggregates.");
    const auto& aggregate_expression = static_cast<AggregateExpression&>(*output_expression);
    if (aggregate_expression.aggregate_function == AggregateFunction::Any) {
      output_expression = output_expression->arguments[0];
    }
  }

  return output_expressions;
}

bool AggregateNode::is_column_nullable(const ColumnID column_id) const {
  Assert(column_id < node_expressions.size(), "ColumnID out of range");
  Assert(left_input(), "Need left input to determine nullability");
  return node_expressions[column_id]->is_nullable_on_lqp(*left_input());
}

std::shared_ptr<LQPUniqueConstraints> AggregateNode::unique_constraints() const {
  auto unique_constraints = std::make_shared<LQPUniqueConstraints>();

  /**
   * (1) Forward unique constraints from child nodes if all expressions belong to the group-by section.
   *     Note: The DependentGroupByReductionRule might wrap some expressions with an ANY() aggregate function.
   *     However, ANY() is a pseudo aggregate function that does not change any values.
   *     (cf. DependentGroupByReductionRule)
   *     Therefore, ANY()-wrapped columns can be interpreted as group-by columns.
   *
   *     Future Work:
   *     Some aggregation functions maintain the uniqueness of their input expressions. For example, if {a} is unique,
   *     so is MAX(a), independently of the group by columns. We could create these new constraints as shown in the
   *     following example:
   *
   *     Consider a StoredTableNode with the column expressions {a, b, c, d} and two unique constraints:
   *       - LQPUniqueConstraint for {a, c}.
   *       - LQPUniqueConstraint for {b, d}.
   *     An AggregateNode which follows defines the following:
   *       - COUNT(a), MAX(b)
   *       - Group By {c, d}
   *     => The unique constraint for {a, c} has to be discarded because of the COUNT(a) aggregate.
   *     => The unique constraint for {b, d} can be reformulated as { MAX(b), d }
   *
   *     Furthermore, for AggregateNodes without group by columns, where only one row is generated, all columns are
   *     unique. We are not yet sure if this should be modeled as a unique constraint.
   */

  // Check each constraint for applicability
  const auto& input_unique_constraints = left_input()->unique_constraints();
  for (const auto& input_unique_constraint : *input_unique_constraints) {
    if (!has_output_expressions(input_unique_constraint.expressions)) {
      continue;
    }

    // Forward constraint
    unique_constraints->emplace_back(input_unique_constraint);
  }

  // (2) Create a new unique constraint from the group-by column(s), which form a candidate key for the output relation.
  const auto group_by_columns_count = aggregate_expressions_begin_idx;
  if (group_by_columns_count > 0) {
    ExpressionUnorderedSet group_by_columns(group_by_columns_count);
    std::copy_n(node_expressions.begin(), group_by_columns_count,
                std::inserter(group_by_columns, group_by_columns.begin()));

    // Make sure, we do not add an already existing or a superset unique constraint.
    if (unique_constraints->empty() || !contains_matching_unique_constraint(unique_constraints, group_by_columns)) {
      unique_constraints->emplace_back(group_by_columns);
    }
  }

  /**
   * Future Work:
   * Under some circumstances, the DependentGroupByReductionRule reduces the number of group-by columns. Consequently,
   * we might be able to create shorter unique constraints after the optimizer rule has been run.
   * (shorter unique constraints are always preferred)
   * However, it would be great if this function could return the shortest unique constraints possible,
   * without having to rely on the execution of the optimizer rule.
   * Fortunately, we can shorten unique constraints ourselves by looking at the available functional dependencies.
   * See the following discussion: https://github.com/hyrise/hyrise/pull/2156#discussion_r453220838.
   */

  return unique_constraints;
}

std::vector<FunctionalDependency> AggregateNode::non_trivial_functional_dependencies() const {
  auto non_trivial_fds = left_input()->non_trivial_functional_dependencies();

  // In AggregateNode, some expressions get wrapped inside of AggregateExpressions. Therefore, we have to discard
  // all FDs whose expressions are no longer part of the node's output expressions.
  remove_invalid_fds(shared_from_this(), non_trivial_fds);

  return non_trivial_fds;
}

size_t AggregateNode::_on_shallow_hash() const {
  return aggregate_expressions_begin_idx;
}

std::shared_ptr<AbstractLQPNode> AggregateNode::_on_shallow_copy(LQPNodeMapping& node_mapping) const {
  const auto group_by_expressions = std::vector<std::shared_ptr<AbstractExpression>>{
      node_expressions.begin(),
      node_expressions.begin() + static_cast<NodeExpressionsDifferenceType>(aggregate_expressions_begin_idx)};

  const auto aggregate_expressions = std::vector<std::shared_ptr<AbstractExpression>>{
      node_expressions.begin() + static_cast<NodeExpressionsDifferenceType>(aggregate_expressions_begin_idx),
      node_expressions.end()};

  return std::make_shared<AggregateNode>(
      expressions_copy_and_adapt_to_different_lqp(group_by_expressions, node_mapping),
      expressions_copy_and_adapt_to_different_lqp(aggregate_expressions, node_mapping));
}

bool AggregateNode::_on_shallow_equals(const AbstractLQPNode& rhs, const LQPNodeMapping& node_mapping) const {
  const auto& aggregate_node = static_cast<const AggregateNode&>(rhs);

  return expressions_equal_to_expressions_in_different_lqp(node_expressions, aggregate_node.node_expressions,
                                                           node_mapping) &&
         aggregate_expressions_begin_idx == aggregate_node.aggregate_expressions_begin_idx;
}
}  // namespace opossum<|MERGE_RESOLUTION|>--- conflicted
+++ resolved
@@ -48,11 +48,7 @@
   stream << "GroupBy: [";
   for (auto expression_idx = ColumnID{0}; expression_idx < aggregate_expressions_begin_idx; ++expression_idx) {
     stream << node_expressions[expression_idx]->description(expression_mode);
-<<<<<<< HEAD
     if (expression_idx + 1 < aggregate_expressions_begin_idx) {
-=======
-    if (expression_idx + 1u < aggregate_expressions_begin_idx) {
->>>>>>> a0fbfb3e
       stream << ", ";
     }
   }
