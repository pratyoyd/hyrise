--- conflicted
+++ resolved
@@ -76,23 +76,15 @@
   return output_expressions;
 }
 
-<<<<<<< HEAD
-std::shared_ptr<UniqueColumnCombinations> JoinNode::unique_column_combinations() const {
-  // We cannot guarantee any UCCs for Cross-Joins.
-  if (join_mode == JoinMode::Cross) {
-    return std::make_shared<UniqueColumnCombinations>();
-=======
 UniqueColumnCombinations JoinNode::unique_column_combinations() const {
   // We cannot guarantee any UCCs for Cross-Joins.
   if (join_mode == JoinMode::Cross) {
     return UniqueColumnCombinations{};
->>>>>>> 3bb370b6
   }
 
   // Semi- and Anti-Joins act as mere filters for input_left(). Thus, existing unique column combinations remain valid.
   if (is_semi_or_anti_join(join_mode)) {
     return _forward_left_unique_column_combinations();
-<<<<<<< HEAD
   }
 
   const auto& left_unique_column_combinations = left_input()->unique_column_combinations();
@@ -208,38 +200,18 @@
   return std::make_shared<InclusionDependencies>();
 }
 
-std::shared_ptr<UniqueColumnCombinations> JoinNode::_output_unique_column_combinations(
-    const std::shared_ptr<UniqueColumnCombinations>& left_unique_column_combinations,
-    const std::shared_ptr<UniqueColumnCombinations>& right_unique_column_combinations) const {
-  if (left_unique_column_combinations->empty() && right_unique_column_combinations->empty()) {
-    // Early exit.
-    return std::make_shared<UniqueColumnCombinations>();
-=======
-  }
-
-  const auto& left_unique_column_combinations = left_input()->unique_column_combinations();
-  const auto& right_unique_column_combinations = right_input()->unique_column_combinations();
-
-  return _output_unique_column_combinations(left_unique_column_combinations, right_unique_column_combinations);
-}
-
 UniqueColumnCombinations JoinNode::_output_unique_column_combinations(
     const UniqueColumnCombinations& left_unique_column_combinations,
     const UniqueColumnCombinations& right_unique_column_combinations) const {
   if (left_unique_column_combinations.empty() && right_unique_column_combinations.empty()) {
     // Early exit.
     return UniqueColumnCombinations{};
->>>>>>> 3bb370b6
   }
 
   const auto predicates = join_predicates();
   if (predicates.empty() || predicates.size() > 1) {
     // No guarantees implemented yet for Cross Joins and multi-predicate joins.
-<<<<<<< HEAD
-    return std::make_shared<UniqueColumnCombinations>();
-=======
     return UniqueColumnCombinations{};
->>>>>>> 3bb370b6
   }
 
   DebugAssert(join_mode == JoinMode::Inner || join_mode == JoinMode::Left || join_mode == JoinMode::Right ||
@@ -249,41 +221,23 @@
   const auto join_predicate = std::dynamic_pointer_cast<BinaryPredicateExpression>(join_predicates().front());
   if (!join_predicate || join_predicate->predicate_condition != PredicateCondition::Equals) {
     // Also, no guarantees implemented yet for other join predicates than _equals() (Equi Join).
-<<<<<<< HEAD
-    return std::make_shared<UniqueColumnCombinations>();
-=======
     return UniqueColumnCombinations{};
->>>>>>> 3bb370b6
   }
 
   // Check uniqueness of join columns.
   bool left_operand_is_unique =
-<<<<<<< HEAD
-      !left_unique_column_combinations->empty() &&
-      contains_matching_unique_column_combination(left_unique_column_combinations, {join_predicate->left_operand()});
-  bool right_operand_is_unique =
-      !right_unique_column_combinations->empty() &&
-=======
       !left_unique_column_combinations.empty() &&
       contains_matching_unique_column_combination(left_unique_column_combinations, {join_predicate->left_operand()});
   bool right_operand_is_unique =
       !right_unique_column_combinations.empty() &&
->>>>>>> 3bb370b6
       contains_matching_unique_column_combination(right_unique_column_combinations, {join_predicate->right_operand()});
 
   if (left_operand_is_unique && right_operand_is_unique) {
     // Due to the one-to-one relationship, the UCCs of both sides remain valid.
-<<<<<<< HEAD
-    auto unique_column_combinations = std::make_shared<UniqueColumnCombinations>(
-        left_unique_column_combinations->begin(), left_unique_column_combinations->end());
-    std::copy(right_unique_column_combinations->begin(), right_unique_column_combinations->end(),
-              std::inserter(*unique_column_combinations, std::next(unique_column_combinations->begin())));
-=======
     auto unique_column_combinations =
         UniqueColumnCombinations{left_unique_column_combinations.begin(), left_unique_column_combinations.end()};
     unique_column_combinations.insert(right_unique_column_combinations.cbegin(),
                                       right_unique_column_combinations.cend());
->>>>>>> 3bb370b6
     return unique_column_combinations;
   }
 
@@ -297,11 +251,7 @@
     return left_unique_column_combinations;
   }
 
-<<<<<<< HEAD
-  return std::make_shared<UniqueColumnCombinations>();
-=======
   return UniqueColumnCombinations{};
->>>>>>> 3bb370b6
 }
 
 FunctionalDependencies JoinNode::non_trivial_functional_dependencies() const {
@@ -321,27 +271,6 @@
   auto fds_left = FunctionalDependencies{};
   auto fds_right = FunctionalDependencies{};
 
-<<<<<<< HEAD
-  const auto left_unique_column_combinations = left_input()->unique_column_combinations();
-  const auto right_unique_column_combinations = right_input()->unique_column_combinations();
-  const auto& output_unique_column_combinations =
-      _output_unique_column_combinations(left_unique_column_combinations, right_unique_column_combinations);
-
-  if (output_unique_column_combinations->empty() && !left_unique_column_combinations->empty() &&
-      !right_unique_column_combinations->empty()) {
-    // Left and right UCCs are discarded, so we have to manually forward all FDs from the input nodes.
-    fds_left = left_input()->functional_dependencies();
-    fds_right = right_input()->functional_dependencies();
-  } else if ((output_unique_column_combinations->empty() ||
-              output_unique_column_combinations == right_unique_column_combinations) &&
-             !left_unique_column_combinations->empty()) {
-    // Left UCCs are discarded, so we have to manually forward all FDs of the left input node.
-    fds_left = left_input()->functional_dependencies();
-    fds_right = right_input()->non_trivial_functional_dependencies();
-  } else if ((output_unique_column_combinations->empty() ||
-              output_unique_column_combinations == left_unique_column_combinations) &&
-             !right_unique_column_combinations->empty()) {
-=======
   const auto& left_unique_column_combinations = left_input()->unique_column_combinations();
   const auto& right_unique_column_combinations = right_input()->unique_column_combinations();
   const auto& output_unique_column_combinations =
@@ -361,20 +290,13 @@
   } else if ((output_unique_column_combinations.empty() ||
               output_unique_column_combinations == left_unique_column_combinations) &&
              !right_unique_column_combinations.empty()) {
->>>>>>> 3bb370b6
     // Right UCCs are discarded, so we have to manually forward all FDs of the right input node.
     fds_left = left_input()->non_trivial_functional_dependencies();
     fds_right = right_input()->functional_dependencies();
   } else {
-<<<<<<< HEAD
-    // No unique constraints are discarded. We only have to forward non-trivial FDs.
-    DebugAssert(output_unique_column_combinations->size() ==
-                    (left_unique_column_combinations->size() + right_unique_column_combinations->size()),
-=======
     // No UCCs are discarded. We only have to forward non-trivial FDs.
     DebugAssert(output_unique_column_combinations.size() ==
                     (left_unique_column_combinations.size() + right_unique_column_combinations.size()),
->>>>>>> 3bb370b6
                 "Unexpected number of unique constraints.");
     fds_left = left_input()->non_trivial_functional_dependencies();
     fds_right = right_input()->non_trivial_functional_dependencies();
