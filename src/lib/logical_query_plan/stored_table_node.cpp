--- conflicted
+++ resolved
@@ -277,19 +277,12 @@
   for (const auto& pruned_column_id : _pruned_column_ids) {
     boost::hash_combine(hash, static_cast<size_t>(pruned_column_id));
   }
-<<<<<<< HEAD
-  for (const auto& predicate : prunable_subquery_predicates()) {
-    for (const auto& lqp : find_subquery_lqps(predicate)) {
-      boost::hash_combine(hash, lqp->hash());
-    }
-  }
-=======
+
   // We intentionally firce a hash collision for StoredTableNodes with the same number of (but different) prunable
   // subquery predicates. Since we assume that (i) these predicates are not often set and (ii) we do hash LQPs often,
   // this reduces the hash overhead, makes the code simpler, and triggers an in-depth equality check for the rare cases
   // with prunable subquery predicates.
   boost::hash_combine(hash, _prunable_subquery_predicates.size());
->>>>>>> 6d9f7192
   return hash;
 }
 
@@ -310,36 +303,17 @@
     return false;
   }
 
-<<<<<<< HEAD
-  const auto& prunable_subquery_predicates = this->prunable_subquery_predicates();
-  const auto& rhs_prunable_subquery_predicates = stored_table_node.prunable_subquery_predicates();
-  const auto subquery_predicate_count = prunable_subquery_predicates.size();
-=======
   // Check equality of prunable subquery predicates. For now, the order of the predicates matters. Though this is a
   // missed opportunity for LQP deduplication, we do not consider this a problem for now.
   const auto& prunable_subquery_predicates = this->prunable_subquery_predicates();
   const auto& rhs_prunable_subquery_predicates = stored_table_node.prunable_subquery_predicates();
   const auto subquery_predicate_count = prunable_subquery_predicates.size();
 
->>>>>>> 6d9f7192
   if (subquery_predicate_count != rhs_prunable_subquery_predicates.size()) {
     return false;
   }
 
   for (auto predicate_idx = size_t{0}; predicate_idx < subquery_predicate_count; ++predicate_idx) {
-<<<<<<< HEAD
-    const auto& subquery_lqps = find_subquery_lqps(prunable_subquery_predicates[predicate_idx]);
-    const auto& rhs_subquery_lqps = find_subquery_lqps(rhs_prunable_subquery_predicates[predicate_idx]);
-    const auto subquery_lqp_count = subquery_lqps.size();
-    if (subquery_lqp_count != rhs_subquery_lqps.size()) {
-      return false;
-    }
-
-    for (auto lqp_idx = size_t{0}; lqp_idx < subquery_lqp_count; ++lqp_idx) {
-      if (*subquery_lqps[lqp_idx] != *subquery_lqps[lqp_idx]) {
-        return false;
-      }
-=======
     // We cannot check that the PredicateNodes are equal since this equality check recurses into the inputs und we do
     // not terminate. We have to compare the predicate expressions. We cannot use expressions_equal(...) on the node
     // expressions: LQPColumnExpressions of copies are not equal.
@@ -392,7 +366,6 @@
           return false;
         }
       }
->>>>>>> 6d9f7192
     }
   }
 
