#include "lqp_translator.hpp"

#include <memory>
#include <string>
#include <vector>

#include <boost/hana/for_each.hpp>
#include <boost/hana/tuple.hpp>

#include "abstract_lqp_node.hpp"
#include "aggregate_node.hpp"
#include "alias_node.hpp"
#include "change_meta_table_node.hpp"
#include "create_prepared_plan_node.hpp"
#include "create_table_node.hpp"
#include "create_view_node.hpp"
#include "delete_node.hpp"
#include "drop_table_node.hpp"
#include "drop_view_node.hpp"
#include "except_node.hpp"
#include "export_node.hpp"
#include "expression/abstract_expression.hpp"
#include "expression/abstract_predicate_expression.hpp"
#include "expression/expression_utils.hpp"
#include "expression/lqp_column_expression.hpp"
#include "expression/lqp_subquery_expression.hpp"
#include "expression/pqp_column_expression.hpp"
#include "expression/pqp_subquery_expression.hpp"
#include "expression/value_expression.hpp"
#include "hyrise.hpp"
#include "import_node.hpp"
#include "insert_node.hpp"
#include "intersect_node.hpp"
#include "join_node.hpp"
#include "limit_node.hpp"
#include "operators/aggregate_hash.hpp"
#include "operators/alias_operator.hpp"
#include "operators/change_meta_table.hpp"
#include "operators/delete.hpp"
#include "operators/export.hpp"
#include "operators/get_table.hpp"
#include "operators/import.hpp"
#include "operators/index_scan.hpp"
#include "operators/insert.hpp"
#include "operators/join_hash.hpp"
#include "operators/join_nested_loop.hpp"
#include "operators/join_sort_merge.hpp"
#include "operators/limit.hpp"
#include "operators/maintenance/create_prepared_plan.hpp"
#include "operators/maintenance/create_table.hpp"
#include "operators/maintenance/create_view.hpp"
#include "operators/maintenance/drop_table.hpp"
#include "operators/maintenance/drop_view.hpp"
#include "operators/operator_join_predicate.hpp"
#include "operators/operator_scan_predicate.hpp"
#include "operators/product.hpp"
#include "operators/projection.hpp"
#include "operators/sort.hpp"
#include "operators/table_scan.hpp"
#include "operators/table_wrapper.hpp"
#include "operators/union_all.hpp"
#include "operators/union_positions.hpp"
#include "operators/update.hpp"
#include "operators/validate.hpp"
#include "predicate_node.hpp"
#include "projection_node.hpp"
#include "sort_node.hpp"
#include "static_table_node.hpp"
#include "stored_table_node.hpp"
#include "union_node.hpp"
#include "update_node.hpp"

using namespace std::string_literals;  // NOLINT

namespace opossum {

std::shared_ptr<AbstractOperator> LQPTranslator::translate_node(const std::shared_ptr<AbstractLQPNode>& node) const {
  /**
   * Translate a node (i.e. call `_translate_by_node_type`) only if it hasn't been translated before, otherwise just
   * retrieve it from cache
   *
   * Without this caching, translating this kind of LQP
   *
   *    _____union____
   *   /              \
   *  predicate_a     predicate_b
   *  \                /
   *   \__predicate_c_/
   *          |
   *     table_int_float2
   *
   * would result in multiple operators created from predicate_c and thus in performance drops
   */

  const auto operator_iter = _operator_by_lqp_node.find(node);
  if (operator_iter != _operator_by_lqp_node.end()) {
    return operator_iter->second;
  }

  auto pqp = _translate_by_node_type(node->type, node);

  // Adding the actual LQP node that led to the creation of the PQP node.  Note, the LQP needs to be set in
  // _translate_predicate_node_to_index_scan() as well, because the function creates two scans operators and returns
  // only the merging union node (all three PQP nodes share the same originating LQP node).
  pqp->lqp_node = node;
  _operator_by_lqp_node.emplace(node, pqp);

  return pqp;
}

std::shared_ptr<AbstractOperator> LQPTranslator::_translate_by_node_type(
    LQPNodeType type, const std::shared_ptr<AbstractLQPNode>& node) const {
  switch (type) {
    // clang-format off
    case LQPNodeType::Alias:              return _translate_alias_node(node);
    case LQPNodeType::StoredTable:        return _translate_stored_table_node(node);
    case LQPNodeType::Predicate:          return _translate_predicate_node(node);
    case LQPNodeType::Projection:         return _translate_projection_node(node);
    case LQPNodeType::Sort:               return _translate_sort_node(node);
    case LQPNodeType::Join:               return _translate_join_node(node);
    case LQPNodeType::Aggregate:          return _translate_aggregate_node(node);
    case LQPNodeType::Limit:              return _translate_limit_node(node);
    case LQPNodeType::Insert:             return _translate_insert_node(node);
    case LQPNodeType::Delete:             return _translate_delete_node(node);
    case LQPNodeType::DummyTable:         return _translate_dummy_table_node(node);
    case LQPNodeType::StaticTable:        return _translate_static_table_node(node);
    case LQPNodeType::Update:             return _translate_update_node(node);
    case LQPNodeType::Validate:           return _translate_validate_node(node);
    case LQPNodeType::Union:              return _translate_union_node(node);
    case LQPNodeType::Intersect:          return _translate_intersect_node(node);
    case LQPNodeType::Except:             return _translate_except_node(node);
    case LQPNodeType::ChangeMetaTable:    return _translate_change_meta_table_node(node);

    // Maintenance operators
    case LQPNodeType::CreateView:         return _translate_create_view_node(node);
    case LQPNodeType::DropView:           return _translate_drop_view_node(node);
    case LQPNodeType::CreateTable:        return _translate_create_table_node(node);
    case LQPNodeType::DropTable:          return _translate_drop_table_node(node);
    case LQPNodeType::Import:             return _translate_import_node(node);
    case LQPNodeType::Export:             return _translate_export_node(node);
    case LQPNodeType::CreatePreparedPlan: return _translate_create_prepared_plan_node(node);
      // clang-format on

    default:
      Fail("Unknown node type encountered.");
  }
}

// NOLINTNEXTLINE - while this particular method could be made static, others cannot.
std::shared_ptr<AbstractOperator> LQPTranslator::_translate_stored_table_node(
    const std::shared_ptr<AbstractLQPNode>& node) const {
  const auto stored_table_node = std::dynamic_pointer_cast<StoredTableNode>(node);
  return std::make_shared<GetTable>(stored_table_node->table_name, stored_table_node->pruned_chunk_ids(),
                                    stored_table_node->pruned_column_ids());
}

std::shared_ptr<AbstractOperator> LQPTranslator::_translate_predicate_node(
    const std::shared_ptr<AbstractLQPNode>& node) const {
  const auto input_node = node->left_input();
  const auto input_operator = translate_node(input_node);
  const auto predicate_node = std::dynamic_pointer_cast<PredicateNode>(node);

  switch (predicate_node->scan_type) {
    case ScanType::TableScan:
      return _translate_predicate_node_to_table_scan(predicate_node, input_operator);
    case ScanType::IndexScan:
      return _translate_predicate_node_to_index_scan(predicate_node, input_operator);
  }

  Fail("Invalid enum value");
}

std::shared_ptr<AbstractOperator> LQPTranslator::_translate_predicate_node_to_index_scan(
    const std::shared_ptr<PredicateNode>& node, const std::shared_ptr<AbstractOperator>& input_operator) const {
  /**
   * Not using OperatorScanPredicate, since it splits up BETWEEN into two scans for some cases that TableScan cannot handle
   */

  auto column_id = ColumnID{0};
  auto value_variant = AllTypeVariant{NullValue{}};
  auto value2_variant = std::optional<AllTypeVariant>{};

  // Currently, we will only use IndexScans if the predicate node directly follows a StoredTableNode.
  // Our IndexScan implementation does not work on reference segments yet.
  Assert(node->left_input()->type == LQPNodeType::StoredTable, "IndexScan must follow a StoredTableNode.");

  const auto predicate = std::dynamic_pointer_cast<AbstractPredicateExpression>(node->predicate());
  Assert(predicate, "Expected predicate");
  Assert(!predicate->arguments.empty(), "Expected arguments");

  column_id = node->left_input()->get_column_id(*predicate->arguments[0]);
  if (predicate->arguments.size() > 1) {
    const auto value_expression = std::dynamic_pointer_cast<ValueExpression>(predicate->arguments[1]);
    // This is necessary because we currently support single column indexes only
    Assert(value_expression, "Expected value as second argument for IndexScan");
    value_variant = value_expression->value;
  }
  if (predicate->arguments.size() > 2) {
    const auto value_expression = std::dynamic_pointer_cast<ValueExpression>(predicate->arguments[2]);
    // This is necessary because we currently support single column indexes only
    Assert(value_expression, "Expected value as third argument for IndexScan");
    value2_variant = value_expression->value;
  }

  const std::vector<ColumnID> column_ids = {column_id};
  const std::vector<AllTypeVariant> right_values = {value_variant};
  std::vector<AllTypeVariant> right_values2 = {};
  if (value2_variant) right_values2.emplace_back(*value2_variant);

  const auto stored_table_node = std::dynamic_pointer_cast<StoredTableNode>(node->left_input());
<<<<<<< HEAD
  const auto pruned_chunk_ids = stored_table_node->pruned_chunk_ids();
  
=======
  const auto& pruned_chunk_ids = stored_table_node->pruned_chunk_ids();

  DebugAssert(std::is_sorted(pruned_chunk_ids.cbegin(), pruned_chunk_ids.cend()),
              "Expected sorted vector of ColumnIDs");

>>>>>>> 75a7687e
  const auto table_name = stored_table_node->table_name;
  const auto table = Hyrise::get().storage_manager.get_table(table_name);
  std::vector<ChunkID> indexed_chunks;

<<<<<<< HEAD
  auto pruned_table_chunk_id = 0;
  auto pruned_vector_id = 0; 

  // Create a vector of chunk ids that have a GroupKey index and are not prunned. 
  const auto chunk_count = table->chunk_count();
  for (ChunkID chunk_id{0u}; chunk_id < chunk_count; ++chunk_id) {
    Assert(std::is_sorted(pruned_chunk_ids.begin(), pruned_chunk_ids.end()), 
      "Expected sorted vector of ColumnIDs");
    // Check if chunk is pruned
    if (pruned_vector_id < static_cast<int>(pruned_chunk_ids.size()) && 
      chunk_id == pruned_chunk_ids[pruned_vector_id]) {
      pruned_vector_id += 1;
    } else {
      // Check if chunk has GroupKey index
      const auto chunk = table->get_chunk(chunk_id);
      if (chunk && chunk->get_index(SegmentIndexType::GroupKey, column_ids)) {
        indexed_chunks.emplace_back(pruned_table_chunk_id);
      }
      pruned_table_chunk_id += 1;
=======
  auto pruned_table_chunk_id = ChunkID{0};
  auto pruned_chunk_ids_iter = pruned_chunk_ids.cbegin();

  // Create a vector of chunk ids that have a GroupKey index and are not pruned.
  const auto chunk_count = table->chunk_count();
  for (auto chunk_id = ChunkID{0}; chunk_id < chunk_count; ++chunk_id) {
    // Check if chunk is pruned
    if (pruned_chunk_ids_iter != pruned_chunk_ids.cend() && chunk_id == *pruned_chunk_ids_iter) {
      ++pruned_chunk_ids_iter;
      continue;
    }
    // Check if chunk has GroupKey index
    const auto chunk = table->get_chunk(chunk_id);
    if (chunk && chunk->get_index(SegmentIndexType::GroupKey, column_ids)) {
      indexed_chunks.emplace_back(pruned_table_chunk_id);
>>>>>>> 75a7687e
    }
    ++pruned_table_chunk_id;
  }

  // All chunks that have an index on column_ids are handled by an IndexScan. All other chunks are handled by
  // TableScan(s).
  auto index_scan = std::make_shared<IndexScan>(input_operator, SegmentIndexType::GroupKey, column_ids,
                                                predicate->predicate_condition, right_values, right_values2);

  const auto table_scan = _translate_predicate_node_to_table_scan(node, input_operator);

  index_scan->included_chunk_ids = indexed_chunks;
  table_scan->excluded_chunk_ids = indexed_chunks;

  // set lqp node
  index_scan->lqp_node = node;
  table_scan->lqp_node = node;

  return std::make_shared<UnionAll>(index_scan, table_scan);
}

std::shared_ptr<TableScan> LQPTranslator::_translate_predicate_node_to_table_scan(
    const std::shared_ptr<PredicateNode>& node, const std::shared_ptr<AbstractOperator>& input_operator) const {
  return std::make_shared<TableScan>(input_operator, _translate_expression(node->predicate(), node->left_input()));
}

std::shared_ptr<AbstractOperator> LQPTranslator::_translate_alias_node(
    const std::shared_ptr<opossum::AbstractLQPNode>& node) const {
  const auto alias_node = std::dynamic_pointer_cast<AliasNode>(node);
  const auto input_node = alias_node->left_input();
  const auto input_operator = translate_node(input_node);

  auto column_ids = std::vector<ColumnID>();
  column_ids.reserve(alias_node->output_expressions().size());

  for (const auto& expression : alias_node->output_expressions()) {
    column_ids.emplace_back(input_node->get_column_id(*expression));
  }

  return std::make_shared<AliasOperator>(input_operator, column_ids, alias_node->aliases);
}

std::shared_ptr<AbstractOperator> LQPTranslator::_translate_projection_node(
    const std::shared_ptr<AbstractLQPNode>& node) const {
  const auto input_node = node->left_input();
  const auto projection_node = std::dynamic_pointer_cast<ProjectionNode>(node);
  const auto input_operator = translate_node(input_node);

  return std::make_shared<Projection>(input_operator,
                                      _translate_expressions(projection_node->node_expressions, input_node));
}

std::shared_ptr<AbstractOperator> LQPTranslator::_translate_sort_node(
    const std::shared_ptr<AbstractLQPNode>& node) const {
  const auto sort_node = std::dynamic_pointer_cast<SortNode>(node);
  auto input_operator = translate_node(node->left_input());

  std::shared_ptr<AbstractOperator> current_pqp = input_operator;
  const auto& pqp_expressions = _translate_expressions(sort_node->node_expressions, node->left_input());

  auto pqp_expression_iter = pqp_expressions.begin();
  auto sort_mode_iter = sort_node->sort_modes.begin();

  std::vector<SortColumnDefinition> column_definitions;
  column_definitions.reserve(pqp_expressions.size());
  for (; pqp_expression_iter != pqp_expressions.end(); ++pqp_expression_iter, ++sort_mode_iter) {
    const auto& pqp_expression = *pqp_expression_iter;
    const auto pqp_column_expression = std::dynamic_pointer_cast<PQPColumnExpression>(pqp_expression);
    Assert(pqp_column_expression,
           "Sort Expression '"s + pqp_expression->as_column_name() + "' must be available as column, LQP is invalid");

    column_definitions.emplace_back(SortColumnDefinition{pqp_column_expression->column_id, *sort_mode_iter});
  }
  current_pqp = std::make_shared<Sort>(current_pqp, column_definitions);

  return current_pqp;
}

std::shared_ptr<AbstractOperator> LQPTranslator::_translate_join_node(
    const std::shared_ptr<AbstractLQPNode>& node) const {
  const auto left_input_operator = translate_node(node->left_input());
  const auto right_input_operator = translate_node(node->right_input());

  auto join_node = std::dynamic_pointer_cast<JoinNode>(node);

  if (join_node->join_mode == JoinMode::Cross) {
    PerformanceWarning("CROSS join used");
    return std::make_shared<Product>(left_input_operator, right_input_operator);
  }

  Assert(!join_node->join_predicates().empty(), "Need predicate for non Cross Join");

  std::vector<OperatorJoinPredicate> join_predicates;
  join_predicates.reserve(join_node->join_predicates().size());

  for (const auto& predicate_expression : join_node->join_predicates()) {
    auto join_predicate =
        OperatorJoinPredicate::from_expression(*predicate_expression, *node->left_input(), *node->right_input());
    // Assert that the Join Predicates are simple, e.g. of the form <column_a> <predicate> <column_b>.
    // <column_a> and <column_b> must be on separate sides, but <column_a> need not be on the left.
    Assert(join_predicate, "Couldn't translate join predicate: "s + predicate_expression->as_column_name());
    join_predicates.emplace_back(*join_predicate);
  }

  const auto& primary_join_predicate = join_predicates.front();
  std::vector<OperatorJoinPredicate> secondary_join_predicates(join_predicates.cbegin() + 1, join_predicates.cend());

  auto join_operator = std::shared_ptr<AbstractOperator>{};

  const auto left_data_type = join_node->join_predicates().front()->arguments[0]->data_type();
  const auto right_data_type = join_node->join_predicates().front()->arguments[1]->data_type();

  // Lacking a proper cost model, we assume JoinHash is always faster than JoinSortMerge, which is faster than
  // JoinNestedLoop and thus check for an operator compatible with the JoinNode in that order
  constexpr auto JOIN_OPERATOR_PREFERENCE_ORDER =
      hana::to_tuple(hana::tuple_t<JoinHash, JoinSortMerge, JoinNestedLoop>);

  boost::hana::for_each(JOIN_OPERATOR_PREFERENCE_ORDER, [&](const auto join_operator_t) {
    using JoinOperator = typename decltype(join_operator_t)::type;

    if (join_operator) return;

    if (JoinOperator::supports({join_node->join_mode, primary_join_predicate.predicate_condition, left_data_type,
                                right_data_type, !secondary_join_predicates.empty()})) {
      join_operator = std::make_shared<JoinOperator>(left_input_operator, right_input_operator, join_node->join_mode,
                                                     primary_join_predicate, std::move(secondary_join_predicates));
    }
  });
  Assert(join_operator, "No operator implementation available for join '"s + join_node->description() + "'");

  return join_operator;
}

std::shared_ptr<AbstractOperator> LQPTranslator::_translate_aggregate_node(
    const std::shared_ptr<AbstractLQPNode>& node) const {
  const auto aggregate_node = std::dynamic_pointer_cast<AggregateNode>(node);

  const auto input_operator = translate_node(node->left_input());

  std::vector<std::shared_ptr<AggregateExpression>> pqp_aggregate_expressions;
  pqp_aggregate_expressions.reserve(aggregate_node->node_expressions.size() -
                                    aggregate_node->aggregate_expressions_begin_idx);
  for (auto expression_idx = aggregate_node->aggregate_expressions_begin_idx;
       expression_idx < aggregate_node->node_expressions.size(); ++expression_idx) {
    const auto& lqp_expression = aggregate_node->node_expressions[expression_idx];

    Assert(lqp_expression->type == ExpressionType::Aggregate,
           "Expression '" + lqp_expression->as_column_name() +
               "' used as AggregateExpression is not an AggregateExpression");

    const auto pqp_expression = _translate_expression(lqp_expression, node->left_input());
    const auto aggregate_expression = std::static_pointer_cast<AggregateExpression>(pqp_expression);
    pqp_aggregate_expressions.emplace_back(aggregate_expression);
  }

  // Create GroupByColumns from the GroupBy expressions. For now, we expect all GroupBy expressions to be already
  // present, i.e., we do not calculate them on the fly.
  std::vector<ColumnID> group_by_column_ids;
  group_by_column_ids.reserve(aggregate_node->node_expressions.size() -
                              aggregate_node->aggregate_expressions_begin_idx);

  for (auto expression_idx = size_t{0}; expression_idx < aggregate_node->aggregate_expressions_begin_idx;
       ++expression_idx) {
    const auto& expression = aggregate_node->node_expressions[expression_idx];
    const auto column_id = node->left_input()->find_column_id(*expression);
    Assert(column_id, "GroupBy expression '"s + expression->as_column_name() + "' not available as column");
    group_by_column_ids.emplace_back(*column_id);
  }

  return std::make_shared<AggregateHash>(input_operator, pqp_aggregate_expressions, group_by_column_ids);
}

std::shared_ptr<AbstractOperator> LQPTranslator::_translate_limit_node(
    const std::shared_ptr<AbstractLQPNode>& node) const {
  const auto input_operator = translate_node(node->left_input());
  auto limit_node = std::dynamic_pointer_cast<LimitNode>(node);
  return std::make_shared<Limit>(
      input_operator, _translate_expressions({limit_node->num_rows_expression()}, node->left_input()).front());
}

std::shared_ptr<AbstractOperator> LQPTranslator::_translate_insert_node(
    const std::shared_ptr<AbstractLQPNode>& node) const {
  const auto input_operator = translate_node(node->left_input());
  auto insert_node = std::dynamic_pointer_cast<InsertNode>(node);
  return std::make_shared<Insert>(insert_node->table_name, input_operator);
}

std::shared_ptr<AbstractOperator> LQPTranslator::_translate_delete_node(
    const std::shared_ptr<AbstractLQPNode>& node) const {
  const auto input_operator = translate_node(node->left_input());
  auto delete_node = std::dynamic_pointer_cast<DeleteNode>(node);
  return std::make_shared<Delete>(input_operator);
}

std::shared_ptr<AbstractOperator> LQPTranslator::_translate_update_node(
    const std::shared_ptr<AbstractLQPNode>& node) const {
  auto update_node = std::dynamic_pointer_cast<UpdateNode>(node);

  const auto input_operator_left = translate_node(node->left_input());
  const auto input_operator_right = translate_node(node->right_input());

  return std::make_shared<Update>(update_node->table_name, input_operator_left, input_operator_right);
}

std::shared_ptr<AbstractOperator> LQPTranslator::_translate_union_node(
    const std::shared_ptr<AbstractLQPNode>& node) const {
  const auto union_node = std::dynamic_pointer_cast<UnionNode>(node);

  const auto input_operator_left = translate_node(node->left_input());
  const auto input_operator_right = translate_node(node->right_input());

  switch (union_node->set_operation_mode) {
    case SetOperationMode::Unique:
      Fail("Currently, only the All and Positions modes are implemented for the union operation");
    case SetOperationMode::All:
      return std::make_shared<UnionAll>(input_operator_left, input_operator_right);
    case SetOperationMode::Positions:
      return std::make_shared<UnionPositions>(input_operator_left, input_operator_right);
  }
  Fail("Invalid enum value.");
}

// NOLINTNEXTLINE - while this particular method could be made static, others cannot.
std::shared_ptr<AbstractOperator> LQPTranslator::_translate_intersect_node(
    const std::shared_ptr<AbstractLQPNode>& node) const {
  FailInput("Hyrise does not yet support set operations");
}

// NOLINTNEXTLINE - while this particular method could be made static, others cannot.
std::shared_ptr<AbstractOperator> LQPTranslator::_translate_except_node(
    const std::shared_ptr<AbstractLQPNode>& node) const {
  FailInput("Hyrise does not yet support set operations");
}

std::shared_ptr<AbstractOperator> LQPTranslator::_translate_validate_node(
    const std::shared_ptr<AbstractLQPNode>& node) const {
  const auto input_operator = translate_node(node->left_input());
  return std::make_shared<Validate>(input_operator);
}

std::shared_ptr<AbstractOperator> LQPTranslator::_translate_change_meta_table_node(
    const std::shared_ptr<AbstractLQPNode>& node) const {
  const auto input_operator_left = translate_node(node->left_input());
  const auto input_operator_right = translate_node(node->right_input());
  const auto change_meta_table_node = std::dynamic_pointer_cast<ChangeMetaTableNode>(node);
  return std::make_shared<ChangeMetaTable>(change_meta_table_node->table_name, change_meta_table_node->change_type,
                                           input_operator_left, input_operator_right);
}

// NOLINTNEXTLINE - while this particular method could be made static, others cannot.
std::shared_ptr<AbstractOperator> LQPTranslator::_translate_create_view_node(
    const std::shared_ptr<AbstractLQPNode>& node) const {
  const auto create_view_node = std::dynamic_pointer_cast<CreateViewNode>(node);
  return std::make_shared<CreateView>(create_view_node->view_name, create_view_node->view,
                                      create_view_node->if_not_exists);
}

// NOLINTNEXTLINE - while this particular method could be made static, others cannot.
std::shared_ptr<AbstractOperator> LQPTranslator::_translate_drop_view_node(
    const std::shared_ptr<AbstractLQPNode>& node) const {
  const auto drop_view_node = std::dynamic_pointer_cast<DropViewNode>(node);
  return std::make_shared<DropView>(drop_view_node->view_name, drop_view_node->if_exists);
}

// NOLINTNEXTLINE - while this particular method could be made static, others cannot.
std::shared_ptr<AbstractOperator> LQPTranslator::_translate_create_table_node(
    const std::shared_ptr<AbstractLQPNode>& node) const {
  const auto create_table_node = std::dynamic_pointer_cast<CreateTableNode>(node);
  const auto input_node = create_table_node->left_input();
  return std::make_shared<CreateTable>(create_table_node->table_name, create_table_node->if_not_exists,
                                       translate_node(input_node));
}

// NOLINTNEXTLINE - while this particular method could be made static, others cannot.
std::shared_ptr<AbstractOperator> LQPTranslator::_translate_static_table_node(
    const std::shared_ptr<AbstractLQPNode>& node) const {
  const auto static_table_node = std::dynamic_pointer_cast<StaticTableNode>(node);
  return std::make_shared<TableWrapper>(static_table_node->table);
}

// NOLINTNEXTLINE - while this particular method could be made static, others cannot.
std::shared_ptr<AbstractOperator> LQPTranslator::_translate_drop_table_node(
    const std::shared_ptr<AbstractLQPNode>& node) const {
  const auto drop_table_node = std::dynamic_pointer_cast<DropTableNode>(node);
  return std::make_shared<DropTable>(drop_table_node->table_name, drop_table_node->if_exists);
}

// NOLINTNEXTLINE - while this particular method could be made static, others cannot.
std::shared_ptr<AbstractOperator> LQPTranslator::_translate_import_node(
    const std::shared_ptr<AbstractLQPNode>& node) const {
  const auto import_node = std::dynamic_pointer_cast<ImportNode>(node);
  return std::make_shared<Import>(import_node->file_name, import_node->table_name, Chunk::DEFAULT_SIZE,
                                  import_node->file_type);
}

// NOLINTNEXTLINE - while this particular method could be made static, others cannot.
std::shared_ptr<AbstractOperator> LQPTranslator::_translate_export_node(
    const std::shared_ptr<AbstractLQPNode>& node) const {
  const auto input_operator = translate_node(node->left_input());
  const auto export_node = std::dynamic_pointer_cast<ExportNode>(node);
  return std::make_shared<Export>(input_operator, export_node->file_name, export_node->file_type);
}

// NOLINTNEXTLINE - while this particular method could be made static, others cannot.
std::shared_ptr<AbstractOperator> LQPTranslator::_translate_create_prepared_plan_node(
    const std::shared_ptr<opossum::AbstractLQPNode>& node) const {
  const auto create_prepared_plan_node = std::dynamic_pointer_cast<CreatePreparedPlanNode>(node);
  return std::make_shared<CreatePreparedPlan>(create_prepared_plan_node->name,
                                              create_prepared_plan_node->prepared_plan);
}

// NOLINTNEXTLINE - while this particular method could be made static, others cannot.
std::shared_ptr<AbstractOperator> LQPTranslator::_translate_dummy_table_node(
    const std::shared_ptr<AbstractLQPNode>& node) const {
  return std::make_shared<TableWrapper>(Projection::dummy_table());
}

std::shared_ptr<AbstractExpression> LQPTranslator::_translate_expression(
    const std::shared_ptr<AbstractExpression>& lqp_expression, const std::shared_ptr<AbstractLQPNode>& node) const {
  auto pqp_expression = lqp_expression->deep_copy();

  /**
    * Resolve Expressions to PQPColumnExpressions referencing columns from the input Operator. After this, no
    * LQPColumnExpressions remain in the pqp_expression and it is a valid PQP expression.
    */
  visit_expression(pqp_expression, [&](auto& expression) {
    // Try to resolve the Expression to a column from the input node
    const auto column_id = node->find_column_id(*expression);
    if (column_id) {
      const auto referenced_expression = node->output_expressions()[*column_id];
      expression =
          std::make_shared<PQPColumnExpression>(*column_id, referenced_expression->data_type(),
                                                node->is_column_nullable(node->get_column_id(*referenced_expression)),
                                                referenced_expression->as_column_name());
      return ExpressionVisitation::DoNotVisitArguments;
    }

    // Resolve COUNT(*)
    if (AggregateExpression::is_count_star(*expression)) {
      const auto star = std::make_shared<PQPColumnExpression>(INVALID_COLUMN_ID, DataType::Long, false, "*");
      expression = std::make_shared<AggregateExpression>(AggregateFunction::Count, star);
      return ExpressionVisitation::DoNotVisitArguments;
    }

    // Resolve SubqueryExpression
    if (expression->type == ExpressionType::LQPSubquery) {
      const auto subquery_expression = std::dynamic_pointer_cast<LQPSubqueryExpression>(expression);
      Assert(subquery_expression, "Expected LQPSubqueryExpression");

      const auto subquery_pqp = translate_node(subquery_expression->lqp);

      auto subquery_parameters = PQPSubqueryExpression::Parameters{};
      subquery_parameters.reserve(subquery_expression->parameter_count());

      for (auto parameter_idx = size_t{0}; parameter_idx < subquery_expression->parameter_count(); ++parameter_idx) {
        const auto parameter_column_id = node->get_column_id(*subquery_expression->parameter_expression(parameter_idx));
        subquery_parameters.emplace_back(subquery_expression->parameter_ids[parameter_idx], parameter_column_id);
      }

      // Only specify a type for the Subquery if it has exactly one column. Otherwise the DataType of the Expression
      // is undefined and obtaining it will result in a runtime error.
      if (subquery_expression->lqp->output_expressions().size() == 1u) {
        const auto subquery_data_type = subquery_expression->data_type();
        const auto subquery_nullable = subquery_expression->lqp->is_column_nullable(ColumnID{0});

        expression = std::make_shared<PQPSubqueryExpression>(subquery_pqp, subquery_data_type, subquery_nullable,
                                                             subquery_parameters);
      } else {
        expression = std::make_shared<PQPSubqueryExpression>(subquery_pqp, subquery_parameters);
      }
      return ExpressionVisitation::DoNotVisitArguments;
    }

    AssertInput(expression->type != ExpressionType::LQPColumn,
                "Failed to resolve Column '"s + expression->as_column_name() + "', LQP is invalid");

    return ExpressionVisitation::VisitArguments;
  });

  return pqp_expression;
}

std::vector<std::shared_ptr<AbstractExpression>> LQPTranslator::_translate_expressions(
    const std::vector<std::shared_ptr<AbstractExpression>>& lqp_expressions,
    const std::shared_ptr<AbstractLQPNode>& node) const {
  auto pqp_expressions = std::vector<std::shared_ptr<AbstractExpression>>(lqp_expressions.size());

  for (auto expression_idx = size_t{0}; expression_idx < pqp_expressions.size(); ++expression_idx) {
    pqp_expressions[expression_idx] = _translate_expression(lqp_expressions[expression_idx], node);
  }

  return pqp_expressions;
}

}  // namespace opossum<|MERGE_RESOLUTION|>--- conflicted
+++ resolved
@@ -208,41 +208,15 @@
   if (value2_variant) right_values2.emplace_back(*value2_variant);
 
   const auto stored_table_node = std::dynamic_pointer_cast<StoredTableNode>(node->left_input());
-<<<<<<< HEAD
-  const auto pruned_chunk_ids = stored_table_node->pruned_chunk_ids();
-  
-=======
   const auto& pruned_chunk_ids = stored_table_node->pruned_chunk_ids();
 
   DebugAssert(std::is_sorted(pruned_chunk_ids.cbegin(), pruned_chunk_ids.cend()),
               "Expected sorted vector of ColumnIDs");
 
->>>>>>> 75a7687e
   const auto table_name = stored_table_node->table_name;
   const auto table = Hyrise::get().storage_manager.get_table(table_name);
   std::vector<ChunkID> indexed_chunks;
 
-<<<<<<< HEAD
-  auto pruned_table_chunk_id = 0;
-  auto pruned_vector_id = 0; 
-
-  // Create a vector of chunk ids that have a GroupKey index and are not prunned. 
-  const auto chunk_count = table->chunk_count();
-  for (ChunkID chunk_id{0u}; chunk_id < chunk_count; ++chunk_id) {
-    Assert(std::is_sorted(pruned_chunk_ids.begin(), pruned_chunk_ids.end()), 
-      "Expected sorted vector of ColumnIDs");
-    // Check if chunk is pruned
-    if (pruned_vector_id < static_cast<int>(pruned_chunk_ids.size()) && 
-      chunk_id == pruned_chunk_ids[pruned_vector_id]) {
-      pruned_vector_id += 1;
-    } else {
-      // Check if chunk has GroupKey index
-      const auto chunk = table->get_chunk(chunk_id);
-      if (chunk && chunk->get_index(SegmentIndexType::GroupKey, column_ids)) {
-        indexed_chunks.emplace_back(pruned_table_chunk_id);
-      }
-      pruned_table_chunk_id += 1;
-=======
   auto pruned_table_chunk_id = ChunkID{0};
   auto pruned_chunk_ids_iter = pruned_chunk_ids.cbegin();
 
@@ -258,7 +232,6 @@
     const auto chunk = table->get_chunk(chunk_id);
     if (chunk && chunk->get_index(SegmentIndexType::GroupKey, column_ids)) {
       indexed_chunks.emplace_back(pruned_table_chunk_id);
->>>>>>> 75a7687e
     }
     ++pruned_table_chunk_id;
   }
