--- conflicted
+++ resolved
@@ -11,11 +11,7 @@
  * A PQPSubqueryExpression represents a subquery (think `a > (SELECT MIN(a) FROM ...`) used as part of an expression in
  * a PQP.
  *
-<<<<<<< HEAD
- * The Parameters of a PQPSubqueryExpression are equivalent to the correlated parameters of a nested SELECT in SQL.
-=======
  * The parameters of a PQPSubqueryExpression are equivalent to the correlated parameters of a nested SELECT in SQL.
->>>>>>> 0e4fcb87
  */
 class PQPSubqueryExpression : public AbstractExpression {
  public:
