--- conflicted
+++ resolved
@@ -43,15 +43,6 @@
   if (this == &other) {
     return true;
   }
-<<<<<<< HEAD
-
-  if (type != other.type) {
-    return false;
-  }
-  if (!_shallow_equals(other)) {
-    return false;
-  }
-=======
 
   if (type != other.type) {
     return false;
@@ -61,7 +52,6 @@
     return false;
   }
 
->>>>>>> ac27bd52
   if (!expressions_equal(arguments, other.arguments)) {
     return false;
   }
