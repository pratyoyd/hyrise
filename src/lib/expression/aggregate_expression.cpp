#include "aggregate_expression.hpp"

#include <sstream>

#include <boost/container_hash/hash.hpp>

#include "constant_mappings.hpp"
#include "expression_utils.hpp"
#include "lqp_column_expression.hpp"
#include "operators/aggregate/aggregate_traits.hpp"
#include "resolve_type.hpp"
#include "utils/assert.hpp"

namespace opossum {

AggregateExpression::AggregateExpression(const AggregateFunction init_aggregate_function,
                                         const std::shared_ptr<AbstractExpression>& argument)
    : AbstractExpression(ExpressionType::Aggregate, {argument}), aggregate_function(init_aggregate_function) {}

std::shared_ptr<AbstractExpression> AggregateExpression::argument() const {
  return arguments.empty() ? nullptr : arguments[0];
}

std::shared_ptr<AbstractExpression> AggregateExpression::_on_deep_copy(
    std::unordered_map<const AbstractOperator*, std::shared_ptr<AbstractOperator>>& copied_ops) const {
  return std::make_shared<AggregateExpression>(aggregate_function, argument()->deep_copy(copied_ops));
}

std::string AggregateExpression::description(const DescriptionMode mode) const {
  std::stringstream stream;

  if (aggregate_function == AggregateFunction::CountDistinct) {
    Assert(argument(), "COUNT(DISTINCT ...) requires an argument");
    stream << "COUNT(DISTINCT " << argument()->description(mode) << ")";
  } else if (is_count_star(*this)) {
    if (mode == DescriptionMode::ColumnName) {
      stream << "COUNT(*)";
    } else {
      const auto* const column_expression = dynamic_cast<const LQPColumnExpression*>(&*argument());
      DebugAssert(column_expression, "Expected aggregate argument to be LQPColumnExpression");
      stream << "COUNT(" << column_expression->original_node.lock() << ".*)";
    }
  } else {
    stream << aggregate_function << "(";
    if (argument()) {
      stream << argument()->description(mode);
    }
    stream << ")";
  }

  return stream.str();
}

DataType AggregateExpression::data_type() const {
  if (aggregate_function == AggregateFunction::Count) {
    return AggregateTraits<NullValue, AggregateFunction::Count>::AGGREGATE_DATA_TYPE;
  }

  Assert(arguments.size() == 1, "Expected this AggregateFunction to have one argument");

  if (aggregate_function == AggregateFunction::CountDistinct) {
    return AggregateTraits<NullValue, AggregateFunction::CountDistinct>::AGGREGATE_DATA_TYPE;
  }

  const auto argument_data_type = argument()->data_type();
  auto aggregate_data_type = DataType::Null;

  resolve_data_type(argument_data_type, [&](const auto data_type_t) {
    using AggregateDataType = typename decltype(data_type_t)::type;
    switch (aggregate_function) {
      case AggregateFunction::Min:
        aggregate_data_type = AggregateTraits<AggregateDataType, AggregateFunction::Min>::AGGREGATE_DATA_TYPE;
        break;
      case AggregateFunction::Max:
        aggregate_data_type = AggregateTraits<AggregateDataType, AggregateFunction::Max>::AGGREGATE_DATA_TYPE;
        break;
      case AggregateFunction::Avg:
        aggregate_data_type = AggregateTraits<AggregateDataType, AggregateFunction::Avg>::AGGREGATE_DATA_TYPE;
        break;
      case AggregateFunction::Count:
      case AggregateFunction::CountDistinct:
        break;  // These are handled above
      case AggregateFunction::Sum:
        aggregate_data_type = AggregateTraits<AggregateDataType, AggregateFunction::Sum>::AGGREGATE_DATA_TYPE;
        break;
      case AggregateFunction::StandardDeviationSample:
        aggregate_data_type =
            AggregateTraits<AggregateDataType, AggregateFunction::StandardDeviationSample>::AGGREGATE_DATA_TYPE;
        break;
      case AggregateFunction::Any:
        aggregate_data_type = AggregateTraits<AggregateDataType, AggregateFunction::Any>::AGGREGATE_DATA_TYPE;
        break;
    }
  });

  return aggregate_data_type;
}

bool AggregateExpression::is_count_star(const AbstractExpression& expression) {
  // COUNT(*) is represented by an AggregateExpression with the COUNT function and an INVALID_COLUMN_ID.
  if (expression.type != ExpressionType::Aggregate) {
    return false;
  }
<<<<<<< HEAD
  const auto& aggregate_expression = static_cast<const AggregateExpression&>(expression);

  if (aggregate_expression.aggregate_function != AggregateFunction::Count) {
    return false;
  }
  if (aggregate_expression.argument()->type != ExpressionType::LQPColumn) {
=======

  const auto& aggregate_expression = static_cast<const AggregateExpression&>(expression);
  if (aggregate_expression.aggregate_function != AggregateFunction::Count ||
      aggregate_expression.argument()->type != ExpressionType::LQPColumn) {
>>>>>>> ac27bd52
    return false;
  }

  const auto& lqp_column_expression = static_cast<LQPColumnExpression&>(*aggregate_expression.argument());
<<<<<<< HEAD
  if (lqp_column_expression.original_column_id != INVALID_COLUMN_ID) {
    return false;  // NOLINT
  }

  return true;
=======
  return lqp_column_expression.original_column_id == INVALID_COLUMN_ID;
>>>>>>> ac27bd52
}

bool AggregateExpression::_shallow_equals(const AbstractExpression& expression) const {
  DebugAssert(dynamic_cast<const AggregateExpression*>(&expression),
              "Different expression type should have been caught by AbstractExpression::operator==");
  return aggregate_function == static_cast<const AggregateExpression&>(expression).aggregate_function;
}

size_t AggregateExpression::_shallow_hash() const {
  return boost::hash_value(static_cast<size_t>(aggregate_function));
}

bool AggregateExpression::_on_is_nullable_on_lqp(const AbstractLQPNode& lqp) const {
  // Aggregates (except COUNT and COUNT DISTINCT) will return NULL when executed on an
  // empty group - thus they are always nullable
  return aggregate_function != AggregateFunction::Count && aggregate_function != AggregateFunction::CountDistinct;
}

}  // namespace opossum<|MERGE_RESOLUTION|>--- conflicted
+++ resolved
@@ -101,32 +101,15 @@
   if (expression.type != ExpressionType::Aggregate) {
     return false;
   }
-<<<<<<< HEAD
-  const auto& aggregate_expression = static_cast<const AggregateExpression&>(expression);
-
-  if (aggregate_expression.aggregate_function != AggregateFunction::Count) {
-    return false;
-  }
-  if (aggregate_expression.argument()->type != ExpressionType::LQPColumn) {
-=======
 
   const auto& aggregate_expression = static_cast<const AggregateExpression&>(expression);
   if (aggregate_expression.aggregate_function != AggregateFunction::Count ||
       aggregate_expression.argument()->type != ExpressionType::LQPColumn) {
->>>>>>> ac27bd52
     return false;
   }
 
   const auto& lqp_column_expression = static_cast<LQPColumnExpression&>(*aggregate_expression.argument());
-<<<<<<< HEAD
-  if (lqp_column_expression.original_column_id != INVALID_COLUMN_ID) {
-    return false;  // NOLINT
-  }
-
-  return true;
-=======
   return lqp_column_expression.original_column_id == INVALID_COLUMN_ID;
->>>>>>> ac27bd52
 }
 
 bool AggregateExpression::_shallow_equals(const AbstractExpression& expression) const {
