#pragma once

#include <boost/algorithm/searching/boyer_moore.hpp>
#include <experimental/functional>
#include <regex>
#include <utility>
#include <variant>

#include "types.hpp"

namespace hyrise {

/**
 * Wraps an SQL LIKE pattern (e.g. "Hello%Wo_ld") which strings can be tested against.
 *
 * Performance optimizations exist for several simple patterns, such as "Hello%" - which is really just a starts_with()
 * check.
 */
class LikeMatcher {
<<<<<<< HEAD
  // A faster search algorithm than the typical byte-wise search if we can reuse the searcher
  using Searcher = boost::algorithm::boyer_moore<pmr_string::const_iterator>;
=======
  // A faster search algorithm than the typical byte-wise search if we can reuse the searcher.
#ifdef __cpp_lib_boyer_moore_searcher
  using Searcher = std::boyer_moore_searcher<pmr_string::const_iterator>;
#else
  using Searcher = std::experimental::boyer_moore_searcher<pmr_string::const_iterator>;
#endif
>>>>>>> 8114ddda

 public:
  /**
   * Turn SQL LIKE-pattern into a C++ regex.
   */
  static std::string sql_like_to_regex(pmr_string sql_like);

  static size_t get_index_of_next_wildcard(const pmr_string& pattern, const size_t offset = 0);
  static bool contains_wildcard(const pmr_string& pattern);

  explicit LikeMatcher(const pmr_string& pattern);

  enum class Wildcard { SingleChar /* '_' */, AnyChars /* '%' */ };
  using PatternToken = std::variant<pmr_string, Wildcard>;  // Keep type order, users rely on which()
  using PatternTokens = std::vector<PatternToken>;

  /**
   * Turn a pattern string, e.g. "H_llo W%ld" into Tokens {"H", PatternWildcard::SingleChar, "llo W",
   * PatternWildcard::AnyChars, "ld"}
   */
  static PatternTokens pattern_string_to_tokens(const pmr_string& pattern);

  // Calculates the upper and lower bound of a given pattern. For example, with the pattern `Japan%`, the lower bound
  // `Japan` and upper bound `Japao` is returned. The first value of the returned pair is the lower bound, the second
  // the upper bound. If the char ASCII value before the wild-card has the max ASCII value 127, or the first character
  // of the pattern is a wild-card, nullopt is returned.
  // The following table shows examples of the return for some patterns:
  // test%        | %test   | test\x7F% | test            | '' (empty string)
  // {test, tesu} | nullopt | nullopt   | {test, test\0}  | {'', '\0'}
  static std::optional<std::pair<pmr_string, pmr_string>> bounds(const pmr_string& pattern);

  /**
   * To speed up LIKE there are special implementations available for simple, common patterns.
   * Any other pattern will fall back to regex.
   */
  // 'hello%'
  struct StartsWithPattern final {
    pmr_string string;
  };

  // '%hello'
  struct EndsWithPattern final {
    pmr_string string;
  };

  // '%hello%'
  struct ContainsPattern final {
    pmr_string string;
  };

  // '%hello%world%nice%weather%'
  struct MultipleContainsPattern final {
    std::vector<pmr_string> strings;
  };

  /**
   * Contains one of the specialised patterns from above (StartsWithPattern, ...) or falls back to std::regex for a
   * general pattern.
   */
  using AllPatternVariant =
      std::variant<std::regex, StartsWithPattern, EndsWithPattern, ContainsPattern, MultipleContainsPattern>;

  static AllPatternVariant pattern_string_to_pattern_variant(const pmr_string& pattern);

  /**
   * The functor will be called with a concrete matcher.
   * Usage example:
   *    LikeMatcher{"%hello%"}.resolve(false, [](const auto& matcher) {
   *        std::cout << matcher("He said hello!") << std::endl;
   *    }
   */
  template <typename Functor>
  void resolve(const bool invert_results, const Functor& functor) const {
    if (std::holds_alternative<StartsWithPattern>(_pattern_variant)) {
      const auto& prefix = std::get<StartsWithPattern>(_pattern_variant).string;
      functor([&](const auto& string) -> bool {
        if (string.size() < prefix.size()) {
          return invert_results;
        }
        return (string.compare(0, prefix.size(), prefix) == 0) ^ invert_results;
      });

    } else if (std::holds_alternative<EndsWithPattern>(_pattern_variant)) {
      const auto& suffix = std::get<EndsWithPattern>(_pattern_variant).string;
      functor([&](const auto& string) -> bool {
        if (string.size() < suffix.size()) {
          return invert_results;
        }
        return (string.compare(string.size() - suffix.size(), suffix.size(), suffix) == 0) ^ invert_results;
      });

    } else if (std::holds_alternative<ContainsPattern>(_pattern_variant)) {
      auto& contains_str = std::get<ContainsPattern>(_pattern_variant).string;
      // It's really hard to store the searcher in the pattern as it only holds iterators into the string that easily
      // get invalidated when the pattern is passed around.
      const auto searcher = Searcher{contains_str.begin(), contains_str.end()};
      functor([&](const auto& string) -> bool {
        return (std::search(string.begin(), string.end(), searcher) != string.end()) ^ invert_results;
      });

    } else if (std::holds_alternative<MultipleContainsPattern>(_pattern_variant)) {
      const auto& contains_strs = std::get<MultipleContainsPattern>(_pattern_variant).strings;
      std::vector<Searcher> searchers;
      searchers.reserve(contains_strs.size());
      for (const auto& contains_str : contains_strs) {
        searchers.emplace_back(Searcher(contains_str.begin(), contains_str.end()));
      }

      functor([&](const auto& string) -> bool {
        auto current_position = string.begin();
        for (auto searcher_idx = size_t{0}; searcher_idx < searchers.size(); ++searcher_idx) {
          current_position = std::search(current_position, string.end(), searchers[searcher_idx]);
          if (current_position == string.end()) {
            return invert_results;
          }
          current_position += contains_strs[searcher_idx].size();
        }
        return !invert_results;
      });

    } else if (std::holds_alternative<std::regex>(_pattern_variant)) {
      const auto& regex = std::get<std::regex>(_pattern_variant);

      functor([&](const auto& string) -> bool {
        return std::regex_match(string.cbegin(), string.cend(), regex) ^ invert_results;
      });

    } else {
      Fail("Pattern not implemented. Probably a bug.");
    }
  }

 private:
  AllPatternVariant _pattern_variant;
};

std::ostream& operator<<(std::ostream& stream, const LikeMatcher::Wildcard& wildcard);

}  // namespace hyrise<|MERGE_RESOLUTION|>--- conflicted
+++ resolved
@@ -17,17 +17,8 @@
  * check.
  */
 class LikeMatcher {
-<<<<<<< HEAD
   // A faster search algorithm than the typical byte-wise search if we can reuse the searcher
   using Searcher = boost::algorithm::boyer_moore<pmr_string::const_iterator>;
-=======
-  // A faster search algorithm than the typical byte-wise search if we can reuse the searcher.
-#ifdef __cpp_lib_boyer_moore_searcher
-  using Searcher = std::boyer_moore_searcher<pmr_string::const_iterator>;
-#else
-  using Searcher = std::experimental::boyer_moore_searcher<pmr_string::const_iterator>;
-#endif
->>>>>>> 8114ddda
 
  public:
   /**
