#pragma once

#include <functional>
#include <memory>
#include <unordered_map>
#include <unordered_set>

#include "all_type_variant.hpp"
#include "expression_precedence.hpp"
#include "types.hpp"

namespace opossum {

class AbstractLQPNode;
class AbstractOperator;

enum class ExpressionType {
  Aggregate,
  Arithmetic,
  Cast,
  Case,
  CorrelatedParameter,
  PQPColumn,
  LQPColumn,
  Exists,
  Extract,
  Function,
  Interval,
  List,
  Logical,
  Placeholder,
  Predicate,
  PQPSubquery,
  LQPSubquery,
  UnaryMinus,
  Value
};

/**
 * AbstractExpression is the self-contained data structure describing Expressions in Hyrise.
 *
 * Expressions in Hyrise are everything down from Literals and Columns, over Arithmetics (a + b, ...),
 * Logicals (a AND b), up to Lists (`('a', 'b')`) and Subqueries. Check out the classes derived from AbstractExpression
 * for all available types.
 *
 * Expressions are evaluated (typically for all rows of a Chunk) using the ExpressionEvaluator.
 */
class AbstractExpression : public std::enable_shared_from_this<AbstractExpression>, private Noncopyable {
 public:
  AbstractExpression(const ExpressionType init_type,
                     const std::vector<std::shared_ptr<AbstractExpression>>& init_arguments);
  virtual ~AbstractExpression() = default;

  /**
   * Recursively check for Expression equality.
   * @pre Both expressions need to reference the same LQP
   */
  bool operator==(const AbstractExpression& other) const;
  bool operator!=(const AbstractExpression& other) const;

  /**
   * Certain expression types (Parameters, Literals, and Columns) don't require computation and therefore don't require
   * temporary columns with their result in them
   */
  virtual bool requires_computation() const;

  /**
   * @returns a deep copy of the expression.
   *
   * Regarding PQPSubqueryExpressions: Deduplication of operator plans will be preserved. See lqp_translator.cpp
   * for more info on deduplication.
   */
  std::shared_ptr<AbstractExpression> deep_copy() const;

  /**
   * @returns a deep copy of the expression and uses
   * @param copied_ops to preserve deduplication for the operator plans of PQPSubqueryExpressions.
   * See lqp_translator.cpp for more info on deduplication.
   */
  std::shared_ptr<AbstractExpression> deep_copy(
      std::unordered_map<const AbstractOperator*, std::shared_ptr<AbstractOperator>>& copied_ops) const;

  /**
   * @return the expression's column name or, optionally, a more detailed description of the expression
   */
  enum class DescriptionMode {
    ColumnName,  // returns only the column name
    Detailed     // additionally includes the address of referenced nodes
  };
  virtual std::string description(const DescriptionMode mode = DescriptionMode::Detailed) const = 0;

  /**
   * @return a human readable string representing the Expression that can be used as a column name
   *         (shortcut for description(DescriptionMode::ColumnName))
   */
  std::string as_column_name() const;

  /**
   * @return the DataType of the result of the expression
   */
  virtual DataType data_type() const = 0;

  /**
   * @return    whether an expression, executed on the output of a plan, would
   *            produce a nullable result.
   * @note      Determining whether an Expression (isolated from a plan to execute it on) is nullable is intentionally
   *            not supported: This is because "expression X is nullable" does NOT always equal "a column containing
   *            expression X is nullable": An expression `a + 5` (with `a` being a non-nullable column),
   *            e.g., is actually nullable if `a` comes from the null-supplying side of an outer join.
   */
  bool is_nullable_on_lqp(const AbstractLQPNode& lqp) const;

  size_t hash() const;

  const ExpressionType type;
  std::vector<std::shared_ptr<AbstractExpression>> arguments;

 protected:
  /**
   * Override to check for equality without checking the arguments. No override needed if derived expression has no
   * data members.
   */
  virtual bool _shallow_equals(const AbstractExpression& expression) const = 0;

  /**
   * Override to hash data fields in derived types. No override needed if derived expression has no
   * data members.
   */
  virtual size_t _shallow_hash() const;

  virtual bool _on_is_nullable_on_lqp(const AbstractLQPNode& lqp) const;

  virtual std::shared_ptr<AbstractExpression> _on_deep_copy(
      std::unordered_map<const AbstractOperator*, std::shared_ptr<AbstractOperator>>& copied_ops) const = 0;

  /**
   * Used internally in _enclose_argument to put parentheses around expression arguments if they have a lower
   * precedence than the expression itself.
   * Lower precedence indicates tighter binding, compare https://en.cppreference.com/w/cpp/language/operator_precedence
   *
   * @return  0 by default
   */
  virtual ExpressionPrecedence _precedence() const;

  /**
   * @return    argument.description(mode), enclosed by parentheses if the argument precedence is lower than
   *            this->_precedence()
   */
  std::string _enclose_argument(const AbstractExpression& argument, const DescriptionMode mode) const;
};

// So that google test, e.g., prints readable error messages
inline std::ostream& operator<<(std::ostream& stream, const AbstractExpression& expression) {
  return stream << expression.description();
}

// Wrapper around expression->hash(), to enable hash based containers containing std::shared_ptr<AbstractExpression>
struct ExpressionSharedPtrHash final {
  size_t operator()(const std::shared_ptr<AbstractExpression>& expression) const {
    return expression->hash();
  }
<<<<<<< HEAD
=======

>>>>>>> ac27bd52
  size_t operator()(const std::shared_ptr<const AbstractExpression>& expression) const {
    return expression->hash();
  }
};

// Wrapper around AbstractExpression::operator==(), to enable hash based containers containing
// std::shared_ptr<AbstractExpression>
struct ExpressionSharedPtrEqual final {
  size_t operator()(const std::shared_ptr<const AbstractExpression>& expression_a,
                    const std::shared_ptr<const AbstractExpression>& expression_b) const {
    return *expression_a == *expression_b;
  }

  size_t operator()(const std::shared_ptr<AbstractExpression>& expression_a,
                    const std::shared_ptr<AbstractExpression>& expression_b) const {
    return *expression_a == *expression_b;
  }
};

// Note that operator== ignores the equality functions:
// https://stackoverflow.com/questions/36167764/can-not-compare-stdunorded-set-with-custom-keyequal

template <typename Value>
using ExpressionUnorderedMap =
    std::unordered_map<std::shared_ptr<AbstractExpression>, Value, ExpressionSharedPtrHash, ExpressionSharedPtrEqual>;

template <typename Value>
using ConstExpressionUnorderedMap = std::unordered_map<std::shared_ptr<const AbstractExpression>, Value,
                                                       ExpressionSharedPtrHash, ExpressionSharedPtrEqual>;

using ExpressionUnorderedSet =
    std::unordered_set<std::shared_ptr<AbstractExpression>, ExpressionSharedPtrHash, ExpressionSharedPtrEqual>;

}  // namespace opossum<|MERGE_RESOLUTION|>--- conflicted
+++ resolved
@@ -159,10 +159,7 @@
   size_t operator()(const std::shared_ptr<AbstractExpression>& expression) const {
     return expression->hash();
   }
-<<<<<<< HEAD
-=======
 
->>>>>>> ac27bd52
   size_t operator()(const std::shared_ptr<const AbstractExpression>& expression) const {
     return expression->hash();
   }
