#include "transaction_context.hpp"

#include <future>
#include <memory>

#include "commit_context.hpp"
#include "hyrise.hpp"
#include "operators/abstract_read_write_operator.hpp"
#include "utils/assert.hpp"

namespace opossum {

TransactionContext::TransactionContext(const TransactionID transaction_id, const CommitID snapshot_commit_id,
                                       const AutoCommit is_auto_commit)
    : _transaction_id{transaction_id},
      _snapshot_commit_id{snapshot_commit_id},
      _is_auto_commit{is_auto_commit},
      _phase{TransactionPhase::Active},
      _num_active_operators{0} {
  Hyrise::get().transaction_manager._register_transaction(snapshot_commit_id);
}

TransactionContext::~TransactionContext() {
  DebugAssert(([this]() {
                auto an_operator_failed = false;
                for (const auto& op : _read_write_operators) {
                  if (op->state() == ReadWriteOperatorState::Conflicted) {
                    an_operator_failed = true;
                    break;
                  }
                }

                const auto is_rolled_back_after_conflict = _phase == TransactionPhase::RolledBackAfterConflict;
                return !an_operator_failed || is_rolled_back_after_conflict;
              }()),
              "A registered operator failed but the transaction has not been rolled back. You may also see this "
              "exception if an operator threw an uncaught exception.");

  DebugAssert(([this]() {
                const auto has_registered_operators = !_read_write_operators.empty();
                const auto committed_or_rolled_back = _phase == TransactionPhase::Committed ||
                                                      _phase == TransactionPhase::RolledBackByUser ||
                                                      _phase == TransactionPhase::RolledBackAfterConflict;
                return !has_registered_operators || committed_or_rolled_back;
                // Note: When thrown during stack unwinding, this exception might hide previous exceptions. If you are
                // seeing this, either use a debugger and break on exceptions or disable this exception as a trial.
              }()),
              "Has registered operators but has neither been committed nor rolled back (see comment in code!).");

  /**
   * Tell the TransactionManager, which keeps track of active snapshot-commit-ids,
   * that this transaction has finished.
   */
  Hyrise::get().transaction_manager._deregister_transaction(_snapshot_commit_id);
}

TransactionID TransactionContext::transaction_id() const {
  return _transaction_id;
}
<<<<<<< HEAD
CommitID TransactionContext::snapshot_commit_id() const {
  return _snapshot_commit_id;
}
=======

CommitID TransactionContext::snapshot_commit_id() const {
  return _snapshot_commit_id;
}

>>>>>>> ac27bd52
AutoCommit TransactionContext::is_auto_commit() const {
  return _is_auto_commit;
}

CommitID TransactionContext::commit_id() const {
  Assert(_commit_context, "TransactionContext cid only available after commit context has been created.");

  return _commit_context->commit_id();
}

TransactionPhase TransactionContext::phase() const {
  return _phase;
}

bool TransactionContext::aborted() const {
  const auto phase = _phase.load();
  return (phase == TransactionPhase::Conflicted) || (phase == TransactionPhase::RolledBackAfterConflict);
}

void TransactionContext::rollback(RollbackReason rollback_reason) {
  if (rollback_reason == RollbackReason::Conflict) {
    _mark_as_conflicted();
  } else {
    // We directly go to RolledBackByUser, skipping Conflicted
    Assert(_num_active_operators == 0, "For a user-initiated rollback, no operators should be active");
  }

  for (const auto& op : _read_write_operators) {
    op->rollback_records();
  }

  _mark_as_rolled_back(rollback_reason);
}

void TransactionContext::commit_async(const std::function<void(TransactionID)>& callback) {
  _prepare_commit();

  for (const auto& op : _read_write_operators) {
    op->commit_records(commit_id());
  }

  _mark_as_pending_and_try_commit(callback);
}

void TransactionContext::commit() {
  Assert(_phase == TransactionPhase::Active, "TransactionContext must be active to be committed.");

  // No modifications made, nothing to commit, no need to acquire a commit ID
  if (_read_write_operators.empty()) {
    _transition(TransactionPhase::Active, TransactionPhase::Committed);
    return;
  }

  auto committed = std::promise<void>{};
  const auto committed_future = committed.get_future();
  const auto callback = [&committed](TransactionID) { committed.set_value(); };

  commit_async(callback);

  committed_future.wait();
}

void TransactionContext::_mark_as_conflicted() {
  _transition(TransactionPhase::Active, TransactionPhase::Conflicted);

  _wait_for_active_operators_to_finish();
}

void TransactionContext::_mark_as_rolled_back(RollbackReason rollback_reason) {
  DebugAssert(([this]() {
                for (const auto& op : _read_write_operators) {
                  if (op->state() != ReadWriteOperatorState::RolledBack) {
                    return false;
                  }
                }
                return true;
              }()),
              "All read/write operators need to have been rolled back.");

  if (rollback_reason == RollbackReason::User) {
    _transition(TransactionPhase::Active, TransactionPhase::RolledBackByUser);
  } else {
    DebugAssert(rollback_reason == RollbackReason::Conflict, "Invalid RollbackReason");
    _transition(TransactionPhase::Conflicted, TransactionPhase::RolledBackAfterConflict);
  }
}

void TransactionContext::_prepare_commit() {
  DebugAssert(([this]() {
                for (const auto& op : _read_write_operators) {
                  if (op->state() != ReadWriteOperatorState::Executed) {
                    return false;
                  }
                }
                return true;
              }()),
              "All read/write operators need to be in state Executed (especially not Failed).");

  _transition(TransactionPhase::Active, TransactionPhase::Committing);

  _wait_for_active_operators_to_finish();

  _commit_context = Hyrise::get().transaction_manager._new_commit_context();
}

void TransactionContext::_mark_as_pending_and_try_commit(const std::function<void(TransactionID)>& callback) {
  DebugAssert(([this]() {
                for (const auto& op : _read_write_operators) {
                  if (op->state() != ReadWriteOperatorState::Committed) {
                    return false;
                  }
                }
                return true;
              }()),
              "All read/write operators need to have been committed.");

  auto context_weak_ptr = std::weak_ptr<TransactionContext>{this->shared_from_this()};
  _commit_context->make_pending(_transaction_id, [context_weak_ptr, callback](auto transaction_id) {
    // If the transaction context still exists, set its phase to Committed.
    if (auto context_ptr = context_weak_ptr.lock()) {
      context_ptr->_transition(TransactionPhase::Committing, TransactionPhase::Committed);
    }

    if (callback) {
      callback(transaction_id);
    }
  });

  Hyrise::get().transaction_manager._try_increment_last_commit_id(_commit_context);
}

void TransactionContext::on_operator_started() {
  ++_num_active_operators;
}

void TransactionContext::on_operator_finished() {
  DebugAssert((_num_active_operators > 0), "Bug detected");
  const auto num_before = _num_active_operators--;

  if (num_before == 1) {
    _active_operators_cv.notify_all();
  }
}

bool TransactionContext::is_auto_commit() {
  return _is_auto_commit == AutoCommit::Yes;
}

void TransactionContext::_wait_for_active_operators_to_finish() const {
  std::unique_lock<std::mutex> lock(_active_operators_mutex);
  if (_num_active_operators == 0) {
    return;
  }
  _active_operators_cv.wait(lock, [&] { return _num_active_operators != 0; });
}

void TransactionContext::_transition(TransactionPhase from_phase, TransactionPhase to_phase) {
  DebugAssert(_is_auto_commit == AutoCommit::No || to_phase != TransactionPhase::RolledBackByUser,
              "Auto-commit transactions cannot be manually rolled back");
  const auto success = _phase.compare_exchange_strong(from_phase, to_phase);
  Assert(success, "Illegal phase transition detected.");
}

std::ostream& operator<<(std::ostream& stream, const TransactionPhase& phase) {
  switch (phase) {
    case TransactionPhase::Active:
      stream << "Active";
      break;
    case TransactionPhase::Conflicted:
      stream << "Conflicted";
      break;
    case TransactionPhase::RolledBackAfterConflict:
      stream << "RolledBackAfterConflict";
      break;
    case TransactionPhase::RolledBackByUser:
      stream << "RolledBackByUser";
      break;
    case TransactionPhase::Committing:
      stream << "Committing";
      break;
    case TransactionPhase::Committed:
      stream << "Committed";
      break;
  }
  return stream;
}

}  // namespace opossum<|MERGE_RESOLUTION|>--- conflicted
+++ resolved
@@ -57,17 +57,11 @@
 TransactionID TransactionContext::transaction_id() const {
   return _transaction_id;
 }
-<<<<<<< HEAD
+
 CommitID TransactionContext::snapshot_commit_id() const {
   return _snapshot_commit_id;
 }
-=======
-
-CommitID TransactionContext::snapshot_commit_id() const {
-  return _snapshot_commit_id;
-}
-
->>>>>>> ac27bd52
+
 AutoCommit TransactionContext::is_auto_commit() const {
   return _is_auto_commit;
 }
