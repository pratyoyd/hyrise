#pragma once

#include <algorithm>

#include "storage/run_length_segment.hpp"
#include "storage/segment_iterables.hpp"

#include "utils/performance_warning.hpp"

namespace opossum {

template <typename T>
class RunLengthSegmentIterable : public PointAccessibleSegmentIterable<RunLengthSegmentIterable<T>> {
 public:
  using ValueType = T;

  explicit RunLengthSegmentIterable(const RunLengthSegment<T>& segment) : _segment{segment} {}

  template <typename Functor>
  void _on_with_iterators(const Functor& functor) const {
<<<<<<< HEAD
    auto begin = Iterator{_segment.values(), _segment.null_values(), _segment.end_positions(), ChunkOffset{0}};
    auto end = Iterator{_segment.values(), _segment.null_values(), _segment.end_positions(),
                        static_cast<ChunkOffset>(_segment.size())};
=======
    _segment.access_counter[SegmentAccessCounter::AccessType::Sequential] += _segment.size();
    auto begin = Iterator{_segment.values()->cbegin(), _segment.null_values()->cbegin(),
                          _segment.end_positions()->cbegin(), _segment.end_positions()->cbegin(), ChunkOffset{0}};
    auto end = Iterator{_segment.values()->cend(), _segment.null_values()->cend(), _segment.end_positions()->cend(),
                        _segment.end_positions()->cbegin(), static_cast<ChunkOffset>(_segment.size())};
>>>>>>> a223b983

    functor(begin, end);
  }

  template <typename Functor>
  void _on_with_iterators(const std::shared_ptr<const PosList>& position_filter, const Functor& functor) const {
<<<<<<< HEAD
    auto begin = PointAccessIterator{_segment.values(), _segment.null_values(), _segment.end_positions(),
                                     position_filter->cbegin(), position_filter->cbegin()};
    auto end = PointAccessIterator{_segment.values(), _segment.null_values(), _segment.end_positions(),
                                   position_filter->cbegin(), position_filter->cend()};
=======
    _segment.access_counter[SegmentAccessCounter::access_type(*position_filter)] += position_filter->size();
    auto begin =
        PointAccessIterator{_segment.values().get(), _segment.null_values().get(), _segment.end_positions().get(),
                            position_filter->cbegin(), position_filter->cbegin()};
    auto end = PointAccessIterator{_segment.values().get(), _segment.null_values().get(),
                                   _segment.end_positions().get(), position_filter->cbegin(), position_filter->cend()};
>>>>>>> a223b983

    functor(begin, end);
  }

  size_t _on_size() const { return _segment.size(); }

 private:
  const RunLengthSegment<T>& _segment;

  /**
   * Run length segments store the end positions of runs in a sorted vector. To access a particular position, this vector
   * has to be searches for the according run. If we previously visited a nearby position, we do not have to execute a
   * full binary search but can linearly search up to the desired position.
   *
   * determine_linear_search_threshold() estimates the threshold of when to use a linear or a binary search. Given the
   * previous and the current chunk offset, the threshold is used to determine if a linear search is faster for the given
   * number of skipped positions or whether a binary search is beneficial. The value of 200 has been found by a set of
   * simple TPC-H measurements (see #2038).
   */
  static constexpr auto LINEAR_SEARCH_THRESHOLD_FACTOR = 200.0f;

  static ChunkOffset determine_linear_search_threshold(
      const std::shared_ptr<const pmr_vector<ChunkOffset>>& end_positions) {
    if (end_positions->empty()) {
      return 0;
    }

    const ChunkOffset chunk_size = end_positions->back();
    const size_t run_count = end_positions->size();

    const auto avg_elements_per_run = static_cast<float>(chunk_size) / run_count;
    return static_cast<ChunkOffset>(LINEAR_SEARCH_THRESHOLD_FACTOR * std::ceil(avg_elements_per_run));
  }

  using EndPositionIterator = typename pmr_vector<ChunkOffset>::const_iterator;
  static size_t search_run_end_position_index_for_chunk_offset(
      const ChunkOffset previous_chunk_offset, const ChunkOffset current_chunk_offset,
      const size_t previous_end_position_index, const size_t linear_search_threshold,
      const std::shared_ptr<const pmr_vector<ChunkOffset>>& end_positions) {
    const int64_t step_size = static_cast<int64_t>(current_chunk_offset) - previous_chunk_offset;
    EndPositionIterator run_end_position;
    /**
     * Depending on the estimated threshold and the step size, a different search approach is used. The threshold
     * estimates how long a jump needs to be before a binary search is faster than linearly searching.
     * Three cases are handled:
     *   - If the chunk offset is smaller then the previous offset (can happen, e.g., after joins), use a binary
     *     search from the beginning up to the previous position. Whenever reverse iteration is frequently used, we
     *     should consider using linear searching here as well (see below, currently blocked by #1531).
     *   - If the chunk offset is larger than the previous offset and the step size for the next offset is smaller
     *     than the estimated threshold, search linearly from the previous offset up to the end.
     *   - If the chunk offset is larger than the previous offset and the step size for the next offset is larger
     *     than the estimated threshold, use a binary search from the previous offset up to the end.
     */
    if (step_size < 0) {
      run_end_position = std::lower_bound(end_positions->cbegin(), end_positions->cend() + previous_end_position_index,
                                          current_chunk_offset);
    } else if (step_size < static_cast<int64_t>(linear_search_threshold)) {
      const auto less_than_current = [current = current_chunk_offset](ChunkOffset offset) { return offset < current; };
      run_end_position = std::find_if_not(end_positions->cbegin() + previous_end_position_index, end_positions->cend(),
                                          less_than_current);
    } else {
      run_end_position = std::lower_bound(end_positions->cbegin() + previous_end_position_index, end_positions->cend(),
                                          current_chunk_offset);
    }

    // TODO(anyone): change to std::distance() when #1531 is resolved
    return run_end_position - end_positions->cbegin();
  }

 private:
  class Iterator : public BaseSegmentIterator<Iterator, SegmentPosition<T>> {
   public:
    using ValueType = T;
    using IterableType = RunLengthSegmentIterable<T>;
    using ValueIterator = typename pmr_vector<T>::const_iterator;
    using NullValueIterator = typename pmr_vector<bool>::const_iterator;
    using EndPositionIterator = typename pmr_vector<ChunkOffset>::const_iterator;

   public:
<<<<<<< HEAD
    explicit Iterator(const std::shared_ptr<const pmr_vector<T>>& values,
                      const std::shared_ptr<const pmr_vector<bool>>& null_values,
                      const std::shared_ptr<const pmr_vector<ChunkOffset>>& end_positions, ChunkOffset chunk_offset)
        : _values{values},
          _null_values{null_values},
          _end_positions{end_positions},
          _linear_search_threshold{determine_linear_search_threshold(_end_positions)},
          _chunk_offset{chunk_offset},
          _prev_chunk_offset{0u},
          _prev_index{0ul} {}
=======
    explicit Iterator(ValueIterator value_it, NullValueIterator null_value_it, EndPositionIterator end_position_it,
                      EndPositionIterator end_position_begin_it, ChunkOffset chunk_offset)
        : _value_it{std::move(value_it)},
          _null_value_it{std::move(null_value_it)},
          _end_position_it{std::move(end_position_it)},
          _end_position_begin_it{std::move(end_position_begin_it)},
          _chunk_offset{chunk_offset} {}
>>>>>>> a223b983

   private:
    friend class boost::iterator_core_access;  // grants the boost::iterator_facade access to the private interface

    void increment() { ++_chunk_offset; }

    void decrement() { --_chunk_offset; }

    void advance(std::ptrdiff_t n) { _chunk_offset += n; }

    bool equal(const Iterator& other) const { return _chunk_offset == other._chunk_offset; }

    std::ptrdiff_t distance_to(const Iterator& other) const {
      return static_cast<std::ptrdiff_t>(other._chunk_offset) - _chunk_offset;
    }

    SegmentPosition<T> dereference() const {
      const auto target_distance_from_begin = search_run_end_position_index_for_chunk_offset(
          _prev_chunk_offset, _chunk_offset, _prev_index, _linear_search_threshold, _end_positions);

      _prev_chunk_offset = _chunk_offset;
      _prev_index = target_distance_from_begin;

      return SegmentPosition<T>{(*_values)[target_distance_from_begin], (*_null_values)[target_distance_from_begin],
                                _chunk_offset};
    }

   private:
    std::shared_ptr<const pmr_vector<T>> _values;
    std::shared_ptr<const pmr_vector<bool>> _null_values;
    std::shared_ptr<const pmr_vector<ChunkOffset>> _end_positions;

    // Threshold of when to start using a binary search for the next chunk offset instead of a linear search.
    ChunkOffset _linear_search_threshold;

    ChunkOffset _chunk_offset;

    mutable ChunkOffset _prev_chunk_offset;
    mutable size_t _prev_index;
  };

  /**
   * Due to the nature of the encoding, point-access is not in O(1).
   * However, because we store the last position of runs (i.e. a sorted list)
   * instead of the run length, it is possible to find the value of a position
   * in O(log(n)) by doing a binary search. Because of the prefetching
   * capabilities of the hardware, this might not always be faster than a simple
   * linear search in O(n). More often than not, the chunk offsets will be ordered,
   * so we don’t even have to scan the entire vector. Instead we can continue searching
   * from the previously requested position. This is what this iterator does:
   * - if it’s the first access, it performs a binary search
   * - for all subsequent accesses it performs
   *   - a linear search in the range [previous_end_position, n] if new_pos >= previous_pos
   *   - a binary search in the range [0, previous_end_position] else
   */
  class PointAccessIterator : public BasePointAccessSegmentIterator<PointAccessIterator, SegmentPosition<T>> {
   public:
    using ValueType = T;
    using IterableType = RunLengthSegmentIterable<T>;
    using ValueIterator = typename pmr_vector<T>::const_iterator;
    using NullValueIterator = typename pmr_vector<bool>::const_iterator;

    explicit PointAccessIterator(const std::shared_ptr<const pmr_vector<T>>& values,
                                 const std::shared_ptr<const pmr_vector<bool>>& null_values,
                                 const std::shared_ptr<const pmr_vector<ChunkOffset>>& end_positions,
                                 PosList::const_iterator position_filter_begin,
                                 PosList::const_iterator position_filter_it)
        : BasePointAccessSegmentIterator<PointAccessIterator, SegmentPosition<T>>{std::move(position_filter_begin),
                                                                                  std::move(position_filter_it)},
          _values{values},
          _null_values{null_values},
          _end_positions{end_positions},
          _linear_search_threshold{determine_linear_search_threshold(_end_positions)},
          _prev_chunk_offset{0u},
          _prev_index{0ul} {}

   private:
    friend class boost::iterator_core_access;  // grants the boost::iterator_facade access to the private interface

    SegmentPosition<T> dereference() const {
      const auto& chunk_offsets = this->chunk_offsets();
      const auto current_chunk_offset = chunk_offsets.offset_in_referenced_chunk;

      const auto target_distance_from_begin = search_run_end_position_index_for_chunk_offset(
          _prev_chunk_offset, current_chunk_offset, _prev_index, _linear_search_threshold, _end_positions);

      _prev_chunk_offset = current_chunk_offset;
      _prev_index = target_distance_from_begin;

      return SegmentPosition<T>{(*_values)[target_distance_from_begin], (*_null_values)[target_distance_from_begin],
                                chunk_offsets.offset_in_poslist};
    }

   private:
    std::shared_ptr<const pmr_vector<T>> _values;
    std::shared_ptr<const pmr_vector<bool>> _null_values;
    std::shared_ptr<const pmr_vector<ChunkOffset>> _end_positions;

    // Threshold of when to start using a binary search for the next chunk offset instead of a linear search.
    ChunkOffset _linear_search_threshold;

    mutable ChunkOffset _prev_chunk_offset;
    mutable size_t _prev_index;
  };
};

}  // namespace opossum<|MERGE_RESOLUTION|>--- conflicted
+++ resolved
@@ -18,36 +18,21 @@
 
   template <typename Functor>
   void _on_with_iterators(const Functor& functor) const {
-<<<<<<< HEAD
+    _segment.access_counter[SegmentAccessCounter::AccessType::Sequential] += _segment.size();
     auto begin = Iterator{_segment.values(), _segment.null_values(), _segment.end_positions(), ChunkOffset{0}};
     auto end = Iterator{_segment.values(), _segment.null_values(), _segment.end_positions(),
                         static_cast<ChunkOffset>(_segment.size())};
-=======
-    _segment.access_counter[SegmentAccessCounter::AccessType::Sequential] += _segment.size();
-    auto begin = Iterator{_segment.values()->cbegin(), _segment.null_values()->cbegin(),
-                          _segment.end_positions()->cbegin(), _segment.end_positions()->cbegin(), ChunkOffset{0}};
-    auto end = Iterator{_segment.values()->cend(), _segment.null_values()->cend(), _segment.end_positions()->cend(),
-                        _segment.end_positions()->cbegin(), static_cast<ChunkOffset>(_segment.size())};
->>>>>>> a223b983
 
     functor(begin, end);
   }
 
   template <typename Functor>
   void _on_with_iterators(const std::shared_ptr<const PosList>& position_filter, const Functor& functor) const {
-<<<<<<< HEAD
+    _segment.access_counter[SegmentAccessCounter::access_type(*position_filter)] += position_filter->size();
     auto begin = PointAccessIterator{_segment.values(), _segment.null_values(), _segment.end_positions(),
                                      position_filter->cbegin(), position_filter->cbegin()};
     auto end = PointAccessIterator{_segment.values(), _segment.null_values(), _segment.end_positions(),
                                    position_filter->cbegin(), position_filter->cend()};
-=======
-    _segment.access_counter[SegmentAccessCounter::access_type(*position_filter)] += position_filter->size();
-    auto begin =
-        PointAccessIterator{_segment.values().get(), _segment.null_values().get(), _segment.end_positions().get(),
-                            position_filter->cbegin(), position_filter->cbegin()};
-    auto end = PointAccessIterator{_segment.values().get(), _segment.null_values().get(),
-                                   _segment.end_positions().get(), position_filter->cbegin(), position_filter->cend()};
->>>>>>> a223b983
 
     functor(begin, end);
   }
@@ -127,7 +112,6 @@
     using EndPositionIterator = typename pmr_vector<ChunkOffset>::const_iterator;
 
    public:
-<<<<<<< HEAD
     explicit Iterator(const std::shared_ptr<const pmr_vector<T>>& values,
                       const std::shared_ptr<const pmr_vector<bool>>& null_values,
                       const std::shared_ptr<const pmr_vector<ChunkOffset>>& end_positions, ChunkOffset chunk_offset)
@@ -138,15 +122,6 @@
           _chunk_offset{chunk_offset},
           _prev_chunk_offset{0u},
           _prev_index{0ul} {}
-=======
-    explicit Iterator(ValueIterator value_it, NullValueIterator null_value_it, EndPositionIterator end_position_it,
-                      EndPositionIterator end_position_begin_it, ChunkOffset chunk_offset)
-        : _value_it{std::move(value_it)},
-          _null_value_it{std::move(null_value_it)},
-          _end_position_it{std::move(end_position_it)},
-          _end_position_begin_it{std::move(end_position_begin_it)},
-          _chunk_offset{chunk_offset} {}
->>>>>>> a223b983
 
    private:
     friend class boost::iterator_core_access;  // grants the boost::iterator_facade access to the private interface
