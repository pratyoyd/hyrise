--- conflicted
+++ resolved
@@ -36,10 +36,7 @@
 bool VariableLengthKey::operator==(const VariableLengthKey& other) const {
   return _impl == other._impl;
 }
-<<<<<<< HEAD
-=======
 
->>>>>>> ac27bd52
 bool VariableLengthKey::operator==(const VariableLengthKeyConstProxy& other) const {
   return _impl == other._impl;
 }
@@ -47,15 +44,6 @@
 bool VariableLengthKey::operator!=(const VariableLengthKey& other) const {
   return _impl != other._impl;
 }
-<<<<<<< HEAD
-bool VariableLengthKey::operator!=(const VariableLengthKeyConstProxy& other) const {
-  return _impl != other._impl;
-}
-
-bool VariableLengthKey::operator<(const VariableLengthKey& other) const {
-  return _impl < other._impl;
-}
-=======
 
 bool VariableLengthKey::operator!=(const VariableLengthKeyConstProxy& other) const {
   return _impl != other._impl;
@@ -65,7 +53,6 @@
   return _impl < other._impl;
 }
 
->>>>>>> ac27bd52
 bool VariableLengthKey::operator<(const VariableLengthKeyConstProxy& other) const {
   return _impl < other._impl;
 }
