--- conflicted
+++ resolved
@@ -25,13 +25,8 @@
 constexpr size_t OS_PAGE_SIZE = 16384;
 enum class PageSizeType { KiB16, KiB32, KiB64, KiB128, KiB256, KiB512 };
 #elif __linux__
-<<<<<<< HEAD
-constexpr size_t OS_PAGE_SIZE = 4096;
-enum class PageSizeType { KiB4, KiB8, KiB16, KiB32, KiB64, KiB128, KiB256, KiB512 };
-=======
 constexpr size_t PAGE_SIZE = 8192;
 enum class PageSizeType { KiB8, KiB16, KiB32, KiB64, KiB128, KiB256, KiB512, Kib1024 };
->>>>>>> 677b050a
 #endif
 
 // Get the number of bytes for a given PageSizeType
