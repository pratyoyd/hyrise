--- conflicted
+++ resolved
@@ -8,12 +8,7 @@
 #include "storage/segment_iterables.hpp"
 #include "storage/vector_compression/resolve_compressed_vector_type.hpp"
 
-<<<<<<< HEAD
-
-namespace opossum {
-=======
 namespace hyrise {
->>>>>>> 08c2b3fc
 
 template <typename T>
 class LZ4SegmentIterable : public PointAccessibleSegmentIterable<LZ4SegmentIterable<T>> {
@@ -233,8 +228,4 @@
   };
 };
 
-<<<<<<< HEAD
-}  // namespace opossum
-=======
-}  // namespace hyrise
->>>>>>> 08c2b3fc
+}  // namespace hyrise