--- conflicted
+++ resolved
@@ -160,10 +160,7 @@
   Derived& _self() {
     return static_cast<Derived&>(*this);
   }
-<<<<<<< HEAD
-=======
 
->>>>>>> ac27bd52
   const Derived& _self() const {
     return static_cast<const Derived&>(*this);
   }
