#include "predicate_placement_rule.hpp"

#include "all_parameter_variant.hpp"
#include "cost_estimation/abstract_cost_estimator.hpp"
#include "expression/expression_utils.hpp"
#include "expression/logical_expression.hpp"
#include "expression/lqp_subquery_expression.hpp"
#include "logical_query_plan/abstract_lqp_node.hpp"
#include "logical_query_plan/join_node.hpp"
#include "logical_query_plan/logical_plan_root_node.hpp"
#include "logical_query_plan/lqp_utils.hpp"
#include "logical_query_plan/predicate_node.hpp"
#include "logical_query_plan/projection_node.hpp"
#include "logical_query_plan/sort_node.hpp"
#include "logical_query_plan/union_node.hpp"
#include "operators/operator_scan_predicate.hpp"
#include "statistics/cardinality_estimator.hpp"

namespace hyrise {

std::string PredicatePlacementRule::name() const {
  static const auto name = std::string{"PredicatePlacementRule"};
  return name;
}

void PredicatePlacementRule::_apply_to_plan_without_subqueries(const std::shared_ptr<AbstractLQPNode>& lqp_root) const {
  // The traversal functions require the existence of a root of the LQP, so make sure we have that
  const auto root_node = lqp_root->type == LQPNodeType::Root ? lqp_root : LogicalPlanRootNode::make(lqp_root);

  const auto estimator = cost_estimator->cardinality_estimator->new_instance();
  estimator->guarantee_bottom_up_construction();

  std::vector<std::shared_ptr<AbstractLQPNode>> push_down_nodes;
  _push_down_traversal(root_node, LQPInputSide::Left, push_down_nodes, *estimator);

  _pull_up_traversal(root_node, LQPInputSide::Left);
}

void PredicatePlacementRule::_push_down_traversal(const std::shared_ptr<AbstractLQPNode>& current_node,
                                                  const LQPInputSide input_side,
                                                  std::vector<std::shared_ptr<AbstractLQPNode>>& push_down_nodes,
                                                  AbstractCardinalityEstimator& estimator) {
  const auto input_node = current_node->input(input_side);
  // Allow calling without checks
  if (!input_node) {
    Assert(push_down_nodes.empty(), "Expected pushdown nodes to be already inserted.");
    return;
  }

  // A helper method for cases where the input_node does not allow us to proceed.
  const auto handle_barrier = [&]() {
    _insert_nodes(current_node, input_side, push_down_nodes);

    // At this point, all pushdown predicates should have been inserted above the barrier node. In the following, we
    // apply the pushdown traversal logic to the remaining parts of the LQP – including the current barrier node. The
    // latter might also be a predicate eligible for pushdown. If it is, we try to push it down the LQP, and another
    // node might become the "new barrier" (having multiple output nodes).
    const auto& barrier_node = input_node;
    const auto barrier_node_is_pushdown_predicate = [&barrier_node]() {
      if (barrier_node->type == LQPNodeType::Predicate) {
        const auto predicate_node = std::static_pointer_cast<PredicateNode>(barrier_node);
        return !_is_expensive_predicate(predicate_node->predicate());
      }

      if (barrier_node->type == LQPNodeType::Join) {
        const auto& join_node = static_cast<const JoinNode&>(*barrier_node);
        return is_semi_or_anti_join(join_node.join_mode) && join_node.join_predicates().size() == 1;
      }

      return false;
    }();

    auto next_push_down_traversal_root = barrier_node;
    if (barrier_node_is_pushdown_predicate) {
      // barrier_node is a predicate, and we would like to cover it in the next recursion of _push_down_traversal.
      // However, if we simply call _push_down_traversal with barrier_node, the predicate would not become pushed down
      // since _push_down_traversal looks at input nodes only. To overcome this issue, we insert a temporary root node,
      // set barrier_node as an input, and call _push_down_traversal with the temporary root node.
      next_push_down_traversal_root = LogicalPlanRootNode::make();
      lqp_insert_node_above(barrier_node, next_push_down_traversal_root);
    }

    if (next_push_down_traversal_root->left_input()) {
      auto left_push_down_nodes = std::vector<std::shared_ptr<AbstractLQPNode>>{};
      _push_down_traversal(next_push_down_traversal_root, LQPInputSide::Left, left_push_down_nodes, estimator);

      // Check for the left input node first because there cannot be a right input node otherwise.
      if (next_push_down_traversal_root->right_input()) {
        auto right_push_down_nodes = std::vector<std::shared_ptr<AbstractLQPNode>>{};
        _push_down_traversal(next_push_down_traversal_root, LQPInputSide::Right, right_push_down_nodes, estimator);
      }
    }

    // The recursion calls to _push_down_traversal have returned. Therefore, we must remove the temporary root node, we
    // might have inserted previously (see comment above).
    if (next_push_down_traversal_root->type == LQPNodeType::Root && next_push_down_traversal_root->output_count() > 0) {
      lqp_remove_node(next_push_down_traversal_root);
    }
  };

  if (input_node->output_count() > 1) {
    // We cannot push predicates past input_node as doing so would also filter the predicates from the "other" side.
    handle_barrier();
    return;
  }

  // Removes input_node from the current LQP and continues to run _push_down_traversal.
  const auto untie_input_node_and_recurse = [&]() {
    push_down_nodes.emplace_back(input_node);
    lqp_remove_node(input_node, AllowRightInput::Yes);
    _push_down_traversal(current_node, input_side, push_down_nodes, estimator);
  };

  switch (input_node->type) {
    case LQPNodeType::Predicate: {
      const auto predicate_node = std::static_pointer_cast<PredicateNode>(input_node);

      if (!_is_expensive_predicate(predicate_node->predicate())) {
        untie_input_node_and_recurse();
      } else {
        _push_down_traversal(input_node, input_side, push_down_nodes, estimator);
      }
    } break;

    case LQPNodeType::Join: {
      const auto join_node = std::static_pointer_cast<JoinNode>(input_node);

<<<<<<< HEAD
      // We pick up semi and anti joins on the way and treat them as if they were predicates
      if (is_semi_or_anti_join(join_node->join_mode) && join_node->join_predicates().size() == 1) {
        // First, we need to recurse into the right side to make sure that it's optimized as well
=======
      // We pick up single-predicate semi and anti joins on the way and treat them as if they were predicates.
      if (is_semi_or_anti_join(join_node->join_mode) && join_node->join_predicates().size() == 1) {
        // First, we need to recurse into the right side to make sure that it is optimized as well.
>>>>>>> 25a9a607
        auto right_push_down_nodes = std::vector<std::shared_ptr<AbstractLQPNode>>{};
        _push_down_traversal(input_node, LQPInputSide::Right, right_push_down_nodes, estimator);

        untie_input_node_and_recurse();
        break;
      }

      // Not a semi / anti join. We need to check if we can push the nodes in push_down_nodes past the join or if they
      // need to be inserted here before proceeding.

      // Left empty for non-push-past joins
      auto left_push_down_nodes = std::vector<std::shared_ptr<AbstractLQPNode>>{};
      auto right_push_down_nodes = std::vector<std::shared_ptr<AbstractLQPNode>>{};

      // It is safe to move predicates down past the named joins as doing so does not affect the presence of NULLs
      if (join_node->join_mode == JoinMode::Inner || join_node->join_mode == JoinMode::Cross) {
        for (const auto& push_down_node : push_down_nodes) {
          const auto move_to_left = _is_evaluable_on_lqp(push_down_node, join_node->left_input());
          const auto move_to_right = _is_evaluable_on_lqp(push_down_node, join_node->right_input());

          if (!move_to_left && !move_to_right) {
            const auto push_down_predicate_node = std::dynamic_pointer_cast<PredicateNode>(push_down_node);
            if (join_node->join_mode == JoinMode::Inner && push_down_predicate_node) {
              // Pre-Join Predicates:
              // The current predicate could not be pushed down to either side. If we cannot push it down, we might be
              // able to create additional predicates that perform some pre-selection before the tuples reach the join.
              // An example can be found in TPC-H query 7, with the predicate
              //   (n1.name = 'DE' AND n2.name = 'FR') OR (n1.name = 'FR' AND n2.n_name = 'DE')
              // We cannot push it to either n1 or n2 as the selected values depend on the result of the other table.
              // However, we can create a predicate (n1.name = 'DE' OR n1.name = 'FR') and reduce the number of tuples
              // that reach the joins from all countries to just two. This behavior is also described in the TPC-H
              // Analyzed paper as "CP4.2b: Join-Dependent Expression Filter Pushdown".
              //
              // Here are the rules that determine whether we can create a pre-join predicate for the tables l or r with
              // predicates that operate on l (l1, l2), r (r1, r2), or are independent of either table (u1, u2). To
              // produce a predicate for a table, it is required that each expression in the disjunction has a predicate
              // for that table:
              //
              // (l1 AND r1) OR (l2)        -> create predicate (l1 OR l2) on left side, everything on right side might
              //                               qualify, so do not create a predicate there
              // (l1 AND r2) OR (l2 AND r1) -> create (l1 OR l2) on left, (r1 OR r2) on right (example from above)
              // (l1 AND u1) OR (r1 AND u2) -> do nothing
              // You will also find these examples in the tests.
              //
              // For now, this rule deals only with inner joins. It might also work for other join types, but the
              // implications of creating a pre-join predicate on the NULL-producing side need to be carefully thought
              // through once the need arises.
              //
              // While the above only decides whether it is possible to create a pre-join predicate, we estimate the
              // selectivity of each individual candidate and compare it to MAX_SELECTIVITY_FOR_PRE_JOIN_PREDICATE.
              // Only if a predicate candidate is selective enough, it is added below the join.
              //
              // NAMING:
              // Input
              // (l1 AND r2) OR (l2 AND r1)
              // ^^^^^^^^^^^    ^^^^^^^^^^^ outer_disjunction holds two (or more) elements from flattening the OR.
              //                            One of these elements is called expression_in_disjunction.
              //  ^^     ^^                 inner_conjunction holds two (or more) elements from flattening the AND.
              //                            One of these elements is called expression_in_conjunction.

              auto left_disjunction = std::vector<std::shared_ptr<AbstractExpression>>{};
              auto right_disjunction = std::vector<std::shared_ptr<AbstractExpression>>{};

              // Tracks whether we had to abort the search for one of the sides as an inner_conjunction was found that
              // did not cover the side.
              auto aborted_left_side = false;
              auto aborted_right_side = false;

              const auto outer_disjunction =
                  flatten_logical_expressions(push_down_predicate_node->predicate(), LogicalOperator::Or);
              for (const auto& expression_in_disjunction : outer_disjunction) {
                // For the current expression_in_disjunction, these hold the PredicateExpressions that need to be true
                // on the left/right side
                auto left_conjunction = std::vector<std::shared_ptr<AbstractExpression>>{};
                auto right_conjunction = std::vector<std::shared_ptr<AbstractExpression>>{};

                // Fill left/right_conjunction
                const auto inner_conjunction =
                    flatten_logical_expressions(expression_in_disjunction, LogicalOperator::And);
                for (const auto& expression_in_conjunction : inner_conjunction) {
                  const auto evaluable_on_left_side =
                      expression_evaluable_on_lqp(expression_in_conjunction, *join_node->left_input());
                  const auto evaluable_on_right_side =
                      expression_evaluable_on_lqp(expression_in_conjunction, *join_node->right_input());

                  // We can only work with expressions that are specific to one side.
                  if (evaluable_on_left_side && !evaluable_on_right_side && !aborted_left_side) {
                    left_conjunction.emplace_back(expression_in_conjunction);
                  }
                  if (evaluable_on_right_side && !evaluable_on_left_side && !aborted_right_side) {
                    right_conjunction.emplace_back(expression_in_conjunction);
                  }
                }

                if (!left_conjunction.empty()) {
                  // If we have found multiple predicates for the left side, connect them using AND and add them to
                  // the disjunction that will be pushed to the left side:
                  //  Example: `(l1 AND l2 AND r1) OR (l3 AND r2)` is first split into the two conjunctions. When
                  //  looking at the first conjunction, l1 and l2 will end up in left_conjunction. Before it gets added
                  //  to the left_disjunction, it needs to be connected using AND: (l1 AND l2).
                  //  The result for the left_disjunction will be ((l1 AND l2) OR l3)
                  left_disjunction.emplace_back(inflate_logical_expressions(left_conjunction, LogicalOperator::And));
                } else {
                  // If, within the current expression_in_disjunction, we have not found a matching predicate for the
                  // left side, all tuples for the left side qualify and it makes no sense to create a filter.
                  aborted_left_side = true;
                  left_disjunction.clear();
                }
                if (!right_conjunction.empty()) {
                  right_disjunction.emplace_back(inflate_logical_expressions(right_conjunction, LogicalOperator::And));
                } else {
                  aborted_right_side = true;
                  right_disjunction.clear();
                }
              }

              const auto add_disjunction_if_beneficial =
                  [&](const auto& disjunction, const auto& disjunction_input_node, auto& predicate_nodes) {
                    if (disjunction.empty()) {
                      return;
                    }

                    const auto expression = inflate_logical_expressions(disjunction, LogicalOperator::Or);
                    const auto predicate_node = PredicateNode::make(expression, disjunction_input_node);

                    // Determine the selectivity of the predicate if executed on disjunction_input_node
                    const auto cardinality_in = estimator.estimate_cardinality(disjunction_input_node);
                    const auto cardinality_out = estimator.estimate_cardinality(predicate_node);
                    if (cardinality_out / cardinality_in > MAX_SELECTIVITY_FOR_PRE_JOIN_PREDICATE) {
                      return;
                    }

                    // predicate_node was found to be beneficial. Add it to predicate_nodes so that _insert_nodes will
                    // insert it as low as possible in the left/right input of the join. As predicate_nodes might have
                    // more than one node, remove the input so that _insert_nodes can construct a proper LQP.
                    predicate_node->set_left_input(nullptr);
                    predicate_nodes.emplace_back(predicate_node);
                  };

              add_disjunction_if_beneficial(left_disjunction, join_node->left_input(), left_push_down_nodes);
              add_disjunction_if_beneficial(right_disjunction, join_node->right_input(), right_push_down_nodes);

              // End of the pre-join filter code
            }
            lqp_insert_node(current_node, input_side, push_down_node, AllowRightInput::Yes);
          } else if (move_to_left && move_to_right) {
            // This predicate applies to both the left and the right side. We have not seen this case in the wild yet,
            // it might make more sense to duplicate the predicate and push it down on both sides.
            lqp_insert_node(current_node, input_side, push_down_node, AllowRightInput::Yes);
          } else {
            if (move_to_left) {
              left_push_down_nodes.emplace_back(push_down_node);
            }
            if (move_to_right) {
              right_push_down_nodes.emplace_back(push_down_node);
            }
          }
        }
      } else {
        // We do not push past non-inner/cross joins, place all predicates here
        _insert_nodes(current_node, input_side, push_down_nodes);
      }

      _push_down_traversal(input_node, LQPInputSide::Left, left_push_down_nodes, estimator);
      _push_down_traversal(input_node, LQPInputSide::Right, right_push_down_nodes, estimator);
    } break;

    case LQPNodeType::Alias:
    case LQPNodeType::Sort:
    case LQPNodeType::Projection: {
      // We can push predicates past these nodes without further consideration
      _push_down_traversal(input_node, LQPInputSide::Left, push_down_nodes, estimator);
    } break;

    case LQPNodeType::Aggregate: {
      // We can push predicates below the aggregate if they do not depend on an aggregate expression
      auto aggregate_push_down_nodes = std::vector<std::shared_ptr<AbstractLQPNode>>{};
      for (const auto& push_down_node : push_down_nodes) {
        if (_is_evaluable_on_lqp(push_down_node, input_node->left_input())) {
          aggregate_push_down_nodes.emplace_back(push_down_node);
        } else {
          lqp_insert_node_above(input_node, push_down_node, AllowRightInput::Yes);
        }
      }
      _push_down_traversal(input_node, LQPInputSide::Left, aggregate_push_down_nodes, estimator);
    } break;

    case LQPNodeType::Union: {
      const auto union_node = std::static_pointer_cast<UnionNode>(input_node);
      /**
       * If we have a diamond of predicates where all UnionNode inputs result from the same origin node, the
       * pushdown traversal should continue below the diamond's origin node, if possible.
       *
       *                                        |
       *                                  ____Union_____
       *                                 /              \
       *                      Predicate(a LIKE %man)    |
       *                                |               |
       *                                |     Predicate(a LIKE %woman)
       *                                |               |
       *                                |               |
       *                                \_____Node______/  <---- Diamond's origin node
       *                                        |  <------------ Continue pushdown traversal here, if possible
       *                                        |
       */
      const auto diamond_origin_node = find_diamond_origin_node(union_node);
      if (!diamond_origin_node) {
        handle_barrier();
        return;
      }

      /**
       * In the following, we determine whether the diamond's origin node is used as an input by nodes which are
       * not part of the diamond because we should only filter the predicates of the diamond nodes, not other nodes'
       * predicates. For example:
       *                                           |                                |
       *                                     ____Union_____                   Join(a = x)
       *                                    /              \                     /    \
       *                             ______/               |                     |    |
       *                            /                      |                     |    |
       *                     ____Union_____                |                     |    |
       *                    /              \               |                     |    |
       *                   /               |     Predicate(a LIKE %woman)        |    |
       *        Predicate(a LIKE %man)     |               |                     |    |
       *                  |                |               |                     |    |
       *                  |       Predicate(a LIKE %child) |                     |    |
       *                  |                |               |                     |    |
       *                  |                \______   ______/                     |    |
       *                   \                      \ /                            |    |
       *                    \___________________  | |  __________________________/    |
       *                                        \ | | /                               |
       *                     ---------------->    Node                              Table
       *                    /                      |
       *                   /                      ...
       *       ___________/_________
       *   The diamond's origin node has four outputs, but only three outputs are part of the diamond structure.
       *   Therefore, we do not want to continue the pushdown traversal below the diamond. Because otherwise, we would
       *   incorrectly filter the Join's left input.
       *
       * To identify cases such as above, we check the output count of the diamond's origin node and compare it
       * with the number of UnionNodes in the diamond structure.
       */
      size_t union_node_count = 0;
      visit_lqp(union_node, [&](const auto& diamond_node) {
        if (diamond_node == diamond_origin_node) {
          return LQPVisitation::DoNotVisitInputs;
        }
        if (diamond_node->type == LQPNodeType::Union) {
          union_node_count++;
        }
        return LQPVisitation::VisitInputs;
      });
      if (diamond_origin_node->output_count() != union_node_count + 1) {
        handle_barrier();
        return;
      }

      // Apply predicate pushdown to the diamond's nodes.
      auto left_push_down_nodes = std::vector<std::shared_ptr<AbstractLQPNode>>{};
      auto right_push_down_nodes = std::vector<std::shared_ptr<AbstractLQPNode>>{};
      _push_down_traversal(union_node, LQPInputSide::Left, left_push_down_nodes, estimator);
      _push_down_traversal(union_node, LQPInputSide::Right, right_push_down_nodes, estimator);

      // Continue predicate pushdown below the diamond.
      auto updated_push_down_nodes = std::vector<std::shared_ptr<AbstractLQPNode>>{};
      for (const auto& push_down_node : push_down_nodes) {
        if (_is_evaluable_on_lqp(push_down_node, diamond_origin_node)) {
          // Save for next _push_down_traversal recursion.
          updated_push_down_nodes.emplace_back(push_down_node);
        } else {
          // The diamond is a barrier for push_down_node.
          lqp_insert_node_above(union_node, push_down_node, AllowRightInput::Yes);
        }
      }
      auto temporary_root_node = LogicalPlanRootNode::make();
      lqp_insert_node_above(diamond_origin_node, temporary_root_node);
      _push_down_traversal(temporary_root_node, LQPInputSide::Left, updated_push_down_nodes, estimator);
      lqp_remove_node(temporary_root_node);
    } break;

    default: {
      // All not explicitly handled node types are barriers, and we do not push predicates past them.
      handle_barrier();
    }
  }
}

std::vector<std::shared_ptr<AbstractLQPNode>> PredicatePlacementRule::_pull_up_traversal(
    const std::shared_ptr<AbstractLQPNode>& current_node, const LQPInputSide input_side) {
  if (!current_node) {
    return {};
  }

  const auto input_node = current_node->input(input_side);
  if (!input_node) {
    return {};
  }

  auto candidate_nodes = _pull_up_traversal(current_node->input(input_side), LQPInputSide::Left);
  auto candidate_nodes_tmp = _pull_up_traversal(current_node->input(input_side), LQPInputSide::Right);
  candidate_nodes.insert(candidate_nodes.end(), candidate_nodes_tmp.begin(), candidate_nodes_tmp.end());

  // Expensive PredicateNodes become candidates for a PullUp, but only IFF they have exactly one output connection.
  // If they have more, we cannot move them.
  if (const auto predicate_node = std::dynamic_pointer_cast<PredicateNode>(input_node);
      predicate_node && _is_expensive_predicate(predicate_node->predicate()) && predicate_node->output_count() == 1) {
    candidate_nodes.emplace_back(predicate_node);
    lqp_remove_node(predicate_node);
  }

  if (current_node->output_count() > 1) {
    // No pull up past nodes with more than one output, because if we did, the other outputs would lose the
    // predicate we pulled up
    _insert_nodes(current_node, input_side, candidate_nodes);
    return {};
  }

  switch (current_node->type) {
    case LQPNodeType::Join: {
      const auto join_node = std::static_pointer_cast<JoinNode>(current_node);

      // It is safe to move predicates down past Inner, Cross, Semi, AntiNullAsTrue and AntiNullAsFalse Joins
      if (join_node->join_mode == JoinMode::Inner || join_node->join_mode == JoinMode::Cross ||
          join_node->join_mode == JoinMode::Semi || join_node->join_mode == JoinMode::AntiNullAsTrue ||
          join_node->join_mode == JoinMode::AntiNullAsFalse) {
        return candidate_nodes;
      }

      _insert_nodes(current_node, input_side, candidate_nodes);
      return {};
    } break;

    case LQPNodeType::Alias:
    case LQPNodeType::Predicate:
      return candidate_nodes;

    case LQPNodeType::Projection: {
      auto pull_up_nodes = std::vector<std::shared_ptr<AbstractLQPNode>>{};
      auto blocked_nodes = std::vector<std::shared_ptr<AbstractLQPNode>>{};

      for (const auto& candidate_node : candidate_nodes) {
        if (_is_evaluable_on_lqp(candidate_node, current_node)) {
          pull_up_nodes.emplace_back(candidate_node);
        } else {
          blocked_nodes.emplace_back(candidate_node);
        }
      }

      _insert_nodes(current_node, input_side, blocked_nodes);
      return pull_up_nodes;
    } break;

    default:
      // No pull up past all other node types
      _insert_nodes(current_node, input_side, candidate_nodes);
      return {};
  }

  Fail("GCC thinks this is reachable.");
}

void PredicatePlacementRule::_insert_nodes(const std::shared_ptr<AbstractLQPNode>& node, const LQPInputSide input_side,
                                           const std::vector<std::shared_ptr<AbstractLQPNode>>& predicate_nodes) {
  // First node gets inserted on the @param input_side, all others on the left side of their output.
  auto current_node = node;
  auto current_input_side = input_side;

  const auto previous_input_node = node->input(input_side);

  for (const auto& predicate_node : predicate_nodes) {
    current_node->set_input(current_input_side, predicate_node);
    current_node = predicate_node;
    current_input_side = LQPInputSide::Left;
  }

  current_node->set_input(current_input_side, previous_input_node);
}

bool PredicatePlacementRule::_is_expensive_predicate(const std::shared_ptr<AbstractExpression>& predicate) {
  /**
   * We (heuristically) consider a predicate to be expensive if it contains a correlated subquery. Otherwise, we
   * consider it to be cheap
   */
  auto predicate_contains_correlated_subquery = false;
  visit_expression(predicate, [&](const auto& sub_expression) {
    if (const auto subquery_expression = std::dynamic_pointer_cast<LQPSubqueryExpression>(sub_expression);
        subquery_expression && subquery_expression->is_correlated()) {
      predicate_contains_correlated_subquery = true;
      return ExpressionVisitation::DoNotVisitArguments;
    }
    return ExpressionVisitation::VisitArguments;
  });
  return predicate_contains_correlated_subquery;
}

bool PredicatePlacementRule::_is_evaluable_on_lqp(const std::shared_ptr<AbstractLQPNode>& node,
                                                  const std::shared_ptr<AbstractLQPNode>& lqp) {
  switch (node->type) {
    case LQPNodeType::Predicate: {
      const auto& predicate_node = static_cast<PredicateNode&>(*node);
      if (!expression_evaluable_on_lqp(predicate_node.predicate(), *lqp)) {
        return false;
      }

      auto has_uncomputed_aggregate = false;
      const auto predicate = predicate_node.predicate();
      visit_expression(predicate, [&](const auto& expression) {
        if (expression->type == ExpressionType::Aggregate && !lqp->find_column_id(*expression)) {
          has_uncomputed_aggregate = true;
          return ExpressionVisitation::DoNotVisitArguments;
        }
        return ExpressionVisitation::VisitArguments;
      });
      return !has_uncomputed_aggregate;
    }
    case LQPNodeType::Join: {
      const auto& join_node = static_cast<JoinNode&>(*node);
      for (const auto& join_predicate : join_node.join_predicates()) {
        for (const auto& argument : join_predicate->arguments) {
          if (!lqp->find_column_id(*argument) && !join_node.right_input()->find_column_id(*argument)) {
            return false;
          }
        }
      }
      return true;
    }
    default:
      Fail("Unexpected node type");
  }
}

}  // namespace hyrise<|MERGE_RESOLUTION|>--- conflicted
+++ resolved
@@ -125,15 +125,9 @@
     case LQPNodeType::Join: {
       const auto join_node = std::static_pointer_cast<JoinNode>(input_node);
 
-<<<<<<< HEAD
-      // We pick up semi and anti joins on the way and treat them as if they were predicates
-      if (is_semi_or_anti_join(join_node->join_mode) && join_node->join_predicates().size() == 1) {
-        // First, we need to recurse into the right side to make sure that it's optimized as well
-=======
       // We pick up single-predicate semi and anti joins on the way and treat them as if they were predicates.
       if (is_semi_or_anti_join(join_node->join_mode) && join_node->join_predicates().size() == 1) {
         // First, we need to recurse into the right side to make sure that it is optimized as well.
->>>>>>> 25a9a607
         auto right_push_down_nodes = std::vector<std::shared_ptr<AbstractLQPNode>>{};
         _push_down_traversal(input_node, LQPInputSide::Right, right_push_down_nodes, estimator);
 
