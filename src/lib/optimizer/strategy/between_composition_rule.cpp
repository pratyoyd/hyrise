#include "between_composition_rule.hpp"

#include <algorithm>
#include <iostream>
#include <memory>
#include <string>
#include <vector>

#include "constant_mappings.hpp"
#include "expression/expression_utils.hpp"
#include "logical_query_plan/abstract_lqp_node.hpp"
#include "logical_query_plan/lqp_utils.hpp"
#include "logical_query_plan/predicate_node.hpp"
#include "statistics/table_statistics.hpp"
#include "utils/assert.hpp"

namespace {
<<<<<<< HEAD
using namespace hyrise;  // NOLINT(build/namespaces)
=======
using namespace hyrise;                 // NOLINT(build/namespaces)
>>>>>>> 00947787
using namespace expression_functional;  // NOLINT(build/namespaces)

PredicateCondition get_between_predicate_condition(bool left_inclusive, bool right_inclusive) {
  if (left_inclusive && right_inclusive) {
    return PredicateCondition::BetweenInclusive;
  }

  if (left_inclusive && !right_inclusive) {
    return PredicateCondition::BetweenUpperExclusive;
  }

  if (!left_inclusive && right_inclusive) {
    return PredicateCondition::BetweenLowerExclusive;
  }

  if (!left_inclusive && !right_inclusive) {
    return PredicateCondition::BetweenExclusive;
  }
  Fail("Unreachable Case");
}

}  // namespace

namespace hyrise {

std::string BetweenCompositionRule::name() const {
  static const auto name = std::string{"BetweenCompositionRule"};
  return name;
}

/**
 * Distinction from the ChunkPruningRule:
 *  Both rules search for predicate chains, but of different types:
 *   a) The ChunkPruningRule searches for chains of predicates that relate to specific StoredTableNodes. Predicate
 *      pruning chains always start at a StoredTableNode and continue as long as a StoredTableNode's columns remain
 *      present and become filtered.
 *   b) The BetweenCompositionRule searches for arbitrary PredicateNodes that are directly linked. Therefore,
 *      predicate chains can start and end in the midst of LQPs.
 */
void BetweenCompositionRule::_apply_to_plan_without_subqueries(const std::shared_ptr<AbstractLQPNode>& lqp_root) const {
  std::unordered_set<std::shared_ptr<AbstractLQPNode>> visited_nodes;
  std::vector<PredicateChain> predicate_chains;

  // (1) Gather PredicateNodes and group them to predicate chains when there are no other nodes in between.
  // (1.1) Collect all leaf nodes and add them to a visitation queue
  auto node_queue = std::queue<std::shared_ptr<AbstractLQPNode>>();
  for (const auto& leaf_node : lqp_find_leaves(lqp_root)) {
    node_queue.push(leaf_node);
  }
  // (1.2) Visit the whole LQP bottom-up from the leaf nodes
  while (!node_queue.empty()) {
    auto node = node_queue.front();
    node_queue.pop();
    /**
     * Find the next predicate chain by collecting the next set of PredicateNodes that are directly linked with each
     * other. For this purpose, visit the LQP upwards until
     *    - there is a node that has already been visited
     *    - there is a non-PredicateNode that follows a PredicateNode
     *    - the LQP branches
     */
    auto current_predicate_chain = PredicateChain();
    visit_lqp_upwards(node, [&](const auto& current_node) {
      if (visited_nodes.contains(current_node)) {
        return LQPUpwardVisitation::DoNotVisitOutputs;
      }
      visited_nodes.insert(current_node);

      // Add to current predicate chain or finalize it when a non-PredicateNode follows
      if (current_node->type == LQPNodeType::Predicate) {
        auto current_predicate_node = std::static_pointer_cast<PredicateNode>(current_node);
        current_predicate_chain.push_back(current_predicate_node);
      } else if (!current_predicate_chain.empty()) {
        for (const auto& output_node : current_node->outputs()) {
          if (!visited_nodes.contains(output_node)) {
            node_queue.push(output_node);
          }
        }
        return LQPUpwardVisitation::DoNotVisitOutputs;
      }

      // Check whether LQP branches
      if (current_node->outputs().size() > 1) {
        for (const auto& output_node : current_node->outputs()) {
          // Prepare the next iteration of visit_lqp_upwards
          if (!visited_nodes.contains(output_node)) {
            node_queue.push(output_node);
          }
        }
        return LQPUpwardVisitation::DoNotVisitOutputs;
      }

      return LQPUpwardVisitation::VisitOutputs;
    });

    if (!current_predicate_chain.empty()) {
      // In some cases, Between-substitutions are also possible for a single PredicateNode. Think of predicates with
      // LogicalExpression and LogicalOperator::AND, for example.
      predicate_chains.emplace_back(std::move(current_predicate_chain));
    }
  }

  // (2) Substitute predicates with BetweenExpressions, if possible
  for (const auto& predicate_chain : predicate_chains) {
    _substitute_predicates_with_between_expressions(predicate_chain);
  }
}

/**
 * Looks for BinaryPredicateExpressions in @param predicate_chain, a vector of directly connected PredicateNodes and
 * replaces them with BetweenExpressions, if possible.
 * After the substitution, obsolete BinaryPredicateExpressions are removed.
 */
void BetweenCompositionRule::_substitute_predicates_with_between_expressions(const PredicateChain& predicate_chain) {
  // Store input and output nodes of the predicate chain
  auto predicate_chain_input_node = predicate_chain.front()->left_input();
  auto predicate_chain_output_nodes = predicate_chain.back()->outputs();
  const auto predicate_chain_output_input_sides = predicate_chain.back()->get_input_sides();

  auto between_nodes = std::vector<std::shared_ptr<AbstractLQPNode>>();
  auto predicate_nodes = std::vector<std::shared_ptr<AbstractLQPNode>>();
  ExpressionUnorderedMap<std::vector<std::shared_ptr<ColumnBoundary>>> column_boundaries;

  auto id_counter = size_t{0};

  // Filter predicates with a boundary to the boundaries vector
  for (const auto& predicate_node : predicate_chain) {
    // A logical expression can contain multiple binary predicate expressions
    std::vector<std::shared_ptr<BinaryPredicateExpression>> expressions;
    const auto binary_predicate_expression =
        std::dynamic_pointer_cast<BinaryPredicateExpression>(predicate_node->predicate());
    if (binary_predicate_expression) {
      expressions.push_back(binary_predicate_expression);
    } else {
      const auto logical_expression = std::dynamic_pointer_cast<LogicalExpression>(predicate_node->predicate());
      Assert(!logical_expression || logical_expression->logical_operator != LogicalOperator::And,
             "Conjunctions should already have been split up");
      predicate_nodes.push_back(predicate_node);
    }

    for (const auto& expression : expressions) {
      const auto boundary = std::make_shared<ColumnBoundary>(_get_boundary(expression, id_counter));
      ++id_counter;
      if (boundary->type != ColumnBoundaryType::None) {
        if (boundary->boundary_is_column_expression) {
          const auto inverse_boundary = std::make_shared<ColumnBoundary>(_create_inverse_boundary(boundary));
          if (column_boundaries.find(inverse_boundary->column_expression) == column_boundaries.end()) {
            column_boundaries[inverse_boundary->column_expression] = std::vector<std::shared_ptr<ColumnBoundary>>();
          }
          column_boundaries[inverse_boundary->column_expression].push_back(inverse_boundary);
        }
        if (column_boundaries.find(boundary->column_expression) == column_boundaries.end()) {
          column_boundaries[boundary->column_expression] = std::vector<std::shared_ptr<ColumnBoundary>>();
        }
        column_boundaries[boundary->column_expression].push_back(boundary);
      } else {
        predicate_nodes.push_back(predicate_node);
      }
    }
    // Remove node from lqp in order to rearrange the nodes soon
    lqp_remove_node(predicate_node);
  }

  // Store the highest lower bound and the lowest upper bound for a column in order to get an optimal BetweenExpression
  std::shared_ptr<ColumnBoundary> lower_bound_value_expression;
  std::shared_ptr<ColumnBoundary> upper_bound_value_expression;
  auto consumed_boundary_ids = std::vector<size_t>();
  bool value_lower_inclusive = false;
  bool value_upper_inclusive = false;

  // libc++ and libstdc++ have different orderings for unordered_map. This results in nodes being inserted into the LQP
  // in arbitrary order. While these will be sorted by a different rule later, it can cause tests to fail.
  auto column_boundaries_sorted = std::vector<std::vector<std::shared_ptr<ColumnBoundary>>>{};
  column_boundaries_sorted.reserve(column_boundaries.size());
  for (auto& [column_expression, boundaries] : column_boundaries) {
    column_boundaries_sorted.emplace_back(std::move(boundaries));
  }
  column_boundaries.clear();
  std::sort(column_boundaries_sorted.begin(), column_boundaries_sorted.end(),
            [](const auto& left, const auto& right) { return left[0]->id < right[0]->id; });

  for (const auto& boundaries : column_boundaries_sorted) {
    for (const auto& boundary : boundaries) {
      if (!boundary->boundary_is_column_expression) {
        const auto boundary_border_expression = std::static_pointer_cast<ValueExpression>(boundary->border_expression);
        switch (boundary->type) {
          case ColumnBoundaryType::UpperBoundaryInclusive:
            if (!upper_bound_value_expression ||
                std::static_pointer_cast<ValueExpression>(upper_bound_value_expression->border_expression)->value >
                    boundary_border_expression->value) {
              upper_bound_value_expression = boundary;
              value_upper_inclusive = true;
            }
            break;
          case ColumnBoundaryType::LowerBoundaryInclusive:
            if (!lower_bound_value_expression ||
                std::static_pointer_cast<ValueExpression>(lower_bound_value_expression->border_expression)->value <
                    boundary_border_expression->value) {
              lower_bound_value_expression = boundary;
              value_lower_inclusive = true;
            }
            break;
          case ColumnBoundaryType::UpperBoundaryExclusive:
            if (!upper_bound_value_expression ||
                std::static_pointer_cast<ValueExpression>(upper_bound_value_expression->border_expression)->value >=
                    boundary_border_expression->value) {
              upper_bound_value_expression = boundary;
              value_upper_inclusive = false;
            }
            break;
          case ColumnBoundaryType::LowerBoundaryExclusive:
            if (!lower_bound_value_expression ||
                std::static_pointer_cast<ValueExpression>(lower_bound_value_expression->border_expression)->value <=
                    boundary_border_expression->value) {
              lower_bound_value_expression = boundary;
              value_lower_inclusive = false;
            }
            break;
          case ColumnBoundaryType::None:
            break;
        }
      }
    }

    if (lower_bound_value_expression && upper_bound_value_expression) {
      const auto lower_value_expression =
          std::static_pointer_cast<ValueExpression>(lower_bound_value_expression->border_expression);
      const auto upper_value_expression =
          std::static_pointer_cast<ValueExpression>(upper_bound_value_expression->border_expression);
      const auto between_node = PredicateNode::make(std::make_shared<BetweenExpression>(
          get_between_predicate_condition(value_lower_inclusive, value_upper_inclusive),
          boundaries[0]->column_expression, lower_value_expression, upper_value_expression));
      between_nodes.push_back(between_node);
      consumed_boundary_ids.push_back(lower_bound_value_expression->id);
      consumed_boundary_ids.push_back(upper_bound_value_expression->id);
      // Remove unnecessary value boundaries for this column
      for (const auto& value_boundary : boundaries) {
        if (!value_boundary->boundary_is_column_expression) {
          consumed_boundary_ids.push_back(value_boundary->id);
        }
      }
    }

    lower_bound_value_expression = nullptr;
    upper_bound_value_expression = nullptr;

    // Here, we could also generate BETWEEN expressions for when the lower and upper bounds are LQPColumnExpressions.
    // As the table scan does not yet support that and will revert to the ExpressionEvaluator, we don't do this and
    // use two separate predicates instead.
  }

  // If no substitution was possible, all nodes referring to this column have to be inserted into the LQP again
  // later. Therefore we create a semantically equal PredicateNode.
  for (const auto& boundaries : column_boundaries_sorted) {
    for (const auto& boundary : boundaries) {
      if (std::find(consumed_boundary_ids.begin(), consumed_boundary_ids.end(), boundary->id) ==
          consumed_boundary_ids.end()) {
        switch (boundary->type) {
          case ColumnBoundaryType::UpperBoundaryInclusive:
            predicate_nodes.push_back(PredicateNode::make(std::make_shared<BinaryPredicateExpression>(
                PredicateCondition::LessThanEquals, boundary->column_expression, boundary->border_expression)));
            break;
          case ColumnBoundaryType::LowerBoundaryInclusive:
            predicate_nodes.push_back(PredicateNode::make(std::make_shared<BinaryPredicateExpression>(
                PredicateCondition::GreaterThanEquals, boundary->column_expression, boundary->border_expression)));
            break;
          case ColumnBoundaryType::UpperBoundaryExclusive:
            predicate_nodes.push_back(PredicateNode::make(std::make_shared<BinaryPredicateExpression>(
                PredicateCondition::LessThan, boundary->column_expression, boundary->border_expression)));
            break;
          case ColumnBoundaryType::LowerBoundaryExclusive:
            predicate_nodes.push_back(PredicateNode::make(std::make_shared<BinaryPredicateExpression>(
                PredicateCondition::GreaterThan, boundary->column_expression, boundary->border_expression)));
            break;
          default:
            break;
        }

        // Add the current boundary to consumed_boundary_ids so that we do not also add the inverse
        consumed_boundary_ids.emplace_back(boundary->id);
      }
    }
  }

  // Append between nodes to PredicateNodes to get the complete chain of all necessary LQP nodes
  predicate_nodes.insert(predicate_nodes.cend(), between_nodes.cbegin(), between_nodes.cend());

  // Insert PredicateNodes into the LQP
  //  Connect first PredicateNode to chain input
  predicate_nodes.front()->set_left_input(predicate_chain_input_node);

  //  Connect PredicateNodes among each other
  for (auto predicate_index = size_t{1}; predicate_index < predicate_nodes.size(); ++predicate_index) {
    predicate_nodes[predicate_index]->set_left_input(predicate_nodes[predicate_index - 1]);
  }

  //  Connect last PredicateNode with all output nodes of the chain
  for (size_t output_index = 0; output_index < predicate_chain_output_nodes.size(); ++output_index) {
    predicate_chain_output_nodes[output_index]->set_input(predicate_chain_output_input_sides[output_index],
                                                          predicate_nodes.back());
  }
}

/**
 * _get_boundary takes a BinaryPredicateExpression and the corresponding PredicateNode
 * as its input and returns a standardized ColumnBoundary. This function checks where the
 * LQPColumnExpression and the ValueExpression are stored in the BinaryPredicateExpression.
 * The expressions are transferred to a standardized ColumnBoundary format
 * and labelled with a ColumnBoundaryType that depends on their positions and the predicate condition
 * of the BinaryPredicateExpression
 *
 **/
BetweenCompositionRule::ColumnBoundary BetweenCompositionRule::_get_boundary(
    const std::shared_ptr<BinaryPredicateExpression>& expression, const size_t expression_id) {
  auto type = ColumnBoundaryType::None;
  const auto left_column_expression = std::dynamic_pointer_cast<LQPColumnExpression>(expression->left_operand());
  auto value_expression = std::dynamic_pointer_cast<ValueExpression>(expression->right_operand());

  // Case: "ColumnExpression [CONDITION] ValueExpression" will be checked
  // Boundary type will be set according to this order
  if (left_column_expression && value_expression) {
    switch (expression->predicate_condition) {
      case PredicateCondition::LessThanEquals:
        type = ColumnBoundaryType::UpperBoundaryInclusive;
        break;
      case PredicateCondition::GreaterThanEquals:
        type = ColumnBoundaryType::LowerBoundaryInclusive;
        break;
      case PredicateCondition::LessThan:
        type = ColumnBoundaryType::UpperBoundaryExclusive;
        break;
      case PredicateCondition::GreaterThan:
        type = ColumnBoundaryType::LowerBoundaryExclusive;
        break;
      default:
        break;
    }
    return {left_column_expression, value_expression, type, false, expression_id};
  }

  value_expression = std::dynamic_pointer_cast<ValueExpression>(expression->left_operand());
  const auto right_column_expression = std::dynamic_pointer_cast<LQPColumnExpression>(expression->right_operand());

  // Case: "ValueExpression [CONDITION] ColumnExpression" will be checked
  // Boundary type will be set according to this order
  if (value_expression && right_column_expression) {
    switch (expression->predicate_condition) {
      case PredicateCondition::GreaterThanEquals:
        type = ColumnBoundaryType::UpperBoundaryInclusive;
        break;
      case PredicateCondition::LessThanEquals:
        type = ColumnBoundaryType::LowerBoundaryInclusive;
        break;
      case PredicateCondition::GreaterThan:
        type = ColumnBoundaryType::UpperBoundaryExclusive;
        break;
      case PredicateCondition::LessThan:
        type = ColumnBoundaryType::LowerBoundaryExclusive;
        break;
      default:
        break;
    }
    return {right_column_expression, value_expression, type, false, expression_id};
  }

  if (left_column_expression && right_column_expression) {
    // Case: "ColumnExpression [CONDITION] ColumnExpression" will be checked
    // Boundary type will be set according to this order
    switch (expression->predicate_condition) {
      case PredicateCondition::LessThanEquals:
        type = ColumnBoundaryType::UpperBoundaryInclusive;
        break;
      case PredicateCondition::GreaterThanEquals:
        type = ColumnBoundaryType::LowerBoundaryInclusive;
        break;
      case PredicateCondition::LessThan:
        type = ColumnBoundaryType::UpperBoundaryExclusive;
        break;
      case PredicateCondition::GreaterThan:
        type = ColumnBoundaryType::LowerBoundaryExclusive;
        break;
      default:
        break;
    }
    return {left_column_expression, right_column_expression, type, true, expression_id};
  }

  return {nullptr, nullptr, ColumnBoundaryType::None, false, expression_id};
}

BetweenCompositionRule::ColumnBoundary BetweenCompositionRule::_create_inverse_boundary(
    const std::shared_ptr<ColumnBoundary>& column_boundary) {
  auto type = ColumnBoundaryType::None;
  switch (column_boundary->type) {
    case ColumnBoundaryType::UpperBoundaryInclusive:
      type = ColumnBoundaryType::LowerBoundaryInclusive;
      break;
    case ColumnBoundaryType::LowerBoundaryInclusive:
      type = ColumnBoundaryType::UpperBoundaryInclusive;
      break;
    case ColumnBoundaryType::UpperBoundaryExclusive:
      type = ColumnBoundaryType::LowerBoundaryExclusive;
      break;
    case ColumnBoundaryType::LowerBoundaryExclusive:
      type = ColumnBoundaryType::UpperBoundaryExclusive;
      break;
    default:
      break;
  }

  return {
      std::static_pointer_cast<LQPColumnExpression>(column_boundary->border_expression),
      std::static_pointer_cast<AbstractExpression>(column_boundary->column_expression),
      type,
      true,
      column_boundary->id,
  };
}

}  // namespace hyrise<|MERGE_RESOLUTION|>--- conflicted
+++ resolved
@@ -15,11 +15,8 @@
 #include "utils/assert.hpp"
 
 namespace {
-<<<<<<< HEAD
-using namespace hyrise;  // NOLINT(build/namespaces)
-=======
+
 using namespace hyrise;                 // NOLINT(build/namespaces)
->>>>>>> 00947787
 using namespace expression_functional;  // NOLINT(build/namespaces)
 
 PredicateCondition get_between_predicate_condition(bool left_inclusive, bool right_inclusive) {
