--- conflicted
+++ resolved
@@ -10,14 +10,7 @@
 
 void build_all_in_lqp_impl(const std::shared_ptr<AbstractLQPNode>& lqp, std::vector<JoinGraph>& join_graphs,
                            std::unordered_set<std::shared_ptr<AbstractLQPNode>>& visited_nodes) {
-<<<<<<< HEAD
-  if (!lqp) {
-    return;
-  }
-  if (!visited_nodes.emplace(lqp).second) {
-=======
   if (!lqp || !visited_nodes.emplace(lqp).second) {
->>>>>>> ac27bd52
     return;
   }
 
@@ -86,10 +79,7 @@
     if ((edge.vertex_set & vertex_set_a).none() || (edge.vertex_set & vertex_set_b).none()) {
       continue;
     }
-<<<<<<< HEAD
-=======
 
->>>>>>> ac27bd52
     if (!edge.vertex_set.is_subset_of(vertex_set_a | vertex_set_b)) {
       continue;
     }
