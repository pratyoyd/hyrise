#pragma once

#include <string>
#include <unordered_map>
#include <utility>

#include <boost/algorithm/string.hpp>
#include <boost/graph/adjacency_list.hpp>
#include <boost/graph/graphviz.hpp>

#include "operators/print.hpp"

namespace opossum {

// All graphviz options, e.g. color, shape, format, can be looked up at
// http://www.graphviz.org/doc/info/attrs.html
// We do not want to create constants here because they would be rather restrictive compared to all possible options
// defined by graphviz.
struct GraphvizConfig {
  std::string renderer = "dot";
  std::string format = "png";
};

struct VizGraphInfo {
  std::string bg_color = "black";
  std::string font_color = "white";
  std::string rankdir = "BT";
  std::string ratio = "compress";
  std::string label = "For tooltips with advanced information, hover your mouse over vertices or edge labels.\n\n\n";
  std::string label_location = "t";
  std::string label_justification = "l";
};

struct VizVertexInfo {
  uintptr_t id;
  std::string label;
  std::string tooltip;
  std::string color = "white";
  std::string font_color = "white";
  std::string shape = "rectangle";
  double pen_width = 1.0;
};

struct VizEdgeInfo {
  std::string label;
  std::string label_tooltip;
  std::string color = "white";
  std::string font_color = "white";
  double pen_width = 1.0;
  std::string dir = "forward";
  std::string style = "solid";
  std::string arrowhead = "normal";
};

// Custom facet for creating a custom locale with thousands separator.
struct SeparateThousandsFacet : std::numpunct<char> {
  string_type do_grouping() const override {
<<<<<<< HEAD
    return "\3";
  }  // groups of 3 digits
=======
    // groups of 3 digits
    return "\3";
  }
>>>>>>> ac27bd52
};

template <typename GraphBase>
class AbstractVisualizer {
  //                                  Edge list    Vertex list   Directed graph
  using Graph = boost::adjacency_list<boost::vecS, boost::vecS, boost::directedS,
                                      // Vertex info Edge info    Graph info
                                      VizVertexInfo, VizEdgeInfo, VizGraphInfo>;

  // No label in a node should be wider than this many characters. If it is longer, line breaks should be added.
  static const uint8_t MAX_LABEL_WIDTH = 50;

 public:
  enum class InputSide { Left, Right };

  AbstractVisualizer() : AbstractVisualizer(GraphvizConfig{}, VizGraphInfo{}, VizVertexInfo{}, VizEdgeInfo{}) {}

  AbstractVisualizer(GraphvizConfig graphviz_config, VizGraphInfo graph_info, VizVertexInfo vertex_info,
                     VizEdgeInfo edge_info)
      : _graphviz_config(std::move(graphviz_config)),
        _graph_info(std::move(graph_info)),
        _default_vertex(std::move(vertex_info)),
        _default_edge(std::move(edge_info)) {
    // Add global Graph properties
    _add_graph_property("rankdir", _graph_info.rankdir);
    _add_graph_property("fontcolor", _graph_info.font_color);
    _add_graph_property("bgcolor", _graph_info.bg_color);
    _add_graph_property("ratio", _graph_info.ratio);
    _add_graph_property("label", _graph_info.label);
    _add_graph_property("labelloc", _graph_info.label_location);
    _add_graph_property("labeljust", _graph_info.label_justification);

    // Add vertex properties
    _add_property("node_id", &VizVertexInfo::id);
    _add_property("color", &VizVertexInfo::color);
    _add_property("label", &VizVertexInfo::label);
    _add_property("shape", &VizVertexInfo::shape);
    _add_property("fontcolor", &VizVertexInfo::font_color);
    _add_property("penwidth", &VizVertexInfo::pen_width);
    _add_property("tooltip", &VizVertexInfo::tooltip);

    // Add edge properties
    _add_property("color", &VizEdgeInfo::color);
    _add_property("fontcolor", &VizEdgeInfo::font_color);
    _add_property("label", &VizEdgeInfo::label);
    _add_property("penwidth", &VizEdgeInfo::pen_width);
    _add_property("style", &VizEdgeInfo::style);
    _add_property("dir", &VizEdgeInfo::dir);
    _add_property("arrowhead", &VizEdgeInfo::arrowhead);
    _add_property("labeltooltip", &VizEdgeInfo::label_tooltip);
  }

  virtual ~AbstractVisualizer() = default;

  void visualize(const GraphBase& graph_base, const std::string& img_filename) {
    _build_graph(graph_base);

    char* tmpname = strdup("/tmp/hyrise_viz_XXXXXX");
    auto file_descriptor = mkstemp(tmpname);
    Assert(file_descriptor > 0, "mkstemp failed");

    // mkstemp returns a file descriptor. Unfortunately, we cannot directly create an ofstream from a file descriptor.
    close(file_descriptor);
    std::ofstream file(tmpname);

    // This unique_ptr serves as a scope guard that guarantees the deletion of the temp file once we return from this
    // method.
    const auto delete_temp_file = [&tmpname](auto ptr) {
      delete ptr;
      std::remove(tmpname);
    };
    const auto delete_guard = std::unique_ptr<char, decltype(delete_temp_file)>(new char, delete_temp_file);

    // The caller set the pen widths to either the number of rows (for edges) or the execution time in ns (for
    // vertices). As some plans have only operators that take microseconds and others take minutes, normalize this
    // so that the thickest pen has a width of max_normalized_width and the thinnest one has a width of 1. Using
    // a logarithm makes the operators that follow the most expensive one more visible. Not sure if this is what
    // statisticians would do, but it makes for beautiful images.
    const auto normalize_penwidths = [&](auto iter_pair) {
      const auto max_normalized_width = 8.0;
      const auto log_base = std::log(1.5);
      double max_unnormalized_width = 0.0;
// False positive with gcc and tsan (https://gcc.gnu.org/bugzilla/show_bug.cgi?id=92194)
#pragma GCC diagnostic push
#pragma GCC diagnostic ignored "-Wmaybe-uninitialized"
      for (auto iter = iter_pair.first; iter != iter_pair.second; ++iter) {
        max_unnormalized_width = std::max(max_unnormalized_width, std::log(_graph[*iter].pen_width) / log_base);
      }

      double offset = max_unnormalized_width - (max_normalized_width - 1.0);

      for (auto iter = iter_pair.first; iter != iter_pair.second; ++iter) {
        auto& pen_width = _graph[*iter].pen_width;
        if (max_unnormalized_width == 0.0) {
          // All widths are the same, set pen width to 1
          pen_width = 1.0;
        } else {
          // Set normalized pen width
          pen_width = 1.0 + std::max(0.0, std::log(pen_width) / log_base - offset);
        }
      }
#pragma GCC diagnostic pop
    };
    normalize_penwidths(boost::vertices(_graph));
    normalize_penwidths(boost::edges(_graph));

    boost::write_graphviz_dp(file, _graph, _properties);

    auto renderer = _graphviz_config.renderer;
    auto format = _graphviz_config.format;

    auto cmd = renderer + " -T" + format + " \"" + tmpname + "\" > \"" + img_filename + "\"";
    auto ret = system(cmd.c_str());

    Assert(ret == 0, "Calling graphviz' " + renderer +
                         " failed. Have you installed graphviz "
                         "(apt-get install graphviz / brew install graphviz)?");
    // We do not want to make graphviz a requirement for Hyrise as visualization is just a gimmick
  }

 protected:
  virtual void _build_graph(const GraphBase& graph_base) = 0;

  template <typename T>
  static uintptr_t _get_id(const T& v) {
    return reinterpret_cast<uintptr_t>(&v);
  }

  template <typename T>
  static uintptr_t _get_id(const std::shared_ptr<T>& v) {
    return reinterpret_cast<uintptr_t>(v.get());
  }

  enum class WrapLabel { On, Off };

  template <typename T>
  void _add_vertex(const T& vertex, const std::string& label = "", const WrapLabel wrap_label = WrapLabel::On) {
    VizVertexInfo info = _default_vertex;
    info.id = _get_id(vertex);
    info.label = label;
    _add_vertex(vertex, info, wrap_label);
  }

  template <typename T>
  void _add_vertex(const T& vertex, VizVertexInfo& vertex_info, const WrapLabel wrap_label = WrapLabel::On) {
    auto vertex_id = _get_id(vertex);
    auto inserted = _id_to_position.insert({vertex_id, _id_to_position.size()}).second;
    if (!inserted) {
      // Vertex already exists, do nothing
      return;
    }

    vertex_info.id = vertex_id;
    if (wrap_label == WrapLabel::On) {
      vertex_info.label = _wrap_label(vertex_info.label);
    }
    boost::add_vertex(vertex_info, _graph);
  }

  template <typename T, typename K>
  void _add_edge(const T& from, const K& to) {
    _add_edge(from, to, _default_edge);
  }

  template <typename T, typename K>
  void _add_edge(const T& from, const K& to, const VizEdgeInfo& edge_info) {
    auto from_id = _get_id(from);
    auto to_id = _get_id(to);

    auto from_pos = _id_to_position.at(from_id);
    auto to_pos = _id_to_position.at(to_id);

    boost::add_edge(from_pos, to_pos, edge_info, _graph);
  }

  template <typename T>
  void _add_graph_property(const std::string& property_name, const T& value) {
    // Use this to add a global property to the graph. This results in a config line in the graph file:
    // property_name=value;
    _properties.property(property_name, boost::make_constant_property<Graph*>(value));
  }

  template <typename T>
  void _add_property(const std::string& property_name, const T& value) {
    // Use this to add a property that is read from each vertex/edge (depending on the value). This will result in:
    // <node_id> [..., property_name=value, ...];
    _properties.property(property_name, boost::get(value, _graph));
  }

  std::string _wrap_label(const std::string& label) {
    if (label.length() <= MAX_LABEL_WIDTH) {
      return label;
    }
    std::stringstream label_stream;

    // 1. Split label into lines
    auto lines = std::vector<std::string>();
    boost::split(lines, label, boost::is_any_of("\n"));
    const auto line_count = lines.size();
    for (auto line_idx = size_t{0}; line_idx < line_count; ++line_idx) {
      if (line_idx > 0) {
        label_stream << '\n';
      }
      const auto& line = lines[line_idx];
      if (line.length() <= MAX_LABEL_WIDTH) {
        label_stream << line;
        continue;
      }
      // 2. Split line into words, so we don't break a line in the middle of a word
      auto line_words = std::vector<std::string>();
      boost::split(line_words, line, boost::is_any_of(" "));
      auto line_length = size_t{0};
      auto word_idx = size_t{0};
      while (true) {
        label_stream << line_words.at(word_idx);
        line_length += line_words.at(word_idx).length();

        // Exit on last word
        if (word_idx == line_words.size() - 1) {
          break;
        }

        line_length++;  // include whitespace
        word_idx++;
        auto next_line_length = line_length + line_words.at(word_idx).length();
        if (next_line_length <= MAX_LABEL_WIDTH) {
          label_stream << ' ';
        } else {
          label_stream << '\n';
          line_length = 0;
        }
      }
    }

    return label_stream.str();
  }

  std::string _random_color() {
    // Favor a hand picked list of nice-to-look-at colors over random generation for now.
    static std::vector<std::string> colors(
        {"#008A2A", "#005FAF", "#5F7E7E", "#9C2F2F", "#A0666C", "#9F9F00", "#9FC0CB", "#9F4C00", "#AF00AF"});

    _random_color_index = (_random_color_index + 1) % colors.size();
    return colors[_random_color_index];
  }

  Graph _graph;
  std::unordered_map<uintptr_t, uint16_t> _id_to_position;
  boost::dynamic_properties _properties;

  GraphvizConfig _graphviz_config;
  VizGraphInfo _graph_info;
  VizVertexInfo _default_vertex;
  VizEdgeInfo _default_edge;

  // Current index of color in _random_color()
  size_t _random_color_index{0};
};

}  // namespace opossum<|MERGE_RESOLUTION|>--- conflicted
+++ resolved
@@ -55,14 +55,9 @@
 // Custom facet for creating a custom locale with thousands separator.
 struct SeparateThousandsFacet : std::numpunct<char> {
   string_type do_grouping() const override {
-<<<<<<< HEAD
-    return "\3";
-  }  // groups of 3 digits
-=======
     // groups of 3 digits
     return "\3";
   }
->>>>>>> ac27bd52
 };
 
 template <typename GraphBase>
