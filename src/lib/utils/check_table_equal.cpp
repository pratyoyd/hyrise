#include "check_table_equal.hpp"

#include <iomanip>
#include <iostream>

#include <boost/algorithm/string.hpp>
#include <boost/lexical_cast.hpp>

#include "lossless_cast.hpp"

static constexpr auto ANSI_COLOR_RED = "\x1B[31m";
static constexpr auto ANSI_COLOR_GREEN = "\x1B[32m";
static constexpr auto ANSI_COLOR_BG_RED = "\x1B[41m";
static constexpr auto ANSI_COLOR_BG_GREEN = "\x1B[42m";
static constexpr auto ANSI_COLOR_RESET = "\x1B[0m";

static constexpr auto EPSILON = 0.0001;

namespace {

using namespace opossum;  // NOLINT

constexpr int HEADER_SIZE = 3;

using Matrix = std::vector<std::vector<AllTypeVariant>>;

Matrix table_to_matrix(const std::shared_ptr<const Table>& table) {
  // initialize matrix with table sizes, including column names/types
  Matrix header(HEADER_SIZE, std::vector<AllTypeVariant>(table->column_count()));

  // set column names/types
  for (auto column_id = ColumnID{0}; column_id < table->column_count(); ++column_id) {
    header[0][column_id] = pmr_string{table->column_name(column_id)};
    header[1][column_id] = pmr_string{data_type_to_string.left.at(table->column_data_type(column_id))};
    header[2][column_id] = pmr_string{table->column_is_nullable(column_id) ? "NULL" : "NOT NULL"};
  }

  // set values
  auto matrix = table->get_rows();
  matrix.insert(matrix.begin(), header.begin(), header.end());

  return matrix;
}

std::string matrix_to_string(const Matrix& matrix, const std::vector<std::pair<uint64_t, uint16_t>>& highlight_cells,
                             const std::string& highlight_color, const std::string& highlight_color_bg) {
  std::stringstream stream;
  bool previous_row_highlighted = false;

  for (auto row_id = size_t{0}; row_id < matrix.size(); ++row_id) {
    auto highlight = false;
    auto it = std::find_if(highlight_cells.begin(), highlight_cells.end(),
                           [&](const auto& element) { return element.first == row_id; });
    if (it != highlight_cells.end()) {
      highlight = true;
      if (!previous_row_highlighted) {
        stream << "<<<<<" << std::endl;
        previous_row_highlighted = true;
      }
    } else {
      previous_row_highlighted = false;
    }

    // Highlight row number with background color
    auto coloring = std::string{};
    if (highlight) {
      coloring = highlight_color_bg;
    }

    if (row_id >= HEADER_SIZE) {
      stream << coloring << std::setw(4) << std::to_string(row_id - HEADER_SIZE) << ANSI_COLOR_RESET;
    } else {
      stream << coloring << std::setw(4) << "    " << ANSI_COLOR_RESET;
    }

    // Highlicht each (applicable) cell with highlight color
    for (auto column_id = ColumnID{0}; column_id < matrix[row_id].size(); ++column_id) {
      auto cell = boost::lexical_cast<std::string>(matrix[row_id][column_id]);
      coloring = "";
      if (highlight && it->second == column_id) {
        coloring = highlight_color;
      }
      stream << coloring << std::setw(8) << cell << ANSI_COLOR_RESET << " ";
    }
    stream << std::endl;
  }
  return stream.str();
}

template <typename T>
bool almost_equals(T left_val, T right_val, FloatComparisonMode float_comparison_mode) {
  static_assert(std::is_floating_point_v<T>, "Values must be of floating point type.");
  if (float_comparison_mode == FloatComparisonMode::AbsoluteDifference) {
    return std::fabs(left_val - right_val) < EPSILON;
  }

  return std::fabs(left_val - right_val) < std::max(EPSILON, std::fabs(right_val * EPSILON));
}

}  // namespace

namespace opossum {

bool check_segment_equal(const std::shared_ptr<AbstractSegment>& actual_segment,
                         const std::shared_ptr<AbstractSegment>& expected_segment, OrderSensitivity order_sensitivity,
                         TypeCmpMode type_cmp_mode, FloatComparisonMode float_comparison_mode) {
  if (actual_segment->data_type() != expected_segment->data_type()) {
    return false;
  }

  const auto definitions =
      std::vector<TableColumnDefinition>{TableColumnDefinition("single_column", actual_segment->data_type(), true)};

  auto table_type = [&](const std::shared_ptr<AbstractSegment>& segment) {
    if (const auto reference_segment = std::dynamic_pointer_cast<const ReferenceSegment>(segment)) {
      return TableType::References;
    }
    return TableType::Data;
  };

  auto actual_table = std::make_shared<Table>(definitions, table_type(actual_segment));
  actual_table->append_chunk(pmr_vector<std::shared_ptr<AbstractSegment>>{actual_segment});
  auto expected_table = std::make_shared<Table>(definitions, table_type(expected_segment));
  expected_table->append_chunk(pmr_vector<std::shared_ptr<AbstractSegment>>{expected_segment});

  // If check_table_equal returns something other than std::nullopt, a difference has been found.
  return !check_table_equal(actual_table, expected_table, order_sensitivity, type_cmp_mode, float_comparison_mode,
                            IgnoreNullable::Yes);
}

std::optional<std::string> check_table_equal(const std::shared_ptr<const Table>& actual_table,
                                             const std::shared_ptr<const Table>& expected_table,
                                             OrderSensitivity order_sensitivity, TypeCmpMode type_cmp_mode,
                                             FloatComparisonMode float_comparison_mode,
                                             IgnoreNullable ignore_nullable) {
  if (!actual_table && expected_table) {
    return "No 'actual' table given";
  }

  if (actual_table && !expected_table) {
    return "No 'expected' table given";
  }

  if (!actual_table && !expected_table) {
    return "No 'expected' table and no 'actual' table given";
  }

  auto stream = std::stringstream{};

  auto actual_matrix = table_to_matrix(actual_table);
  auto expected_matrix = table_to_matrix(expected_table);

  // sort if order does not matter
  if (order_sensitivity == OrderSensitivity::No) {
    // skip header when sorting
    std::sort(actual_matrix.begin() + HEADER_SIZE, actual_matrix.end());
    std::sort(expected_matrix.begin() + HEADER_SIZE, expected_matrix.end());
  }

  const auto print_table_comparison = [&](const std::string& error_type, const std::string& error_msg,
                                          const std::vector<std::pair<uint64_t, uint16_t>>& highlighted_cells = {}) {
    stream << "===================== Tables are not equal =====================" << std::endl;
    stream << "------------------------- Actual Result ------------------------" << std::endl;
    stream << matrix_to_string(actual_matrix, highlighted_cells, ANSI_COLOR_RED, ANSI_COLOR_BG_RED);
    stream << "----------------------------------------------------------------" << std::endl << std::endl;
    stream << "------------------------ Expected Result -----------------------" << std::endl;
    stream << matrix_to_string(expected_matrix, highlighted_cells, ANSI_COLOR_GREEN, ANSI_COLOR_BG_GREEN);
    stream << "----------------------------------------------------------------" << std::endl;
    stream << "Type of error: " << error_type << std::endl;
    stream << "================================================================" << std::endl << std::endl;
    stream << error_msg << std::endl << std::endl;
  };

  // compare schema of tables
  //  - column count
  if (actual_table->column_count() != expected_table->column_count()) {
    const std::string error_type = "Column count mismatch";
    const std::string error_msg = "Actual number of columns: " + std::to_string(actual_table->column_count()) + "\n" +
                                  "Expected number of columns: " + std::to_string(expected_table->column_count());

    print_table_comparison(error_type, error_msg);
    return stream.str();
  }

  //  - column names and types
  for (auto column_id = ColumnID{0}; column_id < expected_table->column_count(); ++column_id) {
    auto actual_column_type = actual_table->column_data_type(column_id);
    const auto actual_column_is_nullable = actual_table->column_is_nullable(column_id);
    auto expected_column_type = expected_table->column_data_type(column_id);
    const auto expected_column_is_nullable = expected_table->column_is_nullable(column_id);
    // This is needed for the SQLiteTestrunner, since SQLite does not differentiate between float/double, and int/long.
    // Also, as sqlite returns a generic type for all-NULL columns, we need to adapt those columns to our type.
    if (type_cmp_mode == TypeCmpMode::Lenient) {
      if (actual_column_type == DataType::Double) {
        actual_column_type = DataType::Float;
      } else if (actual_column_type == DataType::Long) {
        actual_column_type = DataType::Int;
      }

      if (expected_column_type == DataType::Double) {
        expected_column_type = DataType::Float;
      } else if (expected_column_type == DataType::Long) {
        expected_column_type = DataType::Int;
      }

      bool all_null = true;
      for (auto row_id = size_t{HEADER_SIZE}; row_id < expected_matrix.size(); ++row_id) {
        if (!variant_is_null(expected_matrix[row_id][column_id])) {
          all_null = false;
          break;
        }
      }
<<<<<<< HEAD
=======

>>>>>>> ac27bd52
      if (all_null) {
        expected_column_type = actual_column_type;
      }
    }

    if (!boost::iequals(actual_table->column_name(column_id), expected_table->column_name(column_id))) {
      const std::string error_type = "Column name mismatch (column " + std::to_string(column_id) + ")";
      const std::string error_msg = "Actual column name: " + actual_table->column_name(column_id) + "\n" +
                                    "Expected column name: " + expected_table->column_name(column_id);

      print_table_comparison(error_type, error_msg, {{0, column_id}});
      return stream.str();
    }

    if (actual_column_type != expected_column_type) {
      const std::string error_type = "Column type mismatch (column " + std::to_string(column_id) + ")";
      const std::string error_msg =
          "Actual column type: " + data_type_to_string.left.at(actual_table->column_data_type(column_id)) + "\n" +
          "Expected column type: " + data_type_to_string.left.at(expected_table->column_data_type(column_id));

      print_table_comparison(error_type, error_msg, {{1, column_id}});
      return stream.str();
    }

    if (ignore_nullable == IgnoreNullable::No && actual_column_is_nullable != expected_column_is_nullable) {
      const std::string error_type = "Column NULLable mismatch (column " + std::to_string(column_id) + ")";
      const std::string error_msg = std::string{"Actual column is "} + (actual_column_is_nullable ? "" : "NOT ") +
                                    "NULL\n" + std::string{"Expected column is "} +
                                    (expected_column_is_nullable ? "" : "NOT ") + "NULL";

      print_table_comparison(error_type, error_msg, {{2, column_id}});
      return stream.str();
    }
  }

  // compare content of tables
  //  - row count for fast failure
  if (actual_table->row_count() != expected_table->row_count()) {
    const std::string error_type = "Row count mismatch";
    const std::string error_msg = "Actual number of rows: " + std::to_string(actual_table->row_count()) + "\n" +
                                  "Expected number of rows: " + std::to_string(expected_table->row_count());

    print_table_comparison(error_type, error_msg);
    return stream.str();
  }

  // sort if order does not matter
  if (order_sensitivity == OrderSensitivity::No) {
    // skip header when sorting
    std::sort(actual_matrix.begin() + HEADER_SIZE, actual_matrix.end());
    std::sort(expected_matrix.begin() + HEADER_SIZE, expected_matrix.end());
  }

  bool has_error = false;
  std::vector<std::pair<uint64_t, uint16_t>> mismatched_cells{};

  const auto highlight_if = [&has_error, &mismatched_cells](bool statement, uint64_t row_id, uint16_t column_id) {
    if (statement) {
      has_error = true;
      mismatched_cells.emplace_back(row_id, column_id);
    }
  };

  // Compare each cell, skipping header
  for (auto row_id = size_t{HEADER_SIZE}; row_id < actual_matrix.size(); ++row_id) {
    for (auto column_id = ColumnID{0}; column_id < actual_matrix[row_id].size(); ++column_id) {
      if (variant_is_null(actual_matrix[row_id][column_id]) || variant_is_null(expected_matrix[row_id][column_id])) {
        highlight_if(
            !(variant_is_null(actual_matrix[row_id][column_id]) && variant_is_null(expected_matrix[row_id][column_id])),
            row_id, column_id);
      } else if (actual_table->column_data_type(column_id) == DataType::Float) {
        auto left_val = static_cast<double>(boost::get<float>(actual_matrix[row_id][column_id]));
        auto right_val = lossless_variant_cast<double>(expected_matrix[row_id][column_id]);
        Assert(right_val, "Expected double or float in expected_matrix");

        highlight_if(!almost_equals(left_val, *right_val, float_comparison_mode), row_id, column_id);
      } else if (actual_table->column_data_type(column_id) == DataType::Double) {
        auto left_val = boost::get<double>(actual_matrix[row_id][column_id]);
        auto right_val = lossless_variant_cast<double>(expected_matrix[row_id][column_id]);
        Assert(right_val, "Expected double or float in expected_matrix");

        highlight_if(!almost_equals(left_val, *right_val, float_comparison_mode), row_id, column_id);
      } else {
        if (type_cmp_mode == TypeCmpMode::Lenient && (actual_table->column_data_type(column_id) == DataType::Int ||
                                                      actual_table->column_data_type(column_id) == DataType::Long)) {
          auto left_val = lossless_variant_cast<int64_t>(actual_matrix[row_id][column_id]);
          auto right_val = lossless_variant_cast<int64_t>(expected_matrix[row_id][column_id]);
          Assert(left_val && right_val, "Expected int or long in actual_matrix and expected_matrix");

          highlight_if(*left_val != *right_val, row_id, column_id);
        } else {
          highlight_if(actual_matrix[row_id][column_id] != expected_matrix[row_id][column_id], row_id, column_id);
        }
      }
    }
  }

  if (has_error) {
    const std::string error_type = "Cell data mismatch";
    std::string error_msg = "Mismatched cells (row,column): ";
    for (auto cell : mismatched_cells) {
      error_msg += "(" + std::to_string(cell.first - HEADER_SIZE) + "," + std::to_string(cell.second) + ") ";
    }

    print_table_comparison(error_type, error_msg, mismatched_cells);
    return stream.str();
  }

  return std::nullopt;
}

}  // namespace opossum<|MERGE_RESOLUTION|>--- conflicted
+++ resolved
@@ -210,10 +210,7 @@
           break;
         }
       }
-<<<<<<< HEAD
-=======
-
->>>>>>> ac27bd52
+
       if (all_null) {
         expected_column_type = actual_column_type;
       }
