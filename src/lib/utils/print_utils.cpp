--- conflicted
+++ resolved
@@ -1,9 +1,6 @@
 #include "print_utils.hpp"
 
-<<<<<<< HEAD
-=======
 #include <algorithm>
->>>>>>> 1cd145ce
 #include <cstddef>
 #include <iterator>
 #include <memory>
@@ -18,11 +15,9 @@
 
 #include "magic_enum.hpp"
 
-<<<<<<< HEAD
 #include "storage/constraints/table_key_constraint.hpp"
 #include "storage/encoding_type.hpp"
 #include "storage/table.hpp"
-=======
 #include "expression/abstract_expression.hpp"
 #include "expression/expression_utils.hpp"
 #include "expression/lqp_column_expression.hpp"
@@ -30,7 +25,6 @@
 #include "storage/encoding_type.hpp"
 #include "storage/table.hpp"
 #include "types.hpp"
->>>>>>> 1cd145ce
 #include "utils/assert.hpp"
 
 namespace {
@@ -188,11 +182,7 @@
 
 std::string all_encoding_options() {
   return boost::algorithm::join(
-<<<<<<< HEAD
-      magic_enum::enum_names<EncodingType>() | boost::adaptors::transformed([](const auto it) {
-=======
       magic_enum::enum_names<EncodingType>() | boost::adaptors::transformed([](const auto& it) {
->>>>>>> 1cd145ce
         return std::string{it};
       }),
       ", ");
