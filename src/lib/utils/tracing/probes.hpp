#pragma once

#include <sys/sdt.h>

// Systemtap is not available on OS X. The alternative would be dtrace. Actually, systemtap probes are compatible
// with dtrace probes and the other way round. However, Apple's dtrace implementation differs from the original solaris
// implementation. Thus, Apple's dtrace does not understand the USDT probe definition. In order to be able to compile
// the project on Mac we define the probes in this file.

// In order to be compatible with Mac dtrace probes, both provider and probe name have to be uppercase
constexpr bool is_valid_name(const char* name) {
  do {
    if (*name >= 'a' && *name <= 'z') {
      return false;
    }
<<<<<<< HEAD
=======

>>>>>>> ac27bd52
    if (*name == '-') {
      return false;
    }
  } while (*++name != '\0');

  return true;
}

#if defined(__APPLE__) || defined(__MACOS__)

#pragma clang diagnostic push
#pragma clang diagnostic ignored "-Wreserved-id-macro"
#include "provider.hpp"

// Construct the probe definition by provider and probe name. Because TSan has issues and throw false positives, we
// don't use probes in TSan builds
#if defined(__has_feature)
#if !__has_feature(thread_sanitizer)
#define BUILD_PROBE_NAME(provider, probe, ...)                                                                     \
  static_assert(is_valid_name(#provider) && is_valid_name(#probe), "Provider and probe name must be upper case!"); \
  provider##_##probe(__VA_ARGS__);                                                                                 \
  static_assert(true, "End DTRACE_PROBE statement with a semicolon")
#else
#define BUILD_PROBE_NAME(provider, probe, ...) static_assert(true, "End DTRACE_PROBE statement with a semicolon")
#endif
#endif

#define DTRACE_PROBE(provider, probe) BUILD_PROBE_NAME(provider, probe)
#define DTRACE_PROBE1(provider, probe, param1) BUILD_PROBE_NAME(provider, probe, param1)
#define DTRACE_PROBE2(provider, probe, param1, param2) BUILD_PROBE_NAME(provider, probe, param1, param2)
#define DTRACE_PROBE3(provider, probe, param1, param2, param3) BUILD_PROBE_NAME(provider, probe, param1, param2, param3)
#define DTRACE_PROBE4(provider, probe, param1, param2, param3, param4) \
  BUILD_PROBE_NAME(provider, probe, param1, param2, param3, param4)
#define DTRACE_PROBE5(provider, probe, param1, param2, param3, param4, param5) \
  BUILD_PROBE_NAME(provider, probe, param1, param2, param3, param4, param5)
#define DTRACE_PROBE6(provider, probe, param1, param2, param3, param4, param5, param6) \
  BUILD_PROBE_NAME(provider, probe, param1, param2, param3, param4, param5, param6)
#define DTRACE_PROBE7(provider, probe, param1, param2, param3, param4, param5, param6, param7) \
  BUILD_PROBE_NAME(provider, probe, param1, param2, param3, param4, param5, param6, param7)
#define DTRACE_PROBE8(provider, probe, param1, param2, param3, param4, param5, param6, param7, param8) \
  BUILD_PROBE_NAME(provider, probe, param1, param2, param3, param4, param5, param6, param7, param8)
#define DTRACE_PROBE9(provider, probe, param1, param2, param3, param4, param5, param6, param7, param8, param9) \
  BUILD_PROBE_NAME(provider, probe, param1, param2, param3, param4, param5, param6, param7, param8, param9)
#define DTRACE_PROBE10(provider, probe, param1, param2, param3, param4, param5, param6, param7, param8, param9, \
                       param10)                                                                                 \
  BUILD_PROBE_NAME(provider, probe, param1, param2, param3, param4, param5, param6, param7, param8, param9, param10)
#define DTRACE_PROBE11(provider, probe, param1, param2, param3, param4, param5, param6, param7, param8, param9,      \
                       param10, param11)                                                                             \
  BUILD_PROBE_NAME(provider, probe, param1, param2, param3, param4, param5, param6, param7, param8, param9, param10, \
                   param11)
#define DTRACE_PROBE12(provider, probe, param1, param2, param3, param4, param5, param6, param7, param8, param9,      \
                       param10, param11, param12)                                                                    \
  BUILD_PROBE_NAME(provider, probe, param1, param2, param3, param4, param5, param6, param7, param8, param9, param10, \
                   param11, param12)

// If not MACOS
#else

// Because TSan has issues and throw false positives, we don't use probes in TSan builds
#if defined(__has_feature)
#if __has_feature(thread_sanitizer)

// We are redefining a macro here, we have to turn of the warning. Clang picks up that pragma as well
#pragma GCC diagnostic push
#pragma GCC diagnostic ignored "-Wmacro-redefined"

#define DTRACE_PROBE(provider, probe)
#define DTRACE_PROBE1(provider, probe, param1)
#define DTRACE_PROBE2(provider, probe, param1, param2)
#define DTRACE_PROBE3(provider, probe, param1, param2, param3)
#define DTRACE_PROBE4(provider, probe, param1, param2, param3, param4)
#define DTRACE_PROBE5(provider, probe, param1, param2, param3, param4, param5)
#define DTRACE_PROBE6(provider, probe, param1, param2, param3, param4, param5, param6)
#define DTRACE_PROBE7(provider, probe, param1, param2, param3, param4, param5, param6, param7)
#define DTRACE_PROBE8(provider, probe, param1, param2, param3, param4, param5, param6, param7, param8)
#define DTRACE_PROBE9(provider, probe, param1, param2, param3, param4, param5, param6, param7, param8, param9)
#define DTRACE_PROBE10(provider, probe, param1, param2, param3, param4, param5, param6, param7, param8, param9, param10)
#define DTRACE_PROBE11(provider, probe, param1, param2, param3, param4, param5, param6, param7, param8, param9, \
                       param10, param11)
#define DTRACE_PROBE12(provider, probe, param1, param2, param3, param4, param5, param6, param7, param8, param9, \
                       param10, param11, param12)

#pragma GCC diagnostic pop

#endif  // defined(__has_feature)
#endif  // __has_feature(thread_sanitizer)
#endif  // else-branch of defined(__APPLE__) || defined(__MACOS__)<|MERGE_RESOLUTION|>--- conflicted
+++ resolved
@@ -13,10 +13,7 @@
     if (*name >= 'a' && *name <= 'z') {
       return false;
     }
-<<<<<<< HEAD
-=======
 
->>>>>>> ac27bd52
     if (*name == '-') {
       return false;
     }
