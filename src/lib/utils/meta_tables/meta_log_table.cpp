--- conflicted
+++ resolved
@@ -36,20 +36,12 @@
     // https://en.cppreference.com/w/c/chrono/tm
     auto buffer = tm{};
 
-<<<<<<< HEAD
-    timestamp << std::put_time(localtime_r(&time, &buffer), "%F %T");
-    output_table->append(
-        {timestamp_ns, pmr_string(timestamp.str().begin(), timestamp.str().end()), 
-          pmr_string(log_level_to_string.left.at(entry.log_level).begin(), log_level_to_string.left.at(entry.log_level).end()),
-          static_cast<int32_t>(entry.log_level), 
-          pmr_string(entry.reporter.begin(), entry.reporter.end()), 
-          pmr_string(entry.message.begin(), entry.message.end())});
-=======
     timestamp_stream << std::put_time(localtime_r(&timestamp, &buffer), "%F %T");
-    output_table->append({timestamp_ns, pmr_string{timestamp_stream.str()},
-                          pmr_string{magic_enum::enum_name(entry.log_level)}, static_cast<int32_t>(entry.log_level),
-                          pmr_string{entry.reporter}, pmr_string{entry.message}});
->>>>>>> 8114ddda
+    auto log_level_str = magic_enum::enum_name(entry.log_level);
+    output_table->append({timestamp_ns, pmr_string{timestamp_stream.str().begin(), timestamp_stream.str().end()},
+                          pmr_string{log_level_str.begin(), log_level_str.end()}, static_cast<int32_t>(entry.log_level),
+                          pmr_string{entry.reporter.begin(), entry.reporter.end()},
+                          pmr_string{entry.message.begin(), entry.message.end()}});
   }
 
   return output_table;
