--- conflicted
+++ resolved
@@ -31,114 +31,101 @@
   const auto ram = _ram_size();
   const auto cpu_model = _cpu_model();
 
-  output_table->append({static_cast<int32_t>(cpus), static_cast<int64_t>(ram), pmr_string(cpu_model.begin(), cpu_model.end())});
+  output_table->append(
+      {static_cast<int32_t>(cpus), static_cast<int64_t>(ram), pmr_string(cpu_model.begin(), cpu_model.end())});
 
-    return output_table;
+  return output_table;
 }
 
 // Returns the number of logical processors
 size_t MetaSystemInformationTable::_cpu_count() {
 #ifdef __linux__
-    std::ifstream cpu_info_file;
-    size_t processors = 0;
-    try {
-      cpu_info_file.open("/proc/cpuinfo", std::ifstream::in);
-      std::string cpu_info_line;
-      while (std::getline(cpu_info_file, cpu_info_line)) {
-        if (cpu_info_line.starts_with("processor")) {
-          ++processors;
-        }
+  std::ifstream cpu_info_file;
+  size_t processors = 0;
+  try {
+    cpu_info_file.open("/proc/cpuinfo", std::ifstream::in);
+    std::string cpu_info_line;
+    while (std::getline(cpu_info_file, cpu_info_line)) {
+      if (cpu_info_line.starts_with("processor")) {
+        ++processors;
       }
-
-      cpu_info_file.close();
-    } catch (std::ios_base::failure& fail) {
-      Fail("Failed to read /proc/cpuinfo (" + fail.what() + ")");
     }
 
-    return processors;
+    cpu_info_file.close();
+  } catch (std::ios_base::failure& fail) {
+    Fail("Failed to read /proc/cpuinfo (" + fail.what() + ")");
+  }
+
+  return processors;
 #endif
 
 #ifdef __APPLE__
-<<<<<<< HEAD
-    size_t processors;
-    size_t size = sizeof(processors);
-    const auto ret = sysctlbyname("hw.ncpu", &processors, &size, nullptr, 0);
-    Assert(ret == 0, "Failed to call sysctl hw.ncpu");
-=======
   auto processors = size_t{};
   auto size = sizeof(processors);
   const auto ret = sysctlbyname("hw.ncpu", &processors, &size, nullptr, 0);
   Assert(ret == 0, "Failed to call sysctl hw.ncpu");
->>>>>>> 8114ddda
 
-    return processors;
+  return processors;
 #endif
 
-    Fail("Method not implemented for this platform");
+  Fail("Method not implemented for this platform");
 }
 
 // Returns the physical memory size
 size_t MetaSystemInformationTable::_ram_size() {
 #ifdef __linux__
-    struct sysinfo memory_info {};
+  struct sysinfo memory_info {};
 
-    const auto ret = sysinfo(&memory_info);
-    Assert(ret == 0, "Failed to get sysinfo");
+  const auto ret = sysinfo(&memory_info);
+  Assert(ret == 0, "Failed to get sysinfo");
 
-    return memory_info.totalram * memory_info.mem_unit;
+  return memory_info.totalram * memory_info.mem_unit;
 #endif
 
 #ifdef __APPLE__
-<<<<<<< HEAD
-    uint64_t ram;
-    size_t size = sizeof(ram);
-    const auto ret = sysctlbyname("hw.memsize", &ram, &size, nullptr, 0);
-    Assert(ret == 0, "Failed to call sysctl hw.memsize");
-=======
   auto ram = uint64_t{};
   auto size = sizeof(ram);
   const auto ret = sysctlbyname("hw.memsize", &ram, &size, nullptr, 0);
   Assert(ret == 0, "Failed to call sysctl hw.memsize");
->>>>>>> 8114ddda
 
-    return ram;
+  return ram;
 #endif
 
-    Fail("Method not implemented for this platform");
+  Fail("Method not implemented for this platform");
 }
 
 // Returns the CPU model string
 std::string MetaSystemInformationTable::_cpu_model() {
 #ifdef __linux__
-    std::ifstream cpuinfo_file;
-    try {
-      cpuinfo_file.open("/proc/cpuinfo", std::ifstream::in);
+  std::ifstream cpuinfo_file;
+  try {
+    cpuinfo_file.open("/proc/cpuinfo", std::ifstream::in);
 
-      std::string cpuinfo_line;
-      while (std::getline(cpuinfo_file, cpuinfo_line)) {
-        if (cpuinfo_line.starts_with("model name")) {
-          cpuinfo_line.erase(0, cpuinfo_line.find(": ") + 2);
-          cpuinfo_file.close();
-          return cpuinfo_line;
-        }
+    std::string cpuinfo_line;
+    while (std::getline(cpuinfo_file, cpuinfo_line)) {
+      if (cpuinfo_line.starts_with("model name")) {
+        cpuinfo_line.erase(0, cpuinfo_line.find(": ") + 2);
+        cpuinfo_file.close();
+        return cpuinfo_line;
       }
-    } catch (std::ios_base::failure& fail) {
-      Fail("Failed to read /proc/cpuinfo (" + fail.what() + ")");
     }
+  } catch (std::ios_base::failure& fail) {
+    Fail("Failed to read /proc/cpuinfo (" + fail.what() + ")");
+  }
 
-    Fail("Could not read CPU model.");
+  Fail("Could not read CPU model.");
 #endif
 
 #ifdef __APPLE__
-    size_t buffer_size = 256;
-    auto buffer = std::array<char, 256>{};
-    const auto ret = sysctlbyname("machdep.cpu.brand_string", &buffer, &buffer_size, nullptr, 0);
-    Assert(ret == 0, "Failed to call sysctl machdep.cpu.brand_string");
+  size_t buffer_size = 256;
+  auto buffer = std::array<char, 256>{};
+  const auto ret = sysctlbyname("machdep.cpu.brand_string", &buffer, &buffer_size, nullptr, 0);
+  Assert(ret == 0, "Failed to call sysctl machdep.cpu.brand_string");
 
-    return std::string{buffer.data()};
+  return std::string{buffer.data()};
 #endif
 
-    Fail("Method not implemented for this platform");
+  Fail("Method not implemented for this platform");
 }
 
 }  // namespace hyrise