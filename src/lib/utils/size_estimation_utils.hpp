#pragma once

#include <random>

#include "types.hpp"

namespace hyrise {

/**
 * Get the number of bytes that are allocated on the heap for the given string.
 */
template <typename T>
#ifdef __clang__
__attribute__((optnone))  // Fixes issues with memcheck. As we are only accessing constant values, shouldn't cost much
#endif
size_t
string_heap_size(const T& string) {
<<<<<<< HEAD
  // Get the default pre-allocated capacity of SSO strings. Note that the empty string has an unspecified capacity, so
  // we use a really short one here.
  const auto small_string = T{"."};
  const auto sso_string_capacity = small_string.capacity();

  if (string.capacity() > sso_string_capacity) {
=======
  if (string.capacity() > SSO_STRING_CAPACITY) {
>>>>>>> 78446e05
    // For heap-allocated strings, \0 is appended to denote the end of the string. capacity() is used over length()
    // since some libraries (e.g. llvm's libc++) also over-allocate the heap strings
    // (cf. https://shaharmike.com/cpp/std-string/).
    return string.capacity() + 1;
  }

  DebugAssert(string.capacity() == SSO_STRING_CAPACITY, "SSO does not meet expectations");
  return 0;
}

/**
  * This function iterates over the given string vector @param string_vector strings and sums up the memory usage. Due
  * to the small string optimization (SSO) in most current C++ libraries, each string has an initially allocated buffer
  * (e.g., 15 chars in GCC's libstdc++). If a string is larger, the string is allocated on the heap and the initial
  * string object stores a pointer to the actual string on the heap.
  *
  * Depending on the @param mode, either all strings all considered or a sample is taken and evaluated.
  *
  * Please note, that there are still differences between the stdlib's. Also the full size accumulation is not
  * guaranteed to be 100% accurate for all libraries.
  */
template <typename V>
size_t string_vector_memory_usage(const V& string_vector, const MemoryUsageCalculationMode mode) {
  using StringType = typename V::value_type;
  const auto base_size = sizeof(V);

  // Early out
  if (string_vector.empty()) {
    return base_size + (string_vector.capacity() * sizeof(StringType));
  }

  constexpr auto sampling_factor = 0.005f;
  constexpr auto min_rows = size_t{10};

  const auto samples_to_draw =
      std::max(min_rows, static_cast<size_t>(std::ceil(sampling_factor * static_cast<float>(string_vector.size()))));

  if (mode == MemoryUsageCalculationMode::Full || samples_to_draw >= string_vector.size()) {
    // Run the (expensive) calculation of aggregating the whole vector's string sizes when full estimation is desired
    // or the given input vector is small.
    auto elements_size = string_vector.capacity() * sizeof(StringType);
    for (const auto& single_string : string_vector) {
      elements_size += string_heap_size(single_string);
    }
    return base_size + elements_size;
  }

  // We manually create sample positions as this turned out to be much faster than using std::iota and std::sample.
  // Since we want an ordered position list (this potentially increases the performance when accessing the segment), we
  // can directly use std::set to generate distinct sample positions. std::set is slightly faster than
  // std::unordered_set + sorting for small sample sizes.
  // We use a static seed of 17 to avoid variable segment sizes of the same segment. In case multiple randomized
  // samples are wanted (e.g., to obtain more accurate results), MemoryUsageCalculationMode should be extended
  // with to have a "random seed" and a "static seed" sample mode.
  std::default_random_engine generator{17};
  std::uniform_int_distribution<size_t> distribution(0ul, samples_to_draw);
  std::set<size_t> sample_set;
  while (sample_set.size() < samples_to_draw) {
    sample_set.insert(distribution(generator));
  }
  // Create vector from set of samples (std::set yields a sorted order)
  std::vector<size_t> sample_positions(sample_set.cbegin(), sample_set.cend());

  // We get the accurate size for all strings in the sample (preallocated buffers + potential heap allocations) and
  // later scale this value using the sampling factor.
  auto elements_size = samples_to_draw * sizeof(StringType);
  for (const auto& sample_position : sample_positions) {
    elements_size += string_heap_size(string_vector[sample_position]);
  }

  const auto actual_sampling_factor = static_cast<float>(samples_to_draw) / static_cast<float>(string_vector.size());
  return base_size + static_cast<size_t>(
                         std::ceil(static_cast<float>(elements_size) / static_cast<float>(actual_sampling_factor)) +
                         static_cast<float>((string_vector.capacity() - string_vector.size()) * sizeof(StringType)));
}

}  // namespace hyrise<|MERGE_RESOLUTION|>--- conflicted
+++ resolved
@@ -15,16 +15,7 @@
 #endif
 size_t
 string_heap_size(const T& string) {
-<<<<<<< HEAD
-  // Get the default pre-allocated capacity of SSO strings. Note that the empty string has an unspecified capacity, so
-  // we use a really short one here.
-  const auto small_string = T{"."};
-  const auto sso_string_capacity = small_string.capacity();
-
-  if (string.capacity() > sso_string_capacity) {
-=======
   if (string.capacity() > SSO_STRING_CAPACITY) {
->>>>>>> 78446e05
     // For heap-allocated strings, \0 is appended to denote the end of the string. capacity() is used over length()
     // since some libraries (e.g. llvm's libc++) also over-allocate the heap strings
     // (cf. https://shaharmike.com/cpp/std-string/).
