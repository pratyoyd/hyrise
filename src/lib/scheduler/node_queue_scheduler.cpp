#include "node_queue_scheduler.hpp"

#include <atomic>
#include <chrono>
#include <cstdlib>
#include <iostream>
#include <memory>
#include <mutex>
#include <optional>
#include <thread>
#include <utility>
#include <vector>

#include "abstract_task.hpp"
#include "hyrise.hpp"
#include "job_task.hpp"
#include "shutdown_task.hpp"
#include "task_queue.hpp"
#include "types.hpp"
#include "uid_allocator.hpp"
#include "utils/assert.hpp"
#include "worker.hpp"

namespace hyrise {

NodeQueueScheduler::NodeQueueScheduler() {
  _worker_id_allocator = std::make_shared<UidAllocator>();
}

NodeQueueScheduler::~NodeQueueScheduler() {
  if (HYRISE_DEBUG && _active) {
    // We cannot throw an exception because destructors are noexcept by default.
    std::cerr << "NodeQueueScheduler::finish() wasn't called prior to destroying it." << std::endl;
    std::exit(EXIT_FAILURE);  // NOLINT(concurrency-mt-unsafe)
  }
}

void NodeQueueScheduler::begin() {
  DebugAssert(!_active, "Scheduler is already active.");

  _workers.reserve(Hyrise::get().topology.num_cpus());
  _node_count = Hyrise::get().topology.nodes().size();
  _queues.resize(_node_count);
  _workers_per_node.reserve(_node_count);

  for (auto node_id = NodeID{0}; node_id < Hyrise::get().topology.nodes().size(); ++node_id) {
    const auto& topology_node = Hyrise::get().topology.nodes()[node_id];

    // Tracked per node as core restrictions can lead to unbalanced core counts.
    _workers_per_node.emplace_back(topology_node.cpus.size());

    // Only create queues for nodes with CPUs assigned. Otherwise, no workers are active on these nodes and we might
    // add tasks to these queues that can never be directly pulled and must be stolen by other nodes' workers. As
    // ShutdownTasks are not stealable, placing tasks on nodes without workers can lead to failing shutdowns.
    if (!topology_node.cpus.empty()) {
      _active_nodes.push_back(node_id);
      auto queue = std::make_shared<TaskQueue>(node_id);
      _queues[node_id] = queue;

      for (const auto& topology_cpu : topology_node.cpus) {
        // TODO(anybody): Place queues on the actual NUMA node once we have NUMA-aware allocators.
        _workers.emplace_back(
            std::make_shared<Worker>(queue, WorkerID{_worker_id_allocator->allocate()}, topology_cpu.cpu_id));
      }
    }
  }

  Assert(!_active_nodes.empty(), "None of the system nodes has active workers.");
  _active = true;

  for (auto& worker : _workers) {
    worker->start();
    ++_active_worker_count;
  }
}

void NodeQueueScheduler::wait_for_all_tasks() {
<<<<<<< HEAD
  auto progressless_loop_count = size_t{0};
  auto previous_finished_task_count = size_t{0};
=======
  // To check if the system is still processing incoming jobs, we store the previous task count and loop-wait until no
  // new jobs are created anymore.
  auto previous_task_count = TaskID::base_type{_task_counter.load()};

  auto progressless_loop_count = size_t{0};
  auto previous_finished_task_count = TaskID::base_type{0};

>>>>>>> e6ebb17b
  while (true) {
    const auto current_task_count = _task_counter.load();
    if (current_task_count > previous_task_count) {
      // System is still processing new tasks (can happen when, e.g., currently running tasks schedule new tasks):
      // loop-wait until task counter is stable (this check can still fail in edge cases, but we make the simple
      // assumption that nobody calls wait_for_all_tasks() if there is still significant processing ongoing).
      previous_task_count = current_task_count;
      std::this_thread::sleep_for(std::chrono::milliseconds(10));
      continue;
    }

    auto num_finished_tasks = uint64_t{0};
    for (const auto& worker : _workers) {
      num_finished_tasks += worker->num_finished_tasks();
    }

    if (num_finished_tasks == _task_counter) {
      break;
    }

<<<<<<< HEAD
    // Ensure we do not wait forever for tasks that cannot be processed or are stuck. 10s seemed too little for TSAN
    // builds in the CI.
    if (progressless_loop_count >= 1'500) {
      const auto remaining_task_count = _task_counter - num_finished_tasks;
      auto message = std::stringstream{};
      // We waited for 10 ms, 1'500 times = 15s.
      message << "Timeout: no progress while waiting for all scheduled tasks to be processed. " << remaining_task_count
              << " task(s) still remaining without progress for 15s now, quitting.";
=======
    // Ensure we do not wait forever for tasks that cannot be processed or are stuck. We currently wait 1 hour (3600
    // seconds). This wait time allows us to run TPC-H with scale factor 1000 and two cores without issues, which we
    // consider acceptable right now. If large scale factors or slower data access paths (e.g., data on secondary
    // storage) become relevant, the current mechanism and general query processing probably need to be re-evaluated
    // (e.g., ensure operators split their work into smaller tasks).
    if (progressless_loop_count >= 360'000) {
      const auto remaining_task_count = _task_counter - num_finished_tasks;
      auto message = std::stringstream{};
      // We waited for 1 h (360'000 * 10 ms).
      message << "Timeout: no progress while waiting for all scheduled tasks to be processed. " << remaining_task_count
              << " task(s) still remaining without progress for 1 h now, quitting.";
>>>>>>> e6ebb17b
      Fail(message.str());
    }

    if (previous_finished_task_count == num_finished_tasks) {
      ++progressless_loop_count;
    } else {
      previous_finished_task_count = num_finished_tasks;
      progressless_loop_count = 0;
    }

    std::this_thread::sleep_for(std::chrono::milliseconds(10));
  }

  for (const auto& queue : _queues) {
    if (!queue) {
      continue;
    }

    auto queue_check_runs = size_t{0};
    while (!queue->empty()) {
      // The following assert checks that we are not looping forever. The empty() check can be inaccurate for
      // concurrent queues when many tiny tasks have been scheduled (see MergeSort scheduler test). When this assert is
      // triggered in other situations, there have probably been new tasks added after wait_for_all_tasks() was called.
      Assert(queue_check_runs < 6'000, "Queue is not empty but all registered tasks have already been processed.");

      std::this_thread::sleep_for(std::chrono::milliseconds(10));
      ++queue_check_runs;
    }
  }
}

void NodeQueueScheduler::finish() {
  // Lock finish() to ensure that the shutdown tasks are not sent twice.
  const auto lock = std::lock_guard<std::mutex>{_finish_mutex};

  if (!_active) {
    return;
  }

  wait_for_all_tasks();

  Assert(static_cast<size_t>(_active_worker_count.load()) == _workers.size(), "Expected all workers to be active.");
  for (auto node_id = NodeID{0}; node_id < _node_count; ++node_id) {
    const auto node_worker_count = _workers_per_node[node_id];
    for (auto worker_id = size_t{0}; worker_id < node_worker_count; ++worker_id) {
      // Create a shutdown task for every worker.
      auto shut_down_task = std::make_shared<ShutdownTask>(_active_worker_count);
      shut_down_task->schedule(node_id);
    }
  }

  auto check_runs = size_t{0};
  while (_active_worker_count.load() > 0) {
    Assert(check_runs < 3'000, "Timeout: not all shut down tasks have been processed.");
    std::this_thread::sleep_for(std::chrono::milliseconds(10));
    ++check_runs;
  }

  _active = false;

  for (auto& worker : _workers) {
    worker->join();
  }

  _workers = {};
  _queues = {};
  _task_counter = 0;
}

bool NodeQueueScheduler::active() const {
  return _active;
}

const std::vector<std::shared_ptr<TaskQueue>>& NodeQueueScheduler::queues() const {
  return _queues;
}

const std::vector<std::shared_ptr<Worker>>& NodeQueueScheduler::workers() const {
  return _workers;
}

void NodeQueueScheduler::schedule(std::shared_ptr<AbstractTask> task, NodeID preferred_node_id,
                                  SchedulePriority priority) {
  /**
   * Add task to the queue of the preferred node if it is ready for execution.
   */
  DebugAssert(_active, "Can't schedule more tasks after the NodeQueueScheduler was shut down.");
  DebugAssert(task->is_scheduled(), "Don't call NodeQueueScheduler::schedule(), call schedule() on the task.");

  const auto task_counter = _task_counter++;  // Atomically take snapshot of counter
  task->set_id(TaskID{task_counter});

  if (!task->is_ready()) {
    return;
  }

  const auto node_id_for_queue = determine_queue_id(preferred_node_id);
  DebugAssert((static_cast<size_t>(node_id_for_queue) < _queues.size()),
              "Node ID is not within range of available nodes.");
  _queues[node_id_for_queue]->push(task, priority);
}

NodeID NodeQueueScheduler::determine_queue_id(const NodeID preferred_node_id) const {
  const auto active_node_count = _active_nodes.size();

  // Early out: no need to check for preferred node or other queues, if there is only a single node queue.
  if (active_node_count == 1) {
    return _active_nodes[0];
  }

  if (preferred_node_id != CURRENT_NODE_ID) {
    return preferred_node_id;
  }

  // If the current node is requested, try to obtain node from current worker.
  const auto& worker = Worker::get_this_thread_worker();
  if (worker) {
    return worker->queue()->node_id();
  }

<<<<<<< HEAD
  // Initialize mininmal values with first active node.
=======
  // Initialize minimal values with first active node.
>>>>>>> e6ebb17b
  auto min_load_node_id = _active_nodes[0];
  auto min_load = _queues[min_load_node_id]->estimate_load();

  // When the load of the initial node is small (less tasks than threads on first node), do not check other queues.
  if (min_load < _workers_per_node[min_load_node_id]) {
    return min_load_node_id;
  }

  // Check remaining nodes.
  for (auto node_id_offset = size_t{1}; node_id_offset < active_node_count; ++node_id_offset) {
    const auto node_id = _active_nodes[node_id_offset];
    const auto queue_load = _queues[node_id]->estimate_load();
    if (queue_load < min_load) {
      min_load_node_id = _active_nodes[node_id];
      min_load = queue_load;
    }
  }

  return min_load_node_id;
}

void NodeQueueScheduler::_group_tasks(const std::vector<std::shared_ptr<AbstractTask>>& tasks) const {
  // Adds predecessor/successor relationships between tasks so that only NUM_GROUPS tasks can be executed in parallel.
  // The optimal value of NUM_GROUPS depends on the number of cores and the number of queries being executed
  // concurrently. The current value has been found with a divining rod.
  //
  // Approach: Skip all tasks that already have predecessors or successors, as adding relationships to these could
  // introduce cyclic dependencies. Again, this is far from perfect, but better than not grouping the tasks.

  auto round_robin_counter = 0;
  auto common_node_id = std::optional<NodeID>{};

  auto grouped_tasks = std::vector<std::shared_ptr<AbstractTask>>(NUM_GROUPS);
  for (const auto& task : tasks) {
    if (!task->predecessors().empty() || !task->successors().empty() || dynamic_cast<ShutdownTask*>(&*task)) {
      // Do not group tasks that either have precessors/successors or are ShutdownTasks.
      return;
    }

    if (common_node_id) {
      // This is not really a hard assertion. As the chain will likely be executed on the same worker (see
      // Worker::execute_next), we would ignore all but the first node_id. At the time of writing, we did not do any
      // smart node assignment. This assertion is only here so that this behavior is understood if we ever assign NUMA
      // node ids.
      DebugAssert(task->node_id() == *common_node_id, "Expected all grouped tasks to have the same node_id.");
    } else {
      common_node_id = task->node_id();
    }

    const auto group_id = round_robin_counter % NUM_GROUPS;
    const auto& first_task_in_group = grouped_tasks[group_id];
    if (first_task_in_group) {
      task->set_as_predecessor_of(first_task_in_group);
    }
    grouped_tasks[group_id] = task;
    ++round_robin_counter;
  }
}

const std::atomic_int64_t& NodeQueueScheduler::active_worker_count() const {
  return _active_worker_count;
}

}  // namespace hyrise<|MERGE_RESOLUTION|>--- conflicted
+++ resolved
@@ -75,10 +75,6 @@
 }
 
 void NodeQueueScheduler::wait_for_all_tasks() {
-<<<<<<< HEAD
-  auto progressless_loop_count = size_t{0};
-  auto previous_finished_task_count = size_t{0};
-=======
   // To check if the system is still processing incoming jobs, we store the previous task count and loop-wait until no
   // new jobs are created anymore.
   auto previous_task_count = TaskID::base_type{_task_counter.load()};
@@ -86,7 +82,6 @@
   auto progressless_loop_count = size_t{0};
   auto previous_finished_task_count = TaskID::base_type{0};
 
->>>>>>> e6ebb17b
   while (true) {
     const auto current_task_count = _task_counter.load();
     if (current_task_count > previous_task_count) {
@@ -107,16 +102,6 @@
       break;
     }
 
-<<<<<<< HEAD
-    // Ensure we do not wait forever for tasks that cannot be processed or are stuck. 10s seemed too little for TSAN
-    // builds in the CI.
-    if (progressless_loop_count >= 1'500) {
-      const auto remaining_task_count = _task_counter - num_finished_tasks;
-      auto message = std::stringstream{};
-      // We waited for 10 ms, 1'500 times = 15s.
-      message << "Timeout: no progress while waiting for all scheduled tasks to be processed. " << remaining_task_count
-              << " task(s) still remaining without progress for 15s now, quitting.";
-=======
     // Ensure we do not wait forever for tasks that cannot be processed or are stuck. We currently wait 1 hour (3600
     // seconds). This wait time allows us to run TPC-H with scale factor 1000 and two cores without issues, which we
     // consider acceptable right now. If large scale factors or slower data access paths (e.g., data on secondary
@@ -128,7 +113,6 @@
       // We waited for 1 h (360'000 * 10 ms).
       message << "Timeout: no progress while waiting for all scheduled tasks to be processed. " << remaining_task_count
               << " task(s) still remaining without progress for 1 h now, quitting.";
->>>>>>> e6ebb17b
       Fail(message.str());
     }
 
@@ -249,11 +233,7 @@
     return worker->queue()->node_id();
   }
 
-<<<<<<< HEAD
-  // Initialize mininmal values with first active node.
-=======
   // Initialize minimal values with first active node.
->>>>>>> e6ebb17b
   auto min_load_node_id = _active_nodes[0];
   auto min_load = _queues[min_load_node_id]->estimate_load();
 
