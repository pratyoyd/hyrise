--- conflicted
+++ resolved
@@ -98,7 +98,6 @@
   auto operator_tasks_set = std::unordered_set<std::shared_ptr<OperatorTask>>{};
   const auto& root_operator_task = add_operator_tasks_recursively(op, operator_tasks_set);
 
-<<<<<<< HEAD
   // Predicates that contain uncorrelated subqueries cannot be used for chunk pruning in the optimization phase since we
   // do not know the predicate value yet. However, the ChunkPruningRule attaches the corresponding PredicateNodes to the
   // StoreTableNode of the table the predicates are performed on. We attach the translated Predicates (i.e., TableScans)
@@ -110,21 +109,13 @@
   link_tasks_for_subquery_pruning(operator_tasks_set);
 
   // Ensure the task graph is acyclic, i.e., no task is any (n-th) successor of itself. Tasks in cycles would end up in
-  // a deadlock during execution, mutually waiting for the other tasks' execution.
-=======
-  // Ensure the task graph is acyclic, i.e., no task is any (n-th) successor of itself. Tasks in cycles would end up in
   // a deadlock during execution, mutually waiting for the other tasks' execution. Even if the tasks are never executed,
   // cycles create memory leaks since tasks hold shared pointers to their predecessors.
->>>>>>> 0e4fcb87
   if constexpr (HYRISE_DEBUG) {
     visit_tasks(root_operator_task, [](const auto& task) {
       for (const auto& direct_successor : task->successors()) {
         visit_tasks_upwards(direct_successor, [&](const auto& successor) {
-<<<<<<< HEAD
-          Assert(task != successor, "Task graph cointains a cycle.");
-=======
           Assert(task != successor, "Task graph contains a cycle.");
->>>>>>> 0e4fcb87
           return TaskUpwardVisitation::VisitSuccessors;
         });
       }
