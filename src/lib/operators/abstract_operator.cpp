--- conflicted
+++ resolved
@@ -29,10 +29,7 @@
   if (_left_input) {
     mutable_left_input()->register_consumer();
   }
-<<<<<<< HEAD
-=======
-
->>>>>>> ac27bd52
+
   if (_right_input) {
     mutable_right_input()->register_consumer();
   }
@@ -122,10 +119,7 @@
   if (_left_input) {
     mutable_left_input()->deregister_consumer();
   }
-<<<<<<< HEAD
-=======
-
->>>>>>> ac27bd52
+
   if (_right_input) {
     mutable_right_input()->deregister_consumer();
   }
@@ -196,10 +190,7 @@
   if (_never_clear_output) {
     return;
   }
-<<<<<<< HEAD
-
-=======
->>>>>>> ac27bd52
+
   _transition_to(OperatorState::ExecutedAndCleared);
   _output = nullptr;
 }
@@ -303,10 +294,7 @@
   if (_left_input) {
     mutable_left_input()->set_transaction_context_recursively(transaction_context);
   }
-<<<<<<< HEAD
-=======
-
->>>>>>> ac27bd52
+
   if (_right_input) {
     mutable_right_input()->set_transaction_context_recursively(transaction_context);
   }
@@ -333,14 +321,11 @@
   if (parameters.empty()) {
     return;
   }
+  
   _on_set_parameters(parameters);
   if (left_input()) {
     mutable_left_input()->set_parameters(parameters);
   }
-<<<<<<< HEAD
-=======
-
->>>>>>> ac27bd52
   if (right_input()) {
     mutable_right_input()->set_parameters(parameters);
   }
@@ -387,10 +372,7 @@
     if (op->left_input()) {
       children.emplace_back(op->left_input());
     }
-<<<<<<< HEAD
-=======
-
->>>>>>> ac27bd52
+
     if (op->right_input()) {
       children.emplace_back(op->right_input());
     }
