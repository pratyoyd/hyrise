#include "sql_translator.hpp"

#include <algorithm>
#include <cstddef>
#include <cstdint>
#include <iostream>
#include <limits>
#include <memory>
#include <optional>
#include <set>
#include <string>
#include <unordered_map>
#include <utility>
#include <vector>

#include <boost/variant/get.hpp>

#include "magic_enum.hpp"
#include "SQLParser.h"
#include "SQLParserResult.h"

#include "all_type_variant.hpp"
#include "create_sql_parser_error_message.hpp"
#include "expression/abstract_expression.hpp"
#include "expression/abstract_predicate_expression.hpp"
#include "expression/arithmetic_expression.hpp"
#include "expression/between_expression.hpp"
#include "expression/binary_predicate_expression.hpp"
#include "expression/exists_expression.hpp"
#include "expression/expression_functional.hpp"
#include "expression/expression_utils.hpp"
#include "expression/function_expression.hpp"
#include "expression/in_expression.hpp"
#include "expression/interval_expression.hpp"
#include "expression/is_null_expression.hpp"
#include "expression/list_expression.hpp"
#include "expression/logical_expression.hpp"
#include "expression/lqp_column_expression.hpp"
#include "expression/lqp_subquery_expression.hpp"
#include "expression/value_expression.hpp"
#include "expression/window_expression.hpp"
#include "expression/window_function_expression.hpp"
#include "hyrise.hpp"
#include "import_export/file_type.hpp"
#include "logical_query_plan/abstract_lqp_node.hpp"
#include "logical_query_plan/aggregate_node.hpp"
#include "logical_query_plan/alias_node.hpp"
#include "logical_query_plan/change_meta_table_node.hpp"
#include "logical_query_plan/create_prepared_plan_node.hpp"
#include "logical_query_plan/create_table_node.hpp"
#include "logical_query_plan/create_view_node.hpp"
#include "logical_query_plan/delete_node.hpp"
#include "logical_query_plan/drop_table_node.hpp"
#include "logical_query_plan/drop_view_node.hpp"
#include "logical_query_plan/dummy_table_node.hpp"
#include "logical_query_plan/except_node.hpp"
#include "logical_query_plan/export_node.hpp"
#include "logical_query_plan/import_node.hpp"
#include "logical_query_plan/insert_node.hpp"
#include "logical_query_plan/intersect_node.hpp"
#include "logical_query_plan/join_node.hpp"
#include "logical_query_plan/limit_node.hpp"
#include "logical_query_plan/lqp_utils.hpp"
#include "logical_query_plan/predicate_node.hpp"
#include "logical_query_plan/projection_node.hpp"
#include "logical_query_plan/sort_node.hpp"
#include "logical_query_plan/static_table_node.hpp"
#include "logical_query_plan/stored_table_node.hpp"
#include "logical_query_plan/union_node.hpp"
#include "logical_query_plan/update_node.hpp"
#include "logical_query_plan/validate_node.hpp"
#include "logical_query_plan/window_node.hpp"
#include "sql/parameter_id_allocator.hpp"
#include "sql/sql_identifier.hpp"
#include "sql/sql_identifier_resolver.hpp"
#include "sql/sql_identifier_resolver_proxy.hpp"
#include "storage/constraints/table_key_constraint.hpp"
#include "storage/lqp_view.hpp"
#include "storage/table.hpp"
#include "storage/table_column_definition.hpp"
#include "types.hpp"
#include "utils/assert.hpp"
#include "utils/date_time_utils.hpp"
#include "utils/meta_table_manager.hpp"
#include "utils/performance_warning.hpp"

namespace {

using namespace hyrise;                         // NOLINT(build/namespaces)
using namespace hyrise::expression_functional;  // NOLINT(build/namespaces)

const auto hsql_arithmetic_operators = std::unordered_map<hsql::OperatorType, ArithmeticOperator>{
    {hsql::kOpPlus, ArithmeticOperator::Addition},           {hsql::kOpMinus, ArithmeticOperator::Subtraction},
    {hsql::kOpAsterisk, ArithmeticOperator::Multiplication}, {hsql::kOpSlash, ArithmeticOperator::Division},
    {hsql::kOpPercentage, ArithmeticOperator::Modulo},
};

const auto hsql_logical_operators = std::unordered_map<hsql::OperatorType, LogicalOperator>{
    {hsql::kOpAnd, LogicalOperator::And}, {hsql::kOpOr, LogicalOperator::Or}};

const auto hsql_predicate_condition = std::unordered_map<hsql::OperatorType, PredicateCondition>{
    {hsql::kOpBetween, PredicateCondition::BetweenInclusive},
    {hsql::kOpEquals, PredicateCondition::Equals},
    {hsql::kOpNotEquals, PredicateCondition::NotEquals},
    {hsql::kOpLess, PredicateCondition::LessThan},
    {hsql::kOpLessEq, PredicateCondition::LessThanEquals},
    {hsql::kOpGreater, PredicateCondition::GreaterThan},
    {hsql::kOpGreaterEq, PredicateCondition::GreaterThanEquals},
    {hsql::kOpLike, PredicateCondition::Like},
    {hsql::kOpNotLike, PredicateCondition::NotLike},
    {hsql::kOpIsNull, PredicateCondition::IsNull}};

const auto hsql_datetime_field = std::unordered_map<hsql::DatetimeField, DatetimeComponent>{
    {hsql::kDatetimeYear, DatetimeComponent::Year},     {hsql::kDatetimeMonth, DatetimeComponent::Month},
    {hsql::kDatetimeDay, DatetimeComponent::Day},       {hsql::kDatetimeHour, DatetimeComponent::Hour},
    {hsql::kDatetimeMinute, DatetimeComponent::Minute}, {hsql::kDatetimeSecond, DatetimeComponent::Second},
};

const auto order_type_to_sort_mode = std::unordered_map<hsql::OrderType, SortMode>{
    {hsql::kOrderAsc, SortMode::Ascending},
    {hsql::kOrderDesc, SortMode::Descending},
};

const auto supported_hsql_data_types = std::unordered_map<hsql::DataType, DataType>{
    {hsql::DataType::INT, DataType::Int},     {hsql::DataType::LONG, DataType::Long},
    {hsql::DataType::FLOAT, DataType::Float}, {hsql::DataType::DOUBLE, DataType::Double},
    {hsql::DataType::TEXT, DataType::String}, {hsql::DataType::BIGINT, DataType::Long}};

JoinMode translate_join_mode(const hsql::JoinType join_type) {
  static const std::unordered_map<const hsql::JoinType, const JoinMode> join_type_to_mode = {
      {hsql::kJoinInner, JoinMode::Inner}, {hsql::kJoinFull, JoinMode::FullOuter}, {hsql::kJoinLeft, JoinMode::Left},
      {hsql::kJoinRight, JoinMode::Right}, {hsql::kJoinCross, JoinMode::Cross},
  };

  auto it = join_type_to_mode.find(join_type);
  Assert(it != join_type_to_mode.end(), "Unknown join type.");
  return it->second;
}

/**
 * Is the expression a predicate that our Join Operators can process directly?
 * That is, is it of the form <column> <predicate_condition> <column>?
 */
bool is_trivial_join_predicate(const AbstractExpression& expression, const AbstractLQPNode& left_input,
                               const AbstractLQPNode& right_input) {
  if (expression.type != ExpressionType::Predicate) {
    return false;
  }

  const auto* binary_predicate_expression = dynamic_cast<const BinaryPredicateExpression*>(&expression);
  if (!binary_predicate_expression) {
    return false;
  }

  const auto find_predicate_in_input = [&](const auto& input) {
    auto left_argument_found = false;
    auto right_argument_found = false;

    input.iterate_output_expressions([&](const auto /*column_id*/, const auto& expression) {
      if (*expression == *binary_predicate_expression->left_operand()) {
        left_argument_found = true;
      } else if (*expression == *binary_predicate_expression->right_operand()) {
        right_argument_found = true;
      }
      return AbstractLQPNode::ExpressionIteration::Continue;
    });
    return std::make_pair(left_argument_found, right_argument_found);
  };

  const auto [left_in_left, right_in_left] = find_predicate_in_input(left_input);
  const auto [left_in_right, right_in_right] = find_predicate_in_input(right_input);
  return (left_in_left && right_in_right) || (right_in_left && left_in_right);
}

std::shared_ptr<AbstractLQPNode> add_expressions_if_unavailable(
    const std::shared_ptr<AbstractLQPNode>& node, const std::vector<std::shared_ptr<AbstractExpression>>& expressions) {
  auto projection_expressions = std::vector<std::shared_ptr<AbstractExpression>>{};

  for (const auto& expression : expressions) {
    // The required expression is already available or does not need to be computed (e.g., when it is a literal).
    if (!expression->requires_computation() || node->find_column_id(*expression)) {
      continue;
    }
    projection_expressions.emplace_back(expression);
  }

  // If all requested expressions are available, no need to create a Projection.
  if (projection_expressions.empty()) {
    return node;
  }

  const auto output_expressions = node->output_expressions();
  projection_expressions.insert(projection_expressions.end(), output_expressions.cbegin(), output_expressions.cend());

  // If the current LQP already is a ProjectionNode, do not add another one.
  if (node->type == LQPNodeType::Projection) {
    node->node_expressions = projection_expressions;
    return node;
  }

  return ProjectionNode::make(projection_expressions, node);
}

std::vector<std::shared_ptr<AbstractExpression>> unwrap_elements(
    const std::vector<SQLTranslator::SelectListElement>& select_list_elements) {
  auto expressions = std::vector<std::shared_ptr<AbstractExpression>>{};
  expressions.reserve(select_list_elements.size());
  for (const auto& element : select_list_elements) {
    expressions.emplace_back(element.expression);
  }
  return expressions;
}

std::string trim_meta_table_name(const std::string& name) {
  DebugAssert(MetaTableManager::is_meta_table_name(name), name + " is not a meta table name.");
  return name.substr(MetaTableManager::META_PREFIX.size());
}

std::shared_ptr<AbstractExpression> inverse_predicate(const AbstractExpression& expression) {
  /**
   * Inverse a boolean expression
   */

  switch (expression.type) {
    case ExpressionType::Predicate: {
      if (const auto* binary_predicate_expression = dynamic_cast<const BinaryPredicateExpression*>(&expression);
          binary_predicate_expression) {
        // If the argument is a predicate, just inverse it (e.g. NOT (a > b) becomes b <= a)
        return std::make_shared<BinaryPredicateExpression>(
            inverse_predicate_condition(binary_predicate_expression->predicate_condition),
            binary_predicate_expression->left_operand(), binary_predicate_expression->right_operand());
      }

      if (const auto* const is_null_expression = dynamic_cast<const IsNullExpression*>(&expression);
          is_null_expression) {
        // NOT (IS NULL ...) -> IS NOT NULL ...
        return std::make_shared<IsNullExpression>(inverse_predicate_condition(is_null_expression->predicate_condition),
                                                  is_null_expression->operand());
      }

      if (const auto* const between_expression = dynamic_cast<const BetweenExpression*>(&expression);
          between_expression) {
        // a BETWEEN b AND c -> a < b OR a > c
        return or_(less_than_(between_expression->operand(), between_expression->lower_bound()),
                   greater_than_(between_expression->operand(), between_expression->upper_bound()));
      }

      const auto* in_expression = dynamic_cast<const InExpression*>(&expression);
      Assert(in_expression, "Expected InExpression.");
      return std::make_shared<InExpression>(inverse_predicate_condition(in_expression->predicate_condition),
                                            in_expression->operand(), in_expression->set());
    } break;

    case ExpressionType::Logical: {
      const auto* logical_expression = static_cast<const LogicalExpression*>(&expression);

      switch (logical_expression->logical_operator) {
        case LogicalOperator::And:
          return or_(inverse_predicate(*logical_expression->left_operand()),
                     inverse_predicate(*logical_expression->right_operand()));
        case LogicalOperator::Or:
          return and_(inverse_predicate(*logical_expression->left_operand()),
                      inverse_predicate(*logical_expression->right_operand()));
      }
    } break;

    case ExpressionType::Exists: {
      const auto* exists_expression = static_cast<const ExistsExpression*>(&expression);

      switch (exists_expression->exists_expression_type) {
        case ExistsExpressionType::Exists:
          return not_exists_(exists_expression->subquery());
        case ExistsExpressionType::NotExists:
          return exists_(exists_expression->subquery());
      }
    } break;

    default:
      Fail("Cannot invert non-boolean expression.");
  }

  Fail("Invalid enum value.");
}

FrameBound translate_frame_bound(const hsql::FrameBound& hsql_frame_bound) {
  auto bound_type = FrameBoundType::CurrentRow;
  switch (hsql_frame_bound.type) {
    case hsql::FrameBoundType::kCurrentRow:
      break;
    case hsql::FrameBoundType::kPreceding:
      bound_type = FrameBoundType::Preceding;
      break;
    case hsql::FrameBoundType::kFollowing:
      bound_type = FrameBoundType::Following;
  }

  const auto offset = hsql_frame_bound.offset;
  Assert(offset >= 0, "Expected non-negative offset. Bug in the SQL parser?");

  return FrameBound{static_cast<uint64_t>(offset), bound_type, hsql_frame_bound.unbounded};
}

}  // namespace

namespace hyrise {

SQLTranslator::SQLTranslator(const UseMvcc use_mvcc)
    : SQLTranslator(use_mvcc, nullptr, std::make_shared<ParameterIDAllocator>(),
                    std::unordered_map<std::string, std::shared_ptr<LQPView>>{},
                    std::make_shared<std::unordered_map<std::string, std::shared_ptr<Table>>>()) {}

SQLTranslationResult SQLTranslator::translate_parser_result(const hsql::SQLParserResult& result) {
  _cacheable = true;

  auto result_nodes = std::vector<std::shared_ptr<AbstractLQPNode>>{};
  for (const hsql::SQLStatement* stmt : result.getStatements()) {
    auto result_node = _translate_statement(*stmt);
    result_nodes.push_back(result_node);
  }

  const auto& parameter_ids_of_value_placeholders = _parameter_id_allocator->value_placeholders();
  auto parameter_ids = std::vector<ParameterID>{parameter_ids_of_value_placeholders.size()};

  for (const auto& [value_placeholder_id, parameter_id] : parameter_ids_of_value_placeholders) {
    parameter_ids[value_placeholder_id] = parameter_id;
  }

  return {result_nodes, {_cacheable, parameter_ids}};
}

SQLTranslator::SQLTranslator(
    const UseMvcc use_mvcc, const std::shared_ptr<SQLIdentifierResolverProxy>& external_sql_identifier_resolver_proxy,
    const std::shared_ptr<ParameterIDAllocator>& parameter_id_allocator,
    const std::unordered_map<std::string, std::shared_ptr<LQPView>>& with_descriptions,
    const std::shared_ptr<std::unordered_map<std::string, std::shared_ptr<Table>>>& meta_tables)
    : _use_mvcc(use_mvcc),
      _external_sql_identifier_resolver_proxy(external_sql_identifier_resolver_proxy),
      _parameter_id_allocator(parameter_id_allocator),
      _with_descriptions(with_descriptions),
      _meta_tables(meta_tables) {}

SQLTranslator::SQLTranslator(
    const UseMvcc use_mvcc, const std::shared_ptr<std::unordered_map<std::string, std::shared_ptr<Table>>>& meta_tables)
    : SQLTranslator(use_mvcc, nullptr, std::make_shared<ParameterIDAllocator>(),
                    std::unordered_map<std::string, std::shared_ptr<LQPView>>{}, meta_tables) {}

std::shared_ptr<AbstractLQPNode> SQLTranslator::_translate_statement(const hsql::SQLStatement& statement) {
  switch (statement.type()) {
    case hsql::kStmtSelect:
      return _translate_select_statement(static_cast<const hsql::SelectStatement&>(statement));
    case hsql::kStmtInsert:
      return _translate_insert(static_cast<const hsql::InsertStatement&>(statement));
    case hsql::kStmtDelete:
      return _translate_delete(static_cast<const hsql::DeleteStatement&>(statement));
    case hsql::kStmtUpdate:
      return _translate_update(static_cast<const hsql::UpdateStatement&>(statement));
    case hsql::kStmtShow:
      return _translate_show(static_cast<const hsql::ShowStatement&>(statement));
    case hsql::kStmtCreate:
      return _translate_create(static_cast<const hsql::CreateStatement&>(statement));
    case hsql::kStmtDrop:
      return _translate_drop(static_cast<const hsql::DropStatement&>(statement));
    case hsql::kStmtPrepare:
      return _translate_prepare(static_cast<const hsql::PrepareStatement&>(statement));
    case hsql::kStmtExecute:
      return _translate_execute(static_cast<const hsql::ExecuteStatement&>(statement));
    case hsql::kStmtImport:
      return _translate_import(static_cast<const hsql::ImportStatement&>(statement));
    case hsql::kStmtExport:
      return _translate_export(static_cast<const hsql::ExportStatement&>(statement));
    case hsql::kStmtTransaction:
      // The transaction statements are handled directly in the SQLPipelineStatement,
      //  but the translation is still called, so we return a dummy node here.
      return DummyTableNode::make();
    case hsql::kStmtAlter:
    case hsql::kStmtError:
    case hsql::kStmtRename:
      FailInput("Statement type not supported.");
  }
  Fail("Invalid enum value.");
}

std::shared_ptr<AbstractLQPNode> SQLTranslator::_translate_select_statement(const hsql::SelectStatement& select) {
  // SQL Orders of Operations
  // 1. WITH clause
  // 2. FROM clause (incl. JOINs and sub-SELECTs that are part of this)
  // 3. SELECT list (to retrieve aliases)
  // 4. WHERE clause
  // 5. GROUP BY clause
  // 6. HAVING clause
  // 7. SELECT clause (incl. DISTINCT)
  // 8. ORDER BY clause
  // 9. LIMIT clause
  // 10. UNION/INTERSECT/EXCEPT clause
  // 11. UNION/INTERSECT/EXCEPT ORDER BY clause
  // 12. UNION/INTERSECT/EXCEPT LIMIT clause

  AssertInput(select.selectList, "SELECT list needs to exist.");
  AssertInput(!select.selectList->empty(), "SELECT list needs to have entries.");

  // Translate WITH clause
  if (select.withDescriptions) {
    for (const auto& with_description : *select.withDescriptions) {
      _translate_hsql_with_description(*with_description);
    }
  }

  // Translate FROM.
  if (select.fromTable) {
    _from_clause_result = _translate_table_ref(*select.fromTable);
    _current_lqp = _from_clause_result->lqp;
    _sql_identifier_resolver = _from_clause_result->sql_identifier_resolver;
  } else {
    _current_lqp = std::make_shared<DummyTableNode>();
    _sql_identifier_resolver = std::make_shared<SQLIdentifierResolver>();
  }

  // Translate SELECT list (to retrieve aliases).
  const auto select_list_elements = _translate_select_list(*select.selectList);

  // Translate WHERE.
  if (select.whereClause) {
    const auto where_expression = _translate_hsql_expr(*select.whereClause, _sql_identifier_resolver);
    _current_lqp = _translate_predicate_expression(where_expression, _current_lqp);
  }

  // Translate SELECT, HAVING, GROUP BY in one go, as they are interdependent.
  _translate_select_groupby_having(select, select_list_elements);

  // Translate ORDER BY and DISTINCT. ORDER BY and LIMIT must be executed after DISTINCT. Thus, we must ensure that all
  // ORDER BY expressions are part of the SELECT list if a DISTINCT result is required.
  const auto& inflated_select_list_expressions = unwrap_elements(_inflated_select_list_elements);
  _translate_distinct_order_by(select.order, inflated_select_list_expressions, select.selectDistinct);

  // Translate LIMIT.
  if (select.limit) {
    _translate_limit(*select.limit);
  }

  // Project, arrange, and name the columns as specified in the SELECT clause.
  //
  // 1. Add a ProjectionNode if necessary.
  if (!expressions_equal(_current_lqp->output_expressions(), inflated_select_list_expressions)) {
    _current_lqp = ProjectionNode::make(inflated_select_list_expressions, _current_lqp);
  }

  // 2. Check whether we need to create an AliasNode. This is the case whenever an expression was assigned a
  //    column_name that is not its generated name.
  const auto need_alias_node = std::any_of(
      _inflated_select_list_elements.begin(), _inflated_select_list_elements.end(), [](const auto& element) {
        return std::any_of(element.identifiers.begin(), element.identifiers.end(), [&](const auto& identifier) {
          return identifier.column_name != element.expression->as_column_name();
        });
      });

  if (need_alias_node) {
    auto aliases = std::vector<std::string>{};
    for (const auto& element : _inflated_select_list_elements) {
      if (!element.identifiers.empty()) {
        aliases.emplace_back(element.identifiers.back().column_name);
      } else {
        aliases.emplace_back(element.expression->as_column_name());
      }
    }

    _current_lqp = AliasNode::make(unwrap_elements(_inflated_select_list_elements), aliases, _current_lqp);
  }

  if (select.setOperations) {
    for (const auto* const set_operator : *select.setOperations) {
      // Currently, only the SQL translation of intersect and except is implemented.
      AssertInput(set_operator->setType != hsql::kSetUnion, "Union Operations are currently not supported.");
      _translate_set_operation(*set_operator);

      // In addition to local ORDER BY and LIMIT clauses, the result of the set operation(s) may have final clauses,
      // too. Consider the following example query (returns the first ten dates when store_sales happened, except the
      // days one of the five web_sales with the highest price happened):
      //     SELECT DISTINCT sold_date
      //                FROM (SELECT sold_date FROM store_sales)
      //              EXCEPT (SELECT sold_date FROM web_sales
      //                    ORDER BY sales_price DESC
      //                       LIMIT 5)
      //            ORDER BY sold_date ASC
      //               LIMIT 10;
      // While ORDER BY sales_price DESC LIMIT 5 belongs to the subquery and has to be executed locally, ORDER BY
      // sold_date ASC LIMIT 10 refers to the intersection and must be executed on the result.
      _translate_distinct_order_by(set_operator->resultOrder, inflated_select_list_expressions, select.selectDistinct);
      if (set_operator->resultLimit) {
        _translate_limit(*set_operator->resultLimit);
      }
    }
  }

  return _current_lqp;
}

void SQLTranslator::_translate_hsql_with_description(hsql::WithDescription& desc) {
  auto with_translator = SQLTranslator{_use_mvcc, nullptr, _parameter_id_allocator, _with_descriptions, _meta_tables};
  const auto lqp = with_translator._translate_select_statement(*desc.select);

  // Save mappings: ColumnID -> ColumnName
  auto column_names = std::unordered_map<ColumnID, std::string>{};
  const auto output_expressions = lqp->output_expressions();
  const auto output_expression_count = output_expressions.size();
  for (auto column_id = ColumnID{0}; column_id < output_expression_count; ++column_id) {
    for (const auto& identifier : with_translator._inflated_select_list_elements[column_id].identifiers) {
      column_names.insert_or_assign(column_id, identifier.column_name);
    }
  }

  // Store resolved WithDescription / temporary view
  const auto lqp_view = std::make_shared<LQPView>(lqp, column_names);
  // A WITH description masks a preceding WITH description if their aliases are identical
  AssertInput(!_with_descriptions.contains(desc.alias), "Invalid redeclaration of WITH alias.");
  _with_descriptions.emplace(desc.alias, lqp_view);
}

std::shared_ptr<AbstractExpression> SQLTranslator::translate_hsql_expr(const hsql::Expr& hsql_expr,
                                                                       const UseMvcc use_mvcc) {
  // Create an empty SQLIdentifier context - thus the expression cannot refer to any external columns
  return SQLTranslator{use_mvcc, _meta_tables}._translate_hsql_expr(hsql_expr,
                                                                    std::make_shared<SQLIdentifierResolver>());
}

std::shared_ptr<AbstractLQPNode> SQLTranslator::_translate_insert(const hsql::InsertStatement& insert) {
  const auto table_name = std::string{insert.tableName};

  const bool is_meta_table = MetaTableManager::is_meta_table_name(table_name);

  auto target_table = std::shared_ptr<Table>{};
  if (is_meta_table) {
    auto sql_identifier_resolver =
        _sql_identifier_resolver ? _sql_identifier_resolver : std::make_shared<SQLIdentifierResolver>();
    _translate_meta_table(table_name, sql_identifier_resolver);
    AssertInput(Hyrise::get().meta_table_manager.can_insert_into(table_name), "Cannot insert into " + table_name);
    target_table = _meta_tables->at(trim_meta_table_name(table_name));
  } else {
    AssertInput(Hyrise::get().storage_manager.has_table(table_name),
                std::string{"Did not find a table with name "} + table_name);
    target_table = Hyrise::get().storage_manager.get_table(table_name);
  }

  auto insert_data_node = std::shared_ptr<AbstractLQPNode>{};
  auto output_expressions = std::vector<std::shared_ptr<AbstractExpression>>{};
  auto insert_data_projection_required = false;

  /**
   * 1. Create the expressions/LQP producing the data to insert.
   *        - For `INSERT INTO <table> SELECT ...` this means evaluating the select statement
   *        - For `INSERT INTO <table> VALUES ...` this means creating a one row table with the VALUES
   */
  if (insert.type == hsql::kInsertSelect) {
    // `INSERT INTO newtable SELECT ... FROM oldtable WHERE condition`
    AssertInput(insert.select, "INSERT INTO ... SELECT ...: No SELECT statement given");
    insert_data_node = _translate_select_statement(*insert.select);
    output_expressions = insert_data_node->output_expressions();

  } else {
    // `INSERT INTO table_name [(column1, column2, column3, ...)] VALUES (value1, value2, value3, ...);`
    AssertInput(insert.values, "INSERT INTO ... VALUES: No values given");

    output_expressions.reserve(insert.values->size());
    for (const auto* value : *insert.values) {
      output_expressions.emplace_back(_translate_hsql_expr(*value, _sql_identifier_resolver));
    }

    insert_data_node = DummyTableNode::make();
    insert_data_projection_required = true;
  }

  /**
   * 2. Rearrange the columns of the data to insert to match the target table
   *    E.g., `SELECT INTO table (c, a) VALUES (1, 2)` becomes `SELECT INTO table (a, b, c) VALUES (2, NULL, 1)
   */
  if (insert.columns) {
    // `INSERT INTO table_name (column1, column2, column3, ...) ...;`
    // Create a Projection that matches the specified columns with the columns of `table_name`

    AssertInput(insert.columns->size() == output_expressions.size(),
                "INSERT: Target column count and number of input columns mismatch");

    auto expressions = std::vector<std::shared_ptr<AbstractExpression>>(target_table->column_count(), null_());
    auto source_column_id = ColumnID{0};
    for (const auto& column_name : *insert.columns) {
      // retrieve correct ColumnID from the target table
      const auto target_column_id = target_table->column_id_by_name(column_name);
      expressions[target_column_id] = output_expressions[source_column_id];
      ++source_column_id;
    }
    output_expressions = expressions;

    insert_data_projection_required = true;
  }

  /**
   * 3. When inserting NULL literals (or not inserting into all columns), wrap NULLs in
   *    `CAST(NULL AS <column_data_type>), since a temporary table with the data to insert will be created and NULL is
   *    an invalid column data type in Hyrise.
   */
  for (auto column_id = ColumnID{0}; column_id < target_table->column_count(); ++column_id) {
    // Turn `expression` into `CAST(expression AS <column_data_type>)` if expression is a NULL literal
    auto expression = output_expressions[column_id];
    if (const auto value_expression = std::dynamic_pointer_cast<ValueExpression>(expression); value_expression) {
      if (variant_is_null(value_expression->value)) {
        output_expressions[column_id] = cast_(null_(), target_table->column_data_type(column_id));
        insert_data_projection_required = true;
      }
    }
  }

  /**
   * 4. Perform type conversions if necessary so the types of the inserted data exactly matches the table column types
   */
  for (auto column_id = ColumnID{0}; column_id < target_table->column_count(); ++column_id) {
    // Always cast if the expression contains a placeholder, since we can't know the actual data type of the expression
    // until it is replaced.
    if (expression_contains_placeholder(output_expressions[column_id]) ||
        target_table->column_data_type(column_id) != output_expressions[column_id]->data_type()) {
      output_expressions[column_id] = cast_(output_expressions[column_id], target_table->column_data_type(column_id));
    }
  }

  /**
   * 5. Project the data to insert ONLY if required, i.e. when column order needed to be arranged or NULLs were wrapped
   *    in `CAST(NULL as <data_type>)`
   */
  if (insert_data_projection_required) {
    insert_data_node = ProjectionNode::make(output_expressions, insert_data_node);
  }

  AssertInput(insert_data_node->output_expressions().size() == static_cast<size_t>(target_table->column_count()),
              "INSERT: Column count mismatch");

  if (is_meta_table) {
    return ChangeMetaTableNode::make(table_name, MetaTableChangeType::Insert, insert_data_node);
  }

  /**
   * NOTE: DataType checking has to be done at runtime, as Query could still contain Placeholder with unspecified type
   */
  return InsertNode::make(table_name, insert_data_node);
}

std::shared_ptr<AbstractLQPNode> SQLTranslator::_translate_delete(const hsql::DeleteStatement& delete_statement) {
  const auto table_name = std::string{delete_statement.tableName};

  const auto sql_identifier_resolver = std::make_shared<SQLIdentifierResolver>();
  const bool is_meta_table = MetaTableManager::is_meta_table_name(table_name);

  auto data_to_delete_node = std::shared_ptr<AbstractLQPNode>{};

  if (is_meta_table) {
    data_to_delete_node = _translate_meta_table(delete_statement.tableName, sql_identifier_resolver);
    AssertInput(Hyrise::get().meta_table_manager.can_delete_from(table_name), "Cannot delete from " + table_name);
  } else {
    data_to_delete_node = _translate_stored_table(delete_statement.tableName, sql_identifier_resolver);
    Assert(lqp_is_validated(data_to_delete_node), "DELETE expects rows to be deleted to have been validated");
  }

  if (delete_statement.expr) {
    const auto delete_where_expression = _translate_hsql_expr(*delete_statement.expr, sql_identifier_resolver);
    data_to_delete_node = _translate_predicate_expression(delete_where_expression, data_to_delete_node);
  }

  if (is_meta_table) {
    return ChangeMetaTableNode::make(table_name, MetaTableChangeType::Delete, data_to_delete_node);
  }
  return DeleteNode::make(data_to_delete_node);
}

std::shared_ptr<AbstractLQPNode> SQLTranslator::_translate_update(const hsql::UpdateStatement& update) {
  AssertInput(update.table->type == hsql::kTableName, "UPDATE can only reference table by name");

  const auto table_name = std::string{update.table->name};

  auto translation_state = _translate_table_ref(*update.table);

  const bool is_meta_table = MetaTableManager::is_meta_table_name(table_name);

  auto target_table = std::shared_ptr<Table>{};
  if (is_meta_table) {
    AssertInput(Hyrise::get().meta_table_manager.can_update(table_name), "Cannot update " + table_name);
    target_table = _meta_tables->at(trim_meta_table_name(table_name));
  } else {
    AssertInput(Hyrise::get().storage_manager.has_table(table_name),
                std::string{"Did not find a table with name "} + table_name);
    target_table = Hyrise::get().storage_manager.get_table(table_name);
  }

  // The LQP that selects the fields to update
  auto selection_lqp = translation_state.lqp;

  // Take a copy intentionally, we're going to replace some of these later
  auto update_expressions = selection_lqp->output_expressions();

  // The update operator wants ReferenceSegments on its left side. Also, we should make sure that we do not update
  // invalid rows.
  Assert(is_meta_table || lqp_is_validated(selection_lqp), "UPDATE expects rows to be updated to have been validated");

  if (update.where) {
    const auto where_expression = _translate_hsql_expr(*update.where, translation_state.sql_identifier_resolver);
    selection_lqp = _translate_predicate_expression(where_expression, selection_lqp);
  }

  for (const auto* update_clause : *update.updates) {
    const auto column_name = std::string{update_clause->column};
    const auto column_expression = translation_state.sql_identifier_resolver->resolve_identifier_relaxed(column_name);
    const auto column_id = selection_lqp->get_column_id(*column_expression);

    update_expressions[column_id] =
        _translate_hsql_expr(*update_clause->value, translation_state.sql_identifier_resolver);
  }

  // Perform type conversions if necessary so the types of the inserted data exactly matches the table column types
  for (auto column_id = ColumnID{0}; column_id < target_table->column_count(); ++column_id) {
    // Always cast if the expression contains a placeholder, since we can't know the actual data type of the expression
    // until it is replaced.
    if (expression_contains_placeholder(update_expressions[column_id]) ||
        target_table->column_data_type(column_id) != update_expressions[column_id]->data_type()) {
      update_expressions[column_id] = cast_(update_expressions[column_id], target_table->column_data_type(column_id));
    }
  }

  // LQP that computes the updated values
  const auto updated_values_lqp = ProjectionNode::make(update_expressions, selection_lqp);

  if (is_meta_table) {
    return ChangeMetaTableNode::make(table_name, MetaTableChangeType::Update, selection_lqp, updated_values_lqp);
  }
  return UpdateNode::make(table_name, selection_lqp, updated_values_lqp);
}

SQLTranslator::TableSourceState SQLTranslator::_translate_table_ref(const hsql::TableRef& hsql_table_ref) {
  switch (hsql_table_ref.type) {
    case hsql::kTableName:
    case hsql::kTableSelect:
      return _translate_table_origin(hsql_table_ref);

    case hsql::kTableJoin:
      if (hsql_table_ref.join->type == hsql::kJoinNatural) {
        return _translate_natural_join(*hsql_table_ref.join);
      } else {
        return _translate_predicated_join(*hsql_table_ref.join);
      }

    case hsql::kTableCrossProduct:
      return _translate_cross_product(*hsql_table_ref.list);
  }
  Fail("Invalid enum value.");
}

SQLTranslator::TableSourceState SQLTranslator::_translate_table_origin(const hsql::TableRef& hsql_table_ref) {
  auto lqp = std::shared_ptr<AbstractLQPNode>{};

  // Each element in the FROM list needs to have a unique table name (i.e. Subqueries are required to have an ALIAS)
  auto table_name = std::string{};
  auto sql_identifier_resolver = std::make_shared<SQLIdentifierResolver>();
  auto select_list_elements = std::vector<SelectListElement>{};

  switch (hsql_table_ref.type) {
    case hsql::kTableName: {
      // WITH descriptions or subqueries are treated as though they were inline views or tables
      // They mask existing tables or views with the same name.
      const auto with_descriptions_iter = _with_descriptions.find(hsql_table_ref.name);
      if (with_descriptions_iter != _with_descriptions.end()) {
        const auto lqp_view = with_descriptions_iter->second->deep_copy();
        lqp = lqp_view->lqp;

        // Add all named columns to the IdentifierContext
        const auto output_expressions = lqp_view->lqp->output_expressions();
        const auto output_expression_count = output_expressions.size();
        for (auto column_id = ColumnID{0}; column_id < output_expression_count; ++column_id) {
          const auto& expression = output_expressions[column_id];

          const auto column_name_iter = lqp_view->column_names.find(column_id);
          if (column_name_iter != lqp_view->column_names.end()) {
            sql_identifier_resolver->add_column_name(expression, column_name_iter->second);
          }
          sql_identifier_resolver->set_table_name(expression, hsql_table_ref.name);
        }

      } else if (Hyrise::get().storage_manager.has_table(hsql_table_ref.name)) {
        lqp = _translate_stored_table(hsql_table_ref.name, sql_identifier_resolver);

      } else if (MetaTableManager::is_meta_table_name(hsql_table_ref.name)) {
        lqp = _translate_meta_table(hsql_table_ref.name, sql_identifier_resolver);

      } else if (Hyrise::get().storage_manager.has_view(hsql_table_ref.name)) {
        const auto view = Hyrise::get().storage_manager.get_view(hsql_table_ref.name);
        lqp = view->lqp;

        /**
         * Add all named columns from the view to the IdentifierContext
         */
        const auto output_expressions = view->lqp->output_expressions();
        const auto output_expression_count = output_expressions.size();
        for (auto column_id = ColumnID{0}; column_id < output_expression_count; ++column_id) {
          const auto& expression = output_expressions[column_id];

          const auto column_name_iter = view->column_names.find(column_id);
          if (column_name_iter != view->column_names.end()) {
            sql_identifier_resolver->add_column_name(expression, column_name_iter->second);
          }
          sql_identifier_resolver->set_table_name(expression, hsql_table_ref.name);
        }

        AssertInput(_use_mvcc == (lqp_is_validated(view->lqp) ? UseMvcc::Yes : UseMvcc::No),
                    "Mismatch between validation of View and query it is used in");
      } else {
        FailInput(std::string("Did not find a table or view with name ") + hsql_table_ref.name);
      }
      table_name = hsql_table_ref.alias ? hsql_table_ref.alias->name : hsql_table_ref.name;

      for (const auto& expression : lqp->output_expressions()) {
        const auto identifiers = sql_identifier_resolver->get_expression_identifiers(expression);
        select_list_elements.emplace_back(expression, identifiers);
      }
    } break;

    case hsql::kTableSelect: {
      AssertInput(hsql_table_ref.alias && hsql_table_ref.alias->name, "Every nested SELECT must have its own alias");
      table_name = hsql_table_ref.alias->name;

      auto subquery_translator = SQLTranslator{_use_mvcc, _external_sql_identifier_resolver_proxy,
                                               _parameter_id_allocator, _with_descriptions, _meta_tables};
      lqp = subquery_translator._translate_select_statement(*hsql_table_ref.select);

      // If this statement or any of the subquery's statements is not cacheable (because of meta tables),
      // this statement should not be cacheable.
      _cacheable &= subquery_translator._cacheable;

      auto identifiers = std::vector<std::vector<SQLIdentifier>>{};
      identifiers.reserve(subquery_translator._inflated_select_list_elements.size());
      for (const auto& element : subquery_translator._inflated_select_list_elements) {
        identifiers.emplace_back(element.identifiers);
      }

      const auto output_expressions = lqp->output_expressions();
      const auto output_expression_count = output_expressions.size();
      Assert(identifiers.size() == output_expression_count,
             "There have to be as many identifier lists as output expressions");
      for (auto select_list_element_idx = size_t{0}; select_list_element_idx < output_expression_count;
           ++select_list_element_idx) {
        const auto& subquery_expression = output_expressions[select_list_element_idx];

        // Make sure each column from the Subquery has a name
        if (identifiers.empty()) {
          sql_identifier_resolver->add_column_name(subquery_expression, subquery_expression->as_column_name());
        }
        for (const auto& identifier : identifiers[select_list_element_idx]) {
          sql_identifier_resolver->add_column_name(subquery_expression, identifier.column_name);
        }

        select_list_elements.emplace_back(subquery_expression, identifiers[select_list_element_idx]);
      }

      table_name = hsql_table_ref.alias->name;
    } break;

    case hsql::kTableJoin:
    case hsql::kTableCrossProduct:
      // These should not make it this far.
      Fail("Unexpected table reference type");
  }

  // Rename columns as in "SELECT * FROM t AS x (y,z)"
  if (hsql_table_ref.alias && hsql_table_ref.alias->columns) {
    const auto& output_expressions = lqp->output_expressions();

    const auto table_ref_alias_column_count = hsql_table_ref.alias->columns->size();
    AssertInput(table_ref_alias_column_count == output_expressions.size(),
                "Must specify a name for exactly each column");
    Assert(table_ref_alias_column_count == select_list_elements.size(),
           "There have to be as many aliases as output expressions");

    std::set<std::shared_ptr<AbstractExpression>> renamed_expressions;
    for (auto column_id = ColumnID{0}; column_id < table_ref_alias_column_count; ++column_id) {
      const auto& expression = output_expressions[column_id];

      if (renamed_expressions.find(expression) == renamed_expressions.end()) {
        // The original column names should not be accessible anymore because the table schema is renamed.
        sql_identifier_resolver->reset_column_names(expression);
        renamed_expressions.insert(expression);
      }

      const auto& column_name = (*hsql_table_ref.alias->columns)[column_id];
      sql_identifier_resolver->add_column_name(expression, column_name);
      select_list_elements[column_id].identifiers.clear();
      select_list_elements[column_id].identifiers.emplace_back(column_name);
    }
  }

  for (const auto& expression : lqp->output_expressions()) {
    sql_identifier_resolver->set_table_name(expression, table_name);
  }

  return {lqp,
          {{
              {table_name, select_list_elements},
          }},
          {select_list_elements},
          sql_identifier_resolver};
}

std::shared_ptr<AbstractLQPNode> SQLTranslator::_translate_stored_table(
    const std::string& name, const std::shared_ptr<SQLIdentifierResolver>& sql_identifier_resolver) {
  AssertInput(Hyrise::get().storage_manager.has_table(name), std::string{"Did not find a table with name "} + name);

  const auto stored_table_node = StoredTableNode::make(name);
  auto validated_stored_table_node = _validate_if_active(stored_table_node);

  const auto table = Hyrise::get().storage_manager.get_table(name);

  // Publish the columns of the table in the SQLIdentifierResolver
  for (auto column_id = ColumnID{0}; column_id < table->column_count(); ++column_id) {
    const auto& column_definition = table->column_definitions()[column_id];
    const auto column_expression = lqp_column_(stored_table_node, column_id);
    sql_identifier_resolver->add_column_name(column_expression, column_definition.name);
    sql_identifier_resolver->set_table_name(column_expression, name);
  }

  return validated_stored_table_node;
}

std::shared_ptr<AbstractLQPNode> SQLTranslator::_translate_meta_table(
    const std::string& name, const std::shared_ptr<SQLIdentifierResolver>& sql_identifier_resolver) {
  AssertInput(Hyrise::get().meta_table_manager.has_table(name), std::string{"Did not find a table with name "} + name);

  // MetaTables are non-cacheable because they might contain information about the general system state
  // that can change at any time
  _cacheable = false;

  const auto meta_table_name = trim_meta_table_name(name);

  // Meta tables are integrated in the LQP as static table nodes in order to avoid regeneration at every
  // access in the pipeline afterwards.
  std::shared_ptr<Table> meta_table;
  if (_meta_tables->contains(meta_table_name)) {
    meta_table = _meta_tables->at(meta_table_name);
  } else {
    meta_table = Hyrise::get().meta_table_manager.generate_table(meta_table_name);
    (*_meta_tables)[meta_table_name] = meta_table;
  }

  const auto static_table_node = StaticTableNode::make(meta_table);

  // Publish the columns of the table in the SQLIdentifierResolver
  for (auto column_id = ColumnID{0}; column_id < meta_table->column_count(); ++column_id) {
    const auto& column_definition = meta_table->column_definitions()[column_id];
    const auto column_expression = lqp_column_(static_table_node, column_id);
    sql_identifier_resolver->add_column_name(column_expression, column_definition.name);
    sql_identifier_resolver->set_table_name(column_expression, name);
  }

  return static_table_node;
}

SQLTranslator::TableSourceState SQLTranslator::_translate_predicated_join(const hsql::JoinDefinition& join) {
  const auto join_mode = translate_join_mode(join.type);

  auto left_state = _translate_table_ref(*join.left);
  auto right_state = _translate_table_ref(*join.right);

  auto left_input_lqp = left_state.lqp;
  auto right_input_lqp = right_state.lqp;

  // left_state becomes the result state
  auto result_state = std::move(left_state);
  result_state.append(right_state);

  /**
   * Hyrise doesn't have support for complex join predicates in OUTER JOINs
   * The current implementation expects a single join condition in a set of conjunctive
   * clauses. The remaining clauses are expected to be relevant for only one of
   * the join partners and are therefore converted into predicates inserted in between the
   * source relations and the actual join node.
   * See TPC-H 13 for an example query.
   */
  const auto raw_join_predicate = _translate_hsql_expr(*join.condition, result_state.sql_identifier_resolver);
  const auto raw_join_predicate_cnf = flatten_logical_expressions(raw_join_predicate, LogicalOperator::And);

  auto left_local_predicates = std::vector<std::shared_ptr<AbstractExpression>>{};
  auto right_local_predicates = std::vector<std::shared_ptr<AbstractExpression>>{};
  auto join_predicates = std::vector<std::shared_ptr<AbstractExpression>>{};

  for (const auto& predicate : raw_join_predicate_cnf) {
    if (expression_evaluable_on_lqp(predicate, *left_input_lqp)) {
      left_local_predicates.emplace_back(predicate);
    } else if (expression_evaluable_on_lqp(predicate, *right_input_lqp)) {
      right_local_predicates.emplace_back(predicate);
    } else {
      // Accept any kind of predicate here and let the LQPTranslator fail on those that it doesn't support
      join_predicates.emplace_back(predicate);
    }
  }

  AssertInput(join_mode != JoinMode::FullOuter || (left_local_predicates.empty() && right_local_predicates.empty()),
              "Local predicates not supported for full outer joins. See #1436");
  AssertInput(join_mode != JoinMode::Left || left_local_predicates.empty(),
              "Local predicates not supported on left side of left outer join. See #1436");
  AssertInput(join_mode != JoinMode::Right || right_local_predicates.empty(),
              "Local predicates not supported on right side of right outer join. See #1436");

  /**
   * Add local predicates - ignore local predicates on the preserving side of OUTER JOINs
   */
  if (join_mode != JoinMode::Left && join_mode != JoinMode::FullOuter) {
    for (const auto& left_local_predicate : left_local_predicates) {
      left_input_lqp = _translate_predicate_expression(left_local_predicate, left_input_lqp);
    }
  }
  if (join_mode != JoinMode::Right && join_mode != JoinMode::FullOuter) {
    for (const auto& right_local_predicate : right_local_predicates) {
      right_input_lqp = _translate_predicate_expression(right_local_predicate, right_input_lqp);
    }
  }

  /**
   * Add the join predicates
   */
  auto lqp = std::shared_ptr<AbstractLQPNode>{};

  if (join_mode != JoinMode::Inner && join_predicates.size() > 1) {
    lqp = JoinNode::make(join_mode, join_predicates, left_input_lqp, right_input_lqp);
  } else {
    const auto join_predicate_iter =
        std::find_if(join_predicates.begin(), join_predicates.end(), [&](const auto& join_predicate) {
          return is_trivial_join_predicate(*join_predicate, *left_input_lqp, *right_input_lqp);
        });

    // Inner Joins with predicates like `5 + t0.a = 6+ t1.b` can be supported via Cross join + Scan. For all other join
    // modes such predicates are not supported.
    AssertInput(join_mode == JoinMode::Inner || join_predicate_iter != join_predicates.end(),
                "Non column-to-column comparison in join predicate only supported for inner joins");

    if (join_predicate_iter == join_predicates.end()) {
      lqp = JoinNode::make(JoinMode::Cross, left_input_lqp, right_input_lqp);
    } else {
      lqp = JoinNode::make(join_mode, *join_predicate_iter, left_input_lqp, right_input_lqp);
      join_predicates.erase(join_predicate_iter);
    }

    // Add secondary join predicates as normal PredicateNodes
    for (const auto& join_predicate : join_predicates) {
      PerformanceWarning("Secondary Join Predicates added as normal Predicates");
      lqp = _translate_predicate_expression(join_predicate, lqp);
    }
  }

  result_state.lqp = lqp;
  return result_state;
}

SQLTranslator::TableSourceState SQLTranslator::_translate_natural_join(const hsql::JoinDefinition& join) {
  Assert(join.type == hsql::kJoinNatural, "join must be a natural join");

  auto left_state = _translate_table_ref(*join.left);
  auto right_state = _translate_table_ref(*join.right);

  const auto left_sql_identifier_resolver = left_state.sql_identifier_resolver;
  const auto right_sql_identifier_resolver = right_state.sql_identifier_resolver;
  const auto left_input_lqp = left_state.lqp;
  const auto right_input_lqp = right_state.lqp;

  auto join_predicates = std::vector<std::shared_ptr<AbstractExpression>>{};
  auto result_state = std::move(left_state);

  // a) Find matching columns and create JoinPredicates from them
  // b) Add columns from right input to the output when they have no match in the left input
  for (const auto& right_element : right_state.elements_in_order) {
    const auto& right_expression = right_element.expression;
    const auto& right_identifiers = right_element.identifiers;

    if (!right_identifiers.empty()) {
      // Ignore previous names if there is an alias
      const auto right_identifier = right_identifiers.back();

      const auto left_expression =
          left_sql_identifier_resolver->resolve_identifier_relaxed({right_identifier.column_name});

      if (left_expression) {
        // Two columns match, let's join on them.
        join_predicates.emplace_back(equals_(left_expression, right_expression));
        continue;
      }

      // No matching column in the left input found, add the column from the right input to the output
      result_state.elements_in_order.emplace_back(right_element);
      result_state.sql_identifier_resolver->add_column_name(right_expression, right_identifier.column_name);
      if (right_identifier.table_name) {
        result_state.elements_by_table_name[*right_identifier.table_name].emplace_back(right_element);
        result_state.sql_identifier_resolver->set_table_name(right_expression, *right_identifier.table_name);
      }
    }
  }

  auto lqp = std::shared_ptr<AbstractLQPNode>();

  if (join_predicates.empty()) {
    // No matching columns? Then the NATURAL JOIN becomes a Cross Join
    lqp = JoinNode::make(JoinMode::Cross, left_input_lqp, right_input_lqp);
  } else {
    // Turn one of the Join Predicates into an actual join
    lqp = JoinNode::make(JoinMode::Inner, join_predicates.front(), left_input_lqp, right_input_lqp);
  }

  // Add remaining join predicates as normal predicates
  const auto join_predicate_count = join_predicates.size();
  for (auto join_predicate_idx = size_t{1}; join_predicate_idx < join_predicate_count; ++join_predicate_idx) {
    lqp = PredicateNode::make(join_predicates[join_predicate_idx], lqp);
  }

  if (!join_predicates.empty()) {
    // Projection Node to remove duplicate columns
    lqp = ProjectionNode::make(unwrap_elements(result_state.elements_in_order), lqp);
  }

  // Create output TableSourceState
  result_state.lqp = lqp;

  return result_state;
}

SQLTranslator::TableSourceState SQLTranslator::_translate_cross_product(const std::vector<hsql::TableRef*>& tables) {
  Assert(!tables.empty(), "Cannot translate cross product without tables");

  auto result_table_source_state = _translate_table_ref(*tables.front());

  const auto table_count = tables.size();
  for (auto table_idx = size_t{1}; table_idx < table_count; ++table_idx) {
    auto table_source_state = _translate_table_ref(*tables[table_idx]);
    result_table_source_state.lqp =
        JoinNode::make(JoinMode::Cross, result_table_source_state.lqp, table_source_state.lqp);
    result_table_source_state.append(table_source_state);
  }

  return result_table_source_state;
}

std::vector<SQLTranslator::SelectListElement> SQLTranslator::_translate_select_list(
    const std::vector<hsql::Expr*>& select_list) {
  // Build the select_list_elements
  // Each expression of a select_list_element is either an Expression or nullptr if the element is a Wildcard
  // Create an SQLIdentifierResolver that knows the aliases
  auto select_list_elements = std::vector<SelectListElement>{};
  auto post_select_sql_identifier_resolver = std::make_shared<SQLIdentifierResolver>(*_sql_identifier_resolver);
  for (const auto& hsql_select_expr : select_list) {
    if (hsql_select_expr->type == hsql::kExprStar) {
      select_list_elements.emplace_back(nullptr);
    } else if (hsql_select_expr->type == hsql::kExprLiteralInterval) {
      FailInput("Interval can only be added to or substracted from a date");
    } else {
      const auto expression = _translate_hsql_expr(*hsql_select_expr, _sql_identifier_resolver, true);
      select_list_elements.emplace_back(expression);
      if (hsql_select_expr->name && hsql_select_expr->type != hsql::kExprFunctionRef &&
          hsql_select_expr->type != hsql::kExprExtract) {
        select_list_elements.back().identifiers.emplace_back(hsql_select_expr->name);
      }

      if (hsql_select_expr->alias) {
        auto identifier = SQLIdentifier{hsql_select_expr->alias};
        if (hsql_select_expr->table) {
          identifier.table_name = hsql_select_expr->table;
        }
        post_select_sql_identifier_resolver->add_column_name(expression, hsql_select_expr->alias);
        select_list_elements.back().identifiers.emplace_back(identifier);
      }
    }
  }
  _sql_identifier_resolver = post_select_sql_identifier_resolver;
  return select_list_elements;
}

void SQLTranslator::_translate_select_groupby_having(const hsql::SelectStatement& select,
                                                     const std::vector<SelectListElement>& select_list_elements) {
  auto pre_aggregate_expression_set = ExpressionUnorderedSet{};
  auto pre_aggregate_expressions = std::vector<std::shared_ptr<AbstractExpression>>{};
  auto aggregate_expression_set = ExpressionUnorderedSet{};
  auto aggregate_expressions = std::vector<std::shared_ptr<AbstractExpression>>{};
  auto window_expression_set = ExpressionUnorderedSet{};
  auto window_expressions = std::vector<std::shared_ptr<AbstractExpression>>{};

  // Visitor that identifies still uncomputed WindowFunctionExpressions and their arguments.
  const auto find_uncomputed_aggregates_and_arguments = [&](auto& sub_expression) {
    /**
     * If the WindowFunctionExpression has already been computed in a previous node (consider "x" in
     * "SELECT x FROM (SELECT MIN(a) as x FROM t) AS y)", it does not count as a new Aggregate and is therefore not
     * considered an "Aggregate" in the current SELECT list. Handling this as a special case seems hacky, but it is the
     * best solution we came up with.
     */
    if (_current_lqp->find_column_id(*sub_expression)) {
      return ExpressionVisitation::DoNotVisitArguments;
    }

    if (sub_expression->type != ExpressionType::WindowFunction) {
      return ExpressionVisitation::VisitArguments;
    }

    const auto& window_expression = std::static_pointer_cast<WindowFunctionExpression>(sub_expression);
    const auto& window = window_expression->window();
    if (window && window_expression_set.emplace(window_expression).second) {
      window_expressions.emplace_back(window_expression);
      return ExpressionVisitation::VisitArguments;
    }

    if (aggregate_expression_set.emplace(window_expression).second) {
      aggregate_expressions.emplace_back(window_expression);
      for (const auto& argument : window_expression->arguments) {
        if (pre_aggregate_expression_set.emplace(argument).second) {
          // Handle COUNT(*)
          const auto* const column_expression = dynamic_cast<const LQPColumnExpression*>(&*argument);
          if (!column_expression || column_expression->original_column_id != INVALID_COLUMN_ID) {
            pre_aggregate_expressions.emplace_back(argument);
          }
        }
      }
    }

    return ExpressionVisitation::DoNotVisitArguments;
  };

  // Identify all WindowExpressions and their arguments needed for SELECT.
  for (const auto& element : select_list_elements) {
    if (element.expression) {
      visit_expression(element.expression, find_uncomputed_aggregates_and_arguments);
    }
  }

  // Identify all GROUP BY expressions.
  auto group_by_expressions = std::vector<std::shared_ptr<AbstractExpression>>{};
  if (select.groupBy && select.groupBy->columns) {
    group_by_expressions.reserve(select.groupBy->columns->size());
    for (const auto* group_by_hsql_expr : *select.groupBy->columns) {
      const auto group_by_expression = _translate_hsql_expr(*group_by_hsql_expr, _sql_identifier_resolver);
      group_by_expressions.emplace_back(group_by_expression);
      if (pre_aggregate_expression_set.emplace(group_by_expression).second) {
        pre_aggregate_expressions.emplace_back(group_by_expression);
      }
    }
  }

  // Gather all WindowExpressions and arguments from HAVING.
  auto having_expression = std::shared_ptr<AbstractExpression>{};
  if (select.groupBy && select.groupBy->having) {
    having_expression = _translate_hsql_expr(*select.groupBy->having, _sql_identifier_resolver);
    visit_expression(having_expression, find_uncomputed_aggregates_and_arguments);
  }

  const auto is_aggregate = !aggregate_expressions.empty() || !group_by_expressions.empty();

  const auto pre_aggregate_lqp = _current_lqp;

  // Build AggregateNodes.
  if (is_aggregate) {
    // If needed, add a ProjectionNode to evaluate all expressions required for GROUP BY/aggregates.
    if (!pre_aggregate_expressions.empty()) {
      const auto& output_expressions = _current_lqp->output_expressions();
      const auto any_expression_not_yet_available = std::any_of(
          pre_aggregate_expressions.cbegin(), pre_aggregate_expressions.cend(), [&](const auto& expression) {
            return !find_expression_idx(*expression, output_expressions).has_value();
          });

      if (any_expression_not_yet_available) {
        _current_lqp = ProjectionNode::make(pre_aggregate_expressions, _current_lqp);
      }
    }
    _current_lqp = AggregateNode::make(group_by_expressions, aggregate_expressions, _current_lqp);
  }

  // Build HAVING.
  if (having_expression) {
    AssertInput(expression_evaluable_on_lqp(having_expression, *_current_lqp),
                "HAVING references columns not accessible after aggregation.");
    _current_lqp = _translate_predicate_expression(having_expression, _current_lqp);
  }

  // Build WindowNodes.
  if (!window_expressions.empty()) {
    auto computed_expressions = _current_lqp->output_expressions();
    const auto computed_expression_set =
        ExpressionUnorderedSet{computed_expressions.begin(), computed_expressions.end()};
    auto required_expressions = ExpressionUnorderedSet{};
    auto window_nodes = std::vector<std::shared_ptr<WindowNode>>{};
    window_nodes.reserve(window_expressions.size());

    // The argument of the window function, PARTITION BY expressions, and ORDER BY expressions must either be present
    // or can be computed by a ProjectionNode. This also means a window function cannot depend on the result of
    // another window function.
    for (const auto& expression : window_expressions) {
      const auto& window_function = static_cast<const WindowFunctionExpression&>(*expression);
      const auto& argument = window_function.argument();
      AssertInput(!argument || expression_evaluable_on_lqp(argument, *_current_lqp),
                  "Argument of window function " + window_function.as_column_name() + " is not available.");
      if (argument && !computed_expression_set.contains(argument)) {
        required_expressions.emplace(argument);
      }

      // We ensured there is a window above.
      const auto& window = static_cast<const WindowExpression&>(*window_function.window());
      for (const auto& required_expression : window.arguments) {
        AssertInput(
            expression_evaluable_on_lqp(required_expression, *_current_lqp),
            "Required column " + required_expression->as_column_name() + " for window definition is not available.");
        if (!computed_expression_set.contains(required_expression)) {
          required_expressions.emplace(required_expression);
        }
      }
      window_nodes.emplace_back(WindowNode::make(expression));
    }

    // Add a ProjectionNode for uncomputed expressions.
    if (!required_expressions.empty()) {
      computed_expressions.insert(computed_expressions.end(), required_expressions.cbegin(),
                                  required_expressions.cend());
      _current_lqp = ProjectionNode::make(computed_expressions, _current_lqp);
    }

    // Add WindowNodes on top of the LQP. For now, their order is just the same as in the SELECT list.
    for (const auto& window_node : window_nodes) {
      window_node->set_left_input(_current_lqp);
      _current_lqp = window_node;
    }
  }

  const auto select_list_size = select.selectList->size();
  for (auto select_list_idx = size_t{0}; select_list_idx < select_list_size; ++select_list_idx) {
    const auto* hsql_expr = (*select.selectList)[select_list_idx];

    if (hsql_expr->type == hsql::kExprStar) {
      AssertInput(_from_clause_result, "Cannot SELECT with wildcards since there are no FROM tables specified.");

      if (is_aggregate) {
        // SELECT * is only valid if every input column is named in the GROUP BY clause
        for (const auto& pre_aggregate_expression : pre_aggregate_lqp->output_expressions()) {
          if (hsql_expr->table) {
            // Dealing with SELECT t.* here
            auto identifiers = _sql_identifier_resolver->get_expression_identifiers(pre_aggregate_expression);
            if (std::any_of(identifiers.begin(), identifiers.end(), [&](const auto& identifier) {
                  return identifier.table_name != hsql_expr->table;
                })) {
              // The pre_aggregate_expression may or may not be part of the GROUP BY clause, but since it comes from a
              // different table, it is not included in the `SELECT t.*`.
              continue;
            }
          }

          AssertInput(std::find_if(group_by_expressions.begin(), group_by_expressions.end(),
                                   [&](const auto& group_by_expression) {
                                     return *pre_aggregate_expression == *group_by_expression;
                                   }) != group_by_expressions.end(),
                      std::string("Expression ") + pre_aggregate_expression->as_column_name() +
                          " was added to SELECT list when resolving *, but it is not part of the GROUP BY clause.");
        }
      }

      if (hsql_expr->table) {
        if (is_aggregate) {
          // Select all GROUP BY columns with the specified table name
          for (const auto& group_by_expression : group_by_expressions) {
            const auto identifiers = _sql_identifier_resolver->get_expression_identifiers(group_by_expression);
            for (const auto& identifier : identifiers) {
              if (identifier.table_name == hsql_expr->table) {
                _inflated_select_list_elements.emplace_back(group_by_expression);
              }
            }
          }
        } else {
          // Select all columns from the FROM element with the specified name
          const auto from_element_iter = _from_clause_result->elements_by_table_name.find(hsql_expr->table);
          AssertInput(from_element_iter != _from_clause_result->elements_by_table_name.end(),
                      std::string("No such element in FROM with table name '") + hsql_expr->table + "'.");

          for (const auto& element : from_element_iter->second) {
            _inflated_select_list_elements.emplace_back(element);
          }
        }
      } else {
        if (is_aggregate) {
          // Select all GROUP BY columns
          for (const auto& expression : group_by_expressions) {
            _inflated_select_list_elements.emplace_back(expression);
          }
        } else {
          // Select all columns from the FROM elements
          _inflated_select_list_elements.insert(_inflated_select_list_elements.end(),
                                                _from_clause_result->elements_in_order.begin(),
                                                _from_clause_result->elements_in_order.end());
        }
      }
    } else {
      _inflated_select_list_elements.emplace_back(select_list_elements[select_list_idx]);
    }
  }
}

void SQLTranslator::_translate_set_operation(const hsql::SetOperation& set_operator) {
  const auto& left_input_lqp = _current_lqp;
  const auto left_output_expressions = left_input_lqp->output_expressions();

  // The right-hand side of the set operation has to be translated independently and must not access SQL identifiers
  // from the left-hand side. To ensure this, we create a new SQLTranslator with its own SQLIdentifierResolver.
  auto nested_set_translator = SQLTranslator{_use_mvcc, _external_sql_identifier_resolver_proxy,
                                             _parameter_id_allocator, _with_descriptions, _meta_tables};
  const auto right_input_lqp = nested_set_translator._translate_select_statement(*set_operator.nestedSelectStatement);
  const auto right_output_expressions = right_input_lqp->output_expressions();

  const auto left_output_expression_count = left_output_expressions.size();
  const auto right_output_expression_count = right_output_expressions.size();
  AssertInput(left_output_expression_count == right_output_expression_count,
              "Mismatching number of input columns for set operation.");

  // Check to see if both input LQPs use the same data type for each column
  for (auto expression_idx = ColumnID{0}; expression_idx < left_output_expression_count; ++expression_idx) {
    const auto& left_expression = left_output_expressions[expression_idx];
    const auto& right_expression = right_output_expressions[expression_idx];

    AssertInput(left_expression->data_type() == right_expression->data_type(),
                "Mismatching input data types for left and right side of set operation.");
  }

  auto lqp = std::shared_ptr<AbstractLQPNode>();

  // Choose the set operation mode. SQL only knows UNION and UNION ALL; the Positions mode is only used for internal
  // LQP optimizations and should not be needed in the SQLTranslator.
  auto set_operation_mode = set_operator.isAll ? SetOperationMode::All : SetOperationMode::Unique;

  // Create corresponding node depending on the SetType
  switch (set_operator.setType) {
    case hsql::kSetExcept:
      lqp = ExceptNode::make(set_operation_mode, left_input_lqp, right_input_lqp);
      break;
    case hsql::kSetIntersect:
      lqp = IntersectNode::make(set_operation_mode, left_input_lqp, right_input_lqp);
      break;
    case hsql::kSetUnion:
      lqp = UnionNode::make(set_operation_mode, left_input_lqp, right_input_lqp);
      break;
  }

  _current_lqp = lqp;
}

void SQLTranslator::_translate_distinct_order_by(const std::vector<hsql::OrderDescription*>* order_list,
                                                 const std::vector<std::shared_ptr<AbstractExpression>>& select_list,
                                                 const bool distinct) {
  const auto perform_sort = order_list != nullptr && !order_list->empty();
  auto expressions = std::vector<std::shared_ptr<AbstractExpression>>{};
  auto sort_modes = std::vector<SortMode>{};

  if (perform_sort) {
    const auto& hsql_order_expressions = *order_list;
    const auto order_list_size = hsql_order_expressions.size();
    expressions.resize(order_list_size);
    sort_modes.resize(order_list_size);
    for (auto expression_idx = size_t{0}; expression_idx < order_list_size; ++expression_idx) {
      const auto& order_description = hsql_order_expressions[expression_idx];
      expressions[expression_idx] = _translate_hsql_expr(*order_description->expr, _sql_identifier_resolver);
      sort_modes[expression_idx] = order_type_to_sort_mode.at(order_description->type);
    }

    _current_lqp = add_expressions_if_unavailable(_current_lqp, expressions);
  }

  // For SELECT DISTINCT, we add an AggregateNode that groups by all output columns, but does not use any aggregate
  // functions, e.g.: `SELECT DISTINCT a, b ...` becomes `SELECT a, b ... GROUP BY a, b`.
  //
  // This might create unnecessary AggregateNodes when we already have an aggregation that creates unique results:
  // `SELECT DISTINCT a, MIN(b) FROM t GROUP BY a` would have one aggregate that groups by a and calculates MIN(b), and
  // one that groups by both a and MIN(b) without calculating anything. Fixing this is done by an optimizer rule
  // (DependentGroupByReductionRule) that checks if the respective columns are already unique.
  if (distinct) {
    if (perform_sort) {
      // If we later sort the table by the ORDER BY expression, we must ensure they are also part of the SELECT list
      // (DISTINCT will be applied before ORDER BY).
      const auto& select_expressions_set = ExpressionUnorderedSet{select_list.begin(), select_list.end()};
      AssertInput(std::all_of(expressions.cbegin(), expressions.cend(),
                              [&](const auto& expression) {
                                return select_expressions_set.contains(expression);
                              }),
                  "For SELECT DISTINCT, ORDER BY expressions must appear in the SELECT list.");
    }

    // Add currently uncomputed expressions, e.g., a + 1 for SELECT DISTINCT a + 1 FROM table_a.
    _current_lqp = add_expressions_if_unavailable(_current_lqp, select_list);

    _current_lqp = AggregateNode::make(select_list, expression_vector(), _current_lqp);
  }

  // If any expressions were added to perform the sorting, we must add a ProjectionNode later and remove them again in
  // _translate_select_statement(...).
  if (perform_sort) {
    _current_lqp = SortNode::make(expressions, sort_modes, _current_lqp);
  }
}

void SQLTranslator::_translate_limit(const hsql::LimitDescription& limit) {
  AssertInput(!limit.offset, "OFFSET not supported.");
  const auto num_rows_expression = _translate_hsql_expr(*limit.limit, _sql_identifier_resolver);
  _current_lqp = LimitNode::make(num_rows_expression, _current_lqp);
}

std::shared_ptr<AbstractLQPNode> SQLTranslator::_translate_show(const hsql::ShowStatement& show_statement) {
  _cacheable = false;

  switch (show_statement.type) {
    case hsql::ShowType::kShowTables: {
      const auto tables_meta_table = Hyrise::get().meta_table_manager.generate_table("tables");
      return StaticTableNode::make(tables_meta_table);
    }
    case hsql::ShowType::kShowColumns: {
      const auto columns_meta_table = Hyrise::get().meta_table_manager.generate_table("columns");
      const auto static_table_node = StaticTableNode::make(columns_meta_table);
      const auto table_name_column = lqp_column_(static_table_node, ColumnID{0});
      const auto predicate = equals_(table_name_column, value_(show_statement.name));
      return PredicateNode::make(predicate, static_table_node);
    }
  }
  Fail("Invalid enum value.");
}

std::shared_ptr<AbstractLQPNode> SQLTranslator::_translate_create(const hsql::CreateStatement& create_statement) {
  switch (create_statement.type) {
    case hsql::CreateType::kCreateView:
      return _translate_create_view(create_statement);
    case hsql::CreateType::kCreateTable:
      return _translate_create_table(create_statement);
    case hsql::CreateType::kCreateTableFromTbl:
      FailInput("CREATE TABLE FROM is not yet supported.");
    case hsql::CreateType::kCreateIndex:
      FailInput("CREATE INDEX is not yet supported.");
  }
  Fail("Invalid enum value.");
}

std::shared_ptr<AbstractLQPNode> SQLTranslator::_translate_create_view(const hsql::CreateStatement& create_statement) {
  auto lqp = _translate_select_statement(static_cast<const hsql::SelectStatement&>(*create_statement.select));
  const auto output_expressions = lqp->output_expressions();

  auto column_names = std::unordered_map<ColumnID, std::string>{};

  if (create_statement.viewColumns) {
    // The CREATE VIEW statement has renamed the columns: CREATE VIEW myview (foo, bar) AS SELECT ...
    const auto view_column_count = create_statement.viewColumns->size();
    AssertInput(view_column_count == output_expressions.size(),
                "Number of Columns in CREATE VIEW does not match SELECT statement.");

    for (auto column_id = ColumnID{0}; column_id < view_column_count; ++column_id) {
      column_names.insert_or_assign(column_id, (*create_statement.viewColumns)[column_id]);
    }
  } else {
    const auto output_expression_count = output_expressions.size();
    for (auto column_id = ColumnID{0}; column_id < output_expression_count; ++column_id) {
      for (const auto& identifier : _inflated_select_list_elements[column_id].identifiers) {
        column_names.insert_or_assign(column_id, identifier.column_name);
      }
    }
  }

  return CreateViewNode::make(create_statement.tableName, std::make_shared<LQPView>(lqp, column_names),
                              create_statement.ifNotExists);
}

std::shared_ptr<AbstractLQPNode> SQLTranslator::_translate_create_table(const hsql::CreateStatement& create_statement) {
  Assert(create_statement.columns || create_statement.select, "CREATE TABLE: No columns specified. Parser bug?");

  auto input_node = std::shared_ptr<AbstractLQPNode>{};

  if (create_statement.select) {
    input_node = _translate_select_statement(*create_statement.select);
  } else {
    auto column_definitions = TableColumnDefinitions{create_statement.columns->size()};
    auto table_key_constraints = TableKeyConstraints{};

    for (auto column_id = ColumnID{0}; column_id < create_statement.columns->size(); ++column_id) {
      const auto* parser_column_definition = create_statement.columns->at(column_id);
      auto& column_definition = column_definitions[column_id];

      // TODO(anybody) SQLParser is missing support for Hyrise's other types
      switch (parser_column_definition->type.data_type) {
        case hsql::DataType::SMALLINT:
          std::cout << "WARNING: Implicitly converting SMALLINT to INT.\n";
          [[fallthrough]];
        case hsql::DataType::INT:
          column_definition.data_type = DataType::Int;
          break;
        case hsql::DataType::BIGINT:
        case hsql::DataType::LONG:
          column_definition.data_type = DataType::Long;
          break;
        case hsql::DataType::DECIMAL:
          std::cout << "WARNING: Implicitly converting DECIMAL to FLOAT.\n";
          column_definition.data_type = DataType::Float;
          break;
        case hsql::DataType::REAL:
          std::cout << "WARNING: Implicitly converting REAL to FLOAT.\n";
          column_definition.data_type = DataType::Float;
          break;
        case hsql::DataType::FLOAT:
          column_definition.data_type = DataType::Float;
          break;
        case hsql::DataType::DOUBLE:
          column_definition.data_type = DataType::Double;
          break;
        case hsql::DataType::CHAR:
          std::cout << "WARNING: Ignoring the length of CHAR. Hyrise's strings are not length-limited.\n";
          column_definition.data_type = DataType::String;
          break;
        case hsql::DataType::VARCHAR:
          std::cout << "WARNING: Ignoring the length of VARCHAR. Hyrise's strings are not length-limited.\n";
          column_definition.data_type = DataType::String;
          break;
        case hsql::DataType::TEXT:
          column_definition.data_type = DataType::String;
          break;
        case hsql::DataType::DATE:
          std::cout << "WARNING: Parsing DATE to string since date and time data types are not yet supported.\n";
          column_definition.data_type = DataType::String;
          break;
        case hsql::DataType::DATETIME:
          std::cout << "WARNING: Parsing DATETIME to string since date and time data types are not yet supported.\n";
          column_definition.data_type = DataType::String;
          break;
        case hsql::DataType::TIME:
          std::cout << "WARNING: Parsing TIME to string since date and time data types are not yet supported.\n";
          column_definition.data_type = DataType::String;
          break;
        case hsql::DataType::BOOLEAN:
          std::cout << "WARNING: Parsing BOOLEAN to string.\n";
          column_definition.data_type = DataType::String;
          break;
        case hsql::DataType::UNKNOWN:
          Fail("UNKNOWN data type cannot be handled here.");
      }

      column_definition.name = parser_column_definition->name;
      column_definition.nullable = parser_column_definition->nullable;

      // Translate column constraints. We only address UNIQUE/PRIMARY KEY constraints for now.
      DebugAssert(parser_column_definition->column_constraints,
                  "Column " + column_definition.name + " is missing constraint information.");
      for (const auto& column_constraint : *parser_column_definition->column_constraints) {
        if (column_constraint != hsql::ConstraintType::Unique &&
            column_constraint != hsql::ConstraintType::PrimaryKey) {
          continue;
        }
        const auto constraint_type = column_constraint == hsql::ConstraintType::PrimaryKey
                                         ? KeyConstraintType::PRIMARY_KEY
                                         : KeyConstraintType::UNIQUE;
        table_key_constraints.emplace(std::set<ColumnID>{column_id}, constraint_type);
        std::cout << "WARNING: " << magic_enum::enum_name(constraint_type) << " constraint for column "
                  << column_definition.name << " will not be enforced.\n";
      }
    }

    // Translate table constraints. Note that a table constraint is either a unique constraint, a referential con-
    // straint, or a table check constraint per SQL standard. Some constraints can be set (i) when describing a single
    // column, see above, or (ii) as a property of the table, containing multiple columns. We only address UNIQUE/
    // PRIMARY KEY constraints for now.
    const auto column_count = column_definitions.size();
    for (const auto& table_constraint : *create_statement.tableConstraints) {
      Assert(table_constraint->type == hsql::ConstraintType::PrimaryKey ||
                 table_constraint->type == hsql::ConstraintType::Unique,
             "Only UNIQUE and PRIMARY KEY constraints are expected on a table level.");
      const auto constraint_type = table_constraint->type == hsql::ConstraintType::PrimaryKey
                                       ? KeyConstraintType::PRIMARY_KEY
                                       : KeyConstraintType::UNIQUE;

      // Resolve column IDs
      DebugAssert(table_constraint->columnNames,
                  std::string{magic_enum::enum_name(constraint_type)} + " table constraint must contain columns.");
      auto column_ids = std::set<ColumnID>{};
      for (const auto& constraint_column_name : *table_constraint->columnNames) {
        for (auto column_id = ColumnID{0}; column_id < column_count; ++column_id) {
          auto& column_definition = column_definitions[column_id];
          if (column_definition.name == constraint_column_name) {
            column_ids.emplace(column_id);
            if (constraint_type == KeyConstraintType::PRIMARY_KEY) {
              column_definition.nullable = false;
              AssertInput(
                  !create_statement.columns->at(column_id)->column_constraints->contains(hsql::ConstraintType::Null),
                  "PRIMARY KEY column " + constraint_column_name + " must not be nullable.");
            }
            break;
          }
        }
      }
      AssertInput(
          column_ids.size() == table_constraint->columnNames->size(),
          "Could not resolve columns of " + std::string{magic_enum::enum_name(constraint_type)} + " table constraint.");
      table_key_constraints.emplace(std::move(column_ids), constraint_type);
      std::cout << "WARNING: " << magic_enum::enum_name(constraint_type) << " table constraint will not be enforced.\n";
    }

    // Set table key constraints
    const auto table = Table::create_dummy_table(column_definitions);
    for (const auto& table_key_constraint : table_key_constraints) {
      table->add_soft_constraint(table_key_constraint);
    }
    input_node = StaticTableNode::make(table);
  }

  return CreateTableNode::make(create_statement.tableName, create_statement.ifNotExists, input_node);
}

// NOLINTNEXTLINE: while this particular method could be made static, others cannot.
std::shared_ptr<AbstractLQPNode> SQLTranslator::_translate_drop(const hsql::DropStatement& drop_statement) {
  switch (drop_statement.type) {
    case hsql::DropType::kDropView:
      return DropViewNode::make(drop_statement.name, drop_statement.ifExists);
    case hsql::DropType::kDropTable:
      return DropTableNode::make(drop_statement.name, drop_statement.ifExists);
    case hsql::DropType::kDropSchema:
    case hsql::DropType::kDropIndex:
    case hsql::DropType::kDropPreparedStatement:
      FailInput("This DROP type is not implemented yet.");
  }
  Fail("Invalid enum value.");
}

std::shared_ptr<AbstractLQPNode> SQLTranslator::_translate_prepare(const hsql::PrepareStatement& prepare_statement) {
  auto parse_result = hsql::SQLParserResult{};
  hsql::SQLParser::parse(prepare_statement.query, &parse_result);

  AssertInput(parse_result.isValid(), create_sql_parser_error_message(prepare_statement.query, parse_result));
  AssertInput(parse_result.size() == 1, "PREPAREd statement can only contain a single SQL statement.");

  auto prepared_plan_translator = SQLTranslator{_use_mvcc};

  const auto translation_result = prepared_plan_translator.translate_parser_result(parse_result);
  Assert(translation_result.translation_info.cacheable,
         "Non-cacheable LQP nodes can't be part of prepared statements.");

  const auto lqp = translation_result.lqp_nodes.at(0);

  const auto parameter_ids = translation_result.translation_info.parameter_ids_of_value_placeholders;

  const auto lqp_prepared_plan = std::make_shared<PreparedPlan>(lqp, parameter_ids);

  return CreatePreparedPlanNode::make(prepare_statement.name, lqp_prepared_plan);
}

std::shared_ptr<AbstractLQPNode> SQLTranslator::_translate_execute(const hsql::ExecuteStatement& execute_statement) {
  const auto num_parameters = execute_statement.parameters ? execute_statement.parameters->size() : 0;
  auto parameters = std::vector<std::shared_ptr<AbstractExpression>>{num_parameters};
  for (auto parameter_idx = size_t{0}; parameter_idx < num_parameters; ++parameter_idx) {
    parameters[parameter_idx] = translate_hsql_expr(*(*execute_statement.parameters)[parameter_idx], _use_mvcc);
  }

  const auto prepared_plan = Hyrise::get().storage_manager.get_prepared_plan(execute_statement.name);

  AssertInput(_use_mvcc == (lqp_is_validated(prepared_plan->lqp) ? UseMvcc::Yes : UseMvcc::No),
              "Mismatch between validation of Prepared statement and query it is used in.");

  return prepared_plan->instantiate(parameters);
}

// NOLINTNEXTLINE: while this particular method could be made static, others cannot.
std::shared_ptr<AbstractLQPNode> SQLTranslator::_translate_import(const hsql::ImportStatement& import_statement) {
  // Querying tables that are freshly loaded is not easy as we need meta information, such as column names and data
  // types, to resolve queries and build the query plans. For instance, we need an origin node for column expressions
  // and to provide correct output expressions for subsequent nodes, some optimization rules access stored tables, and
  // so on. Anyway, we would need to decouple data loading and storing the table and have to load metadata or even the
  // whole table when translating the SQL statement.
  AssertInput(!import_statement.whereClause, "Predicates on imported files are not supported.");
  return ImportNode::make(import_statement.tableName, import_statement.filePath,
                          import_type_to_file_type(import_statement.type));
}

// NOLINTNEXTLINE: while this particular method could be made static, others cannot.
std::shared_ptr<AbstractLQPNode> SQLTranslator::_translate_export(const hsql::ExportStatement& export_statement) {
  auto sql_identifier_resolver = std::make_shared<SQLIdentifierResolver>();
  auto lqp = std::shared_ptr<AbstractLQPNode>{};

  if (export_statement.select) {
    lqp = _translate_select_statement(*export_statement.select);
  } else {
    AssertInput(export_statement.tableName, "ExportStatement must either specify a table name or a SelectStatement.");
    const auto table_name = std::string{export_statement.tableName};
    if (MetaTableManager::is_meta_table_name(table_name)) {
      lqp = _translate_meta_table(table_name, sql_identifier_resolver);
    } else {
      // Get stored table as input (validated if MVCC is enabled)
      lqp = _translate_stored_table(export_statement.tableName, sql_identifier_resolver);
    }
  }

  return ExportNode::make(export_statement.filePath, import_type_to_file_type(export_statement.type), lqp);
}

std::shared_ptr<AbstractLQPNode> SQLTranslator::_validate_if_active(
    const std::shared_ptr<AbstractLQPNode>& input_node) {
  if (_use_mvcc == UseMvcc::No) {
    return input_node;
  }

  return ValidateNode::make(input_node);
}

std::shared_ptr<AbstractLQPNode> SQLTranslator::_translate_predicate_expression(
    const std::shared_ptr<AbstractExpression>& expression, std::shared_ptr<AbstractLQPNode> current_node) const {
  /**
   * Translate AbstractPredicateExpression
   */
  switch (expression->type) {
    case ExpressionType::Predicate: {
      const auto predicate_expression = std::static_pointer_cast<AbstractPredicateExpression>(expression);
      return PredicateNode::make(expression, current_node);
    }

    case ExpressionType::Logical: {
      const auto logical_expression = std::static_pointer_cast<LogicalExpression>(expression);

      switch (logical_expression->logical_operator) {
        case LogicalOperator::And: {
          current_node = _translate_predicate_expression(logical_expression->right_operand(), current_node);
          return _translate_predicate_expression(logical_expression->left_operand(), current_node);
        }
        case LogicalOperator::Or:
          return PredicateNode::make(expression, current_node);
      }
    } break;

    case ExpressionType::Exists:
      return PredicateNode::make(expression, current_node);

    default:
      FailInput("Cannot use this ExpressionType as predicate.");
  }

  Fail("Invalid enum value.");
}

std::shared_ptr<AbstractExpression> SQLTranslator::_translate_hsql_expr(
    const hsql::Expr& expr, const std::shared_ptr<SQLIdentifierResolver>& sql_identifier_resolver,
    bool allow_window_functions) {
  auto name = expr.name ? std::string(expr.name) : "";

  auto left = expr.expr ? _translate_hsql_expr(*expr.expr, sql_identifier_resolver, allow_window_functions) : nullptr;
  const auto right =
      expr.expr2 ? _translate_hsql_expr(*expr.expr2, sql_identifier_resolver, allow_window_functions) : nullptr;

  if (left) {
    AssertInput(left->type != ExpressionType::Interval, "IntervalExpression must follow another expression.");
  }
  if (right && right->type == ExpressionType::Interval) {
    AssertInput(expr.type == hsql::kExprOperator && (expr.opType == hsql::kOpPlus || expr.opType == hsql::kOpMinus),
                "Intervals can only be added or substracted.");
  }

  switch (expr.type) {
    case hsql::kExprColumnRef: {
      const auto table_name = expr.table ? std::optional<std::string>(std::string(expr.table)) : std::nullopt;
      const auto identifier = SQLIdentifier{name, table_name};

      auto expression = sql_identifier_resolver->resolve_identifier_relaxed(identifier);
      if (!expression && _external_sql_identifier_resolver_proxy) {
        // Try to resolve the identifier in the outer queries
        expression = _external_sql_identifier_resolver_proxy->resolve_identifier_relaxed(identifier);
      }
      AssertInput(expression, "Couldn't resolve identifier '" + identifier.as_string() + "' or it is ambiguous.");

      return expression;
    }

    case hsql::kExprLiteralFloat:
      return value_(expr.fval);

    case hsql::kExprLiteralString:
      AssertInput(expr.name, "No value given for string literal.");
      return value_(pmr_string{name});

    case hsql::kExprLiteralInt:
      if (static_cast<int32_t>(expr.ival) == expr.ival) {
        return value_(static_cast<int32_t>(expr.ival));
      } else {
        return value_(expr.ival);
      }

    case hsql::kExprLiteralNull:
      return null_();

    case hsql::kExprLiteralDate: {
      if (name.size() == 10) {
        const auto timestamp = string_to_timestamp(name);
        if (timestamp) {
          return value_(pmr_string{name});
        }
      }
      FailInput("'" + name + "' is not a valid ISO 8601 extended date.");
    }

    case hsql::kExprParameter: {
      Assert(expr.ival >= 0 && expr.ival <= std::numeric_limits<ValuePlaceholderID::base_type>::max(),
             "ValuePlaceholderID out of range.");
      auto value_placeholder_id = ValuePlaceholderID{static_cast<uint16_t>(expr.ival)};
      return placeholder_(_parameter_id_allocator->allocate_for_value_placeholder(value_placeholder_id));
    }

    case hsql::kExprExtract: {
      Assert(expr.datetimeField != hsql::kDatetimeNone, "No DatetimeField specified in EXTRACT. Bug in SQL parser?");

      auto datetime_component = hsql_datetime_field.at(expr.datetimeField);
      return extract_(datetime_component, left);
    }

    case hsql::kExprFunctionRef: {
<<<<<<< HEAD
      // Convert to upper-case to find mapping.
      std::transform(name.cbegin(), name.cend(), name.begin(),
                     [](const auto character) { return std::toupper(character); });
=======
      // Translate window definition.
      auto window_description = std::shared_ptr<WindowExpression>();
      if (expr.windowDescription) {
        AssertInput(allow_window_functions,
                    "Window functions are only allowed in the SELECT list and must not be nested.");
        const auto& hsql_window_description = *expr.windowDescription;
        auto partition_by_expressions = std::vector<std::shared_ptr<AbstractExpression>>{};
        if (hsql_window_description.partitionList) {
          partition_by_expressions.reserve(hsql_window_description.partitionList->size());
          for (const auto* expression : *hsql_window_description.partitionList) {
            partition_by_expressions.emplace_back(_translate_hsql_expr(*expression, sql_identifier_resolver));
          }
        }
        auto order_by_expressions = std::vector<std::shared_ptr<AbstractExpression>>{};
        auto sort_modes = std::vector<SortMode>{};
        if (hsql_window_description.orderList) {
          const auto& order_list = *hsql_window_description.orderList;
          const auto expression_count = order_list.size();
          order_by_expressions.reserve(expression_count);
          sort_modes.reserve(expression_count);
          for (const auto* order_description : order_list) {
            order_by_expressions.emplace_back(_translate_hsql_expr(*order_description->expr, sql_identifier_resolver));
            sort_modes.emplace_back(order_type_to_sort_mode.at(order_description->type));
          }
        }

        Assert(hsql_window_description.frameDescription, "Window function has no FrameDescription. Bug in SQL parser?");
        const auto& hsql_frame_description = *hsql_window_description.frameDescription;
        auto frame_type = FrameType::Rows;
        switch (hsql_frame_description.type) {
          case hsql::FrameType::kRows:
            break;
          case hsql::FrameType::kRange:
            frame_type = FrameType::Range;
            break;
          case hsql::FrameType::kGroups:
            FailInput("GROUPS frames are not supported.");
        }

        Assert(hsql_frame_description.start && hsql_frame_description.end,
               "FrameDescription has no frame bounds. Bug in SQL parser?");
        const auto start = translate_frame_bound(*hsql_frame_description.start);
        const auto end = translate_frame_bound(*hsql_frame_description.end);

        // "Restrictions are that `frame_start` cannot be UNBOUNDED FOLLOWING, `frame_end` cannot be UNBOUNDED
        // PRECEDING, and the `frame_end` choice cannot appear earlier [...] than the `frame_start` choice does — for
        // example RANGE BETWEEN CURRENT ROW AND offset PRECEDING is not allowed. But, for example, ROWS BETWEEN 7
        //  PRECEDING AND 8 PRECEDING is allowed, even though it would never select any rows."
        // - https://www.postgresql.org/docs/current/sql-expressions.html#SYNTAX-WINDOW-FUNCTIONS
        // To ensure this behavior, we treat CURRENT ROW as an offset of 0, PRECEDING as a negative offset, and
        // FOLLOWING as a positive offset. If end offset < start offset, the frame definition is invalid.
        const auto relative_frame_offset = [](const auto& frame_bound) {
          auto offset = int64_t{0};
          if (frame_bound.type == FrameBoundType::Preceding) {
            offset =
                frame_bound.unbounded ? std::numeric_limits<int64_t>::min() : -static_cast<int64_t>(frame_bound.offset);
          } else if (frame_bound.type == FrameBoundType::Following) {
            offset =
                frame_bound.unbounded ? std::numeric_limits<int64_t>::max() : static_cast<int64_t>(frame_bound.offset);
          }

          return offset;
        };

        const auto start_offset = relative_frame_offset(start);
        const auto end_offset = relative_frame_offset(end);
        AssertInput((start.type != FrameBoundType::Following || !start.unbounded) &&
                        (end.type != FrameBoundType::Preceding || !end.unbounded) && end_offset >= start_offset,
                    "Frame starting from " + start.description() + " cannot end at " + end.description() + ".");

        window_description = window_(std::move(partition_by_expressions), std::move(order_by_expressions),
                                     std::move(sort_modes), FrameDescription{frame_type, start, end});
      }

      // Convert to upper-case to find mapping.
      std::transform(name.cbegin(), name.cend(), name.begin(), [](const auto character) {
        return std::toupper(character);
      });
>>>>>>> d154a528

      // Some SQL functions have aliases, which we map to one unique identifier here.
      static const auto function_aliases = std::unordered_map<std::string, std::string>{{{"SUBSTRING"}, {"SUBSTR"}}};
      const auto found_alias = function_aliases.find(name);
      if (found_alias != function_aliases.end()) {
        name = found_alias->second;
      }

      Assert(expr.exprList, "FunctionRef has no exprList. Bug in SQL parser?");

      /**
       * Window/aggregate function.
       */
      const auto window_function_iter = window_function_to_string.right.find(name);
      if (window_function_iter != window_function_to_string.right.end()) {
        auto window_function = window_function_iter->second;
        if (!aggregate_functions.contains(window_function)) {
          AssertInput(allow_window_functions,
                      "Window functions are only allowed in the SELECT list and must not be nested.");
          AssertInput(window_description, "Window function " + name + " requires a window definition.");
          AssertInput(!expr.exprList || expr.exprList->empty(), "Window functions must not have an argument.");
        } else {
          AssertInput(expr.exprList && expr.exprList->size() == 1,
                      "Expected exactly one argument for an aggregate function.");
        }

        if (window_function == WindowFunction::Count && expr.distinct) {
          window_function = WindowFunction::CountDistinct;
        }

        auto aggregate_expression = std::shared_ptr<WindowFunctionExpression>{};

        switch (window_function) {
          case WindowFunction::Min:
          case WindowFunction::Max:
          case WindowFunction::Sum:
          case WindowFunction::Avg:
          case WindowFunction::StandardDeviationSample: {
            aggregate_expression = std::make_shared<WindowFunctionExpression>(
                window_function, _translate_hsql_expr(*expr.exprList->front(), sql_identifier_resolver),
                window_description);
          } break;
          case WindowFunction::Any:
            Fail("ANY() is an internal aggregation function.");
          case WindowFunction::Count:
          case WindowFunction::CountDistinct: {
            if (expr.exprList->front()->type == hsql::kExprStar) {
              AssertInput(!expr.exprList->front()->name, "Illegal <t>.* in COUNT().");

              // Find any leaf node below COUNT(*).
              auto leaf_node = std::shared_ptr<AbstractLQPNode>{};
              visit_lqp(_current_lqp, [&](const auto& node) {
                if (!node->left_input() && !node->right_input()) {
                  leaf_node = node;
                  return LQPVisitation::DoNotVisitInputs;
                }
                return LQPVisitation::VisitInputs;
              });
              Assert(leaf_node, "No leaf node found below COUNT(*).");

              const auto column_expression = lqp_column_(leaf_node, INVALID_COLUMN_ID);

              aggregate_expression =
                  std::make_shared<WindowFunctionExpression>(window_function, column_expression, window_description);
            } else {
              aggregate_expression = std::make_shared<WindowFunctionExpression>(
                  window_function, _translate_hsql_expr(*expr.exprList->front(), sql_identifier_resolver),
                  window_description);
            }
          } break;

          case WindowFunction::CumeDist:
          case WindowFunction::DenseRank:
          case WindowFunction::PercentRank:
          case WindowFunction::Rank:
          case WindowFunction::RowNumber: {
            aggregate_expression =
                std::make_shared<WindowFunctionExpression>(window_function, nullptr, window_description);
          } break;
        }

        // Check that the aggregate can be calculated on the given expression.
        const auto result_type = aggregate_expression->data_type();
        AssertInput(result_type != DataType::Null,
                    std::string{"Invalid aggregate "} + aggregate_expression->as_column_name() +
                        " for input data type " +
                        data_type_to_string.left.at(aggregate_expression->argument()->data_type()) + ".");

        // Check for ambiguous expressions that occur both at the current node and in its input tables. Example:
        //   SELECT COUNT(a) FROM (SELECT a, COUNT(a) FROM t GROUP BY a) t2
        // Our current expression system cannot handle this case and would consider the two COUNT(a) to be identical,
        // see #1902 for details. This check here might have false positives, feel free to improve the check or tackle
        // the underlying issue if this ever becomes an issue.
        auto table_expressions = std::vector<std::shared_ptr<AbstractExpression>>{};
        DebugAssert(_from_clause_result, "_from_clause_result should be set by now.");
        table_expressions.reserve(_from_clause_result->elements_in_order.size());
        for (const auto& select_list_element : _from_clause_result->elements_in_order) {
          table_expressions.emplace_back(select_list_element.expression);
        }

        AssertInput(std::none_of(table_expressions.cbegin(), table_expressions.cend(),
                                 [&aggregate_expression](const auto input_expression) {
                                   return *input_expression == *aggregate_expression;
                                 }),
                    "Hyrise cannot handle repeated aggregate expressions, see #1902 for details.");

        return aggregate_expression;
      }

      /**
       * "Normal" function.
       */
      const auto function_iter = function_type_to_string.right.find(name);

      if (function_iter != function_type_to_string.right.end()) {
        AssertInput(!window_description, "Function " + name + " is not a window function.");
        auto arguments = std::vector<std::shared_ptr<AbstractExpression>>{};
        arguments.reserve(expr.exprList->size());

        for (const auto* hsql_argument : *expr.exprList) {
          arguments.emplace_back(_translate_hsql_expr(*hsql_argument, sql_identifier_resolver));
        }

        return std::make_shared<FunctionExpression>(function_iter->second, arguments);
      }

<<<<<<< HEAD
      // COALESCE(a, b, c) is just syntactic sugar for the following CASE expression:
      // CASE
      //    WHEN (a IS NOT NULL) THEN a
      //    WHEN (b IS NOT NULL) THEN b
      //    ELSE c
      // END
      // TODO(anyone): Though we have not seen this in benchmarks, there is no reason to add COALESCE list arguments if
      // the preceding argument is not nullable.
      if (name == "COALESCE") {
        AssertInput(expr.exprList && !expr.exprList->empty(), "COALESCE list must not be empty.");
        auto case_expression = std::shared_ptr<AbstractExpression>{};

        // Build CASE expression bottom-up, i.e,. in reverse fashion.
        for (auto argument_it = expr.exprList->crbegin(); argument_it != expr.exprList->crend(); ++argument_it) {
          const auto& expression = _translate_hsql_expr(**argument_it, sql_identifier_resolver);
          // The end of the list is the ELSE branch, which is the base case.
          if (argument_it == expr.exprList->crbegin()) {
            case_expression = expression;
            continue;
          }

          // If this is not the end, add a CASE on top.
          case_expression = case_(is_not_null_(expression), expression, case_expression);
        }

        return case_expression;
      }

      FailInput("Couldn't resolve function '"s + name + "'");
=======
      FailInput("Could not resolve function '" + name + "'.");
>>>>>>> d154a528
    }

    case hsql::kExprOperator: {
      // Translate ArithmeticExpression.
      const auto arithmetic_operators_iter = hsql_arithmetic_operators.find(expr.opType);
      if (arithmetic_operators_iter != hsql_arithmetic_operators.end()) {
        Assert(left && right, "Unexpected SQLParserResult. Didn't receive two arguments for binary expression.");
        const auto arithmetic_operator = arithmetic_operators_iter->second;

        // Handle intervals.
        if (right->type == ExpressionType::Interval) {
          AssertInput(left->type == ExpressionType::Value && left->data_type() == DataType::String,
                      "Interval can only be applied to ValueExpression with String value.");
          const auto start_date_string =
              std::string{boost::get<pmr_string>(static_cast<ValueExpression&>(*left).value)};
          const auto start_timestamp = string_to_timestamp(start_date_string);
          AssertInput(start_timestamp, "'" + start_date_string + "' is not a valid ISO 8601 extended date.");
          const auto& interval_expression = static_cast<IntervalExpression&>(*right);
          // We already ensured to have either Addition or Substraction right at the beginning
          const auto duration = arithmetic_operator == ArithmeticOperator::Addition ? interval_expression.duration
                                                                                    : -interval_expression.duration;
          const auto end_date = date_interval(start_timestamp->date(), duration, interval_expression.unit);
          return value_(pmr_string{date_to_string(end_date)});
        }
        return std::make_shared<ArithmeticExpression>(arithmetic_operator, left, right);
      }

      // Translate PredicateExpression.
      const auto predicate_condition_iter = hsql_predicate_condition.find(expr.opType);
      if (predicate_condition_iter != hsql_predicate_condition.end()) {
        const auto predicate_condition = predicate_condition_iter->second;

        if (is_binary_predicate_condition(predicate_condition)) {
          Assert(left && right, "Unexpected SQLParserResult. Didn't receive two arguments for binary_expression.");
          return std::make_shared<BinaryPredicateExpression>(predicate_condition, left, right);
        }

        if (predicate_condition == PredicateCondition::BetweenInclusive) {
          Assert(expr.exprList && expr.exprList->size() == 2, "Expected two arguments for BETWEEN.");
          return between_inclusive_(left, _translate_hsql_expr(*(*expr.exprList)[0], sql_identifier_resolver),
                                    _translate_hsql_expr(*(*expr.exprList)[1], sql_identifier_resolver));
        }
      }

      // Translate other expression types that can be expected at this point.
      switch (expr.opType) {
        case hsql::kOpUnaryMinus:
          return unary_minus_(left);
        case hsql::kOpCase:
          return _translate_hsql_case(expr, sql_identifier_resolver);
        case hsql::kOpOr:
          return or_(left, right);
        case hsql::kOpAnd:
          return and_(left, right);
        case hsql::kOpIn: {
          if (expr.select) {
            // `a IN (SELECT ...)`
            const auto subquery = _translate_hsql_subquery(*expr.select, sql_identifier_resolver);
            return in_(left, subquery);
          }

          // `a IN (x, y, z)`
          std::vector<std::shared_ptr<AbstractExpression>> arguments;

          AssertInput(expr.exprList && !expr.exprList->empty(), "IN clauses with an empty list are invalid.");

          arguments.reserve(expr.exprList->size());
          for (const auto* hsql_argument : *expr.exprList) {
            arguments.emplace_back(_translate_hsql_expr(*hsql_argument, sql_identifier_resolver));
          }

          const auto array = std::make_shared<ListExpression>(arguments);
          return in_(left, array);
        }

        case hsql::kOpIsNull:
          return is_null_(left);

        case hsql::kOpNot:
          return inverse_predicate(*left);

        case hsql::kOpExists:
          AssertInput(expr.select, "Expected SELECT argument for EXISTS.");
          return exists_(_translate_hsql_subquery(*expr.select, sql_identifier_resolver));

        default:
          Fail("Unexpected expression type.");  // There are 19 of these, so we make an exception here and use default.
      }
    }

    case hsql::kExprSelect:
      return _translate_hsql_subquery(*expr.select, sql_identifier_resolver);

    case hsql::kExprArray:
      FailInput("Can't translate a standalone array, arrays only valid in IN expressions.");

    case hsql::kExprStar:
      Fail("Star expression should have been handled earlier.");

    case hsql::kExprArrayIndex:
      FailInput("Array indexes are not yet supported.");

    case hsql::kExprHint:
      FailInput("Hints are not yet supported.");

    case hsql::kExprCast: {
      const auto source_data_type = left->data_type();
      const auto target_hsql_data_type = expr.columnType.data_type;

      if (target_hsql_data_type == hsql::DataType::DATE || target_hsql_data_type == hsql::DataType::DATETIME) {
        AssertInput(source_data_type == DataType::String,
                    "Cannot cast " + left->as_column_name() + " as " +
                        std::string{magic_enum::enum_name(target_hsql_data_type)} + ".");
        // We do not know if an expression to be casted other than a ValueExpression actually contains date time
        // values, and we cannot check this later due to the lack of proper data types.
        AssertInput(left->type == ExpressionType::Value, "Only ValueExpressions can be casted as " +
                                                             std::string{magic_enum::enum_name(target_hsql_data_type)});
        const auto input_string = std::string{boost::get<pmr_string>(static_cast<ValueExpression&>(*left).value)};

        if (target_hsql_data_type == hsql::DataType::DATE) {
          // We do not have a Date data type, so we check if the date is valid and return its ValueExpression.
          const auto timestamp = string_to_timestamp(input_string);
          AssertInput(timestamp && input_string.size() == 10,
                      "'" + input_string + "' is not a valid ISO 8601 extended date.");
          return left;
        }

        if (target_hsql_data_type == hsql::DataType::DATETIME) {
          const auto date_time = string_to_timestamp(input_string);
          AssertInput(date_time, "'" + input_string + "' is not a valid ISO 8601 extended timestamp.");
          // Parsing valid timestamps is also possible for at first glance invalid strings (see
          // utils/date_time_utils.hpp for details). To always obtain a semantically meaningful result, we retrieve the
          // created timestamp's string representation.
          return value_(pmr_string{timestamp_to_string(*date_time)});
        }
      }

      const auto data_type_iter = supported_hsql_data_types.find(expr.columnType.data_type);
      AssertInput(data_type_iter != supported_hsql_data_types.cend(),
                  "CAST as " + std::string{magic_enum::enum_name(expr.columnType.data_type)} + " is not supported.");
      const auto target_data_type = data_type_iter->second;
      // Omit redundant casts
      if (source_data_type == target_data_type) {
        return left;
      }
      return cast_(left, target_data_type);
    }

    case hsql::kExprLiteralInterval: {
      const auto unit = hsql_datetime_field.at(expr.datetimeField);
      AssertInput(unit == DatetimeComponent::Day || unit == DatetimeComponent::Month || unit == DatetimeComponent::Year,
                  "Only date intervals are supported yet.");
      return interval_(expr.ival, unit);
    }
  }
  Fail("Invalid enum value.");
}

std::shared_ptr<LQPSubqueryExpression> SQLTranslator::_translate_hsql_subquery(
    const hsql::SelectStatement& select, const std::shared_ptr<SQLIdentifierResolver>& sql_identifier_resolver) {
  const auto sql_identifier_proxy = std::make_shared<SQLIdentifierResolverProxy>(
      sql_identifier_resolver, _parameter_id_allocator, _external_sql_identifier_resolver_proxy);

  auto subquery_translator =
      SQLTranslator{_use_mvcc, sql_identifier_proxy, _parameter_id_allocator, _with_descriptions, _meta_tables};
  const auto subquery_lqp = subquery_translator._translate_select_statement(select);
  const auto parameter_count = sql_identifier_proxy->accessed_expressions().size();

  // If this statement or any of the subquery's statements is not cacheable (because of meta tables),
  // this statement should not be cacheable.
  _cacheable &= subquery_translator._cacheable;

  auto parameter_ids = std::vector<ParameterID>{};
  parameter_ids.reserve(parameter_count);

  auto parameter_expressions = std::vector<std::shared_ptr<AbstractExpression>>{};
  parameter_expressions.reserve(parameter_count);

  for (const auto& expression_and_parameter_id : sql_identifier_proxy->accessed_expressions()) {
    parameter_ids.emplace_back(expression_and_parameter_id.second);
    parameter_expressions.emplace_back(expression_and_parameter_id.first);
  }

  return std::make_shared<LQPSubqueryExpression>(subquery_lqp, parameter_ids, parameter_expressions);
}

std::shared_ptr<AbstractExpression> SQLTranslator::_translate_hsql_case(
    const hsql::Expr& expr, const std::shared_ptr<SQLIdentifierResolver>& sql_identifier_resolver) {
  /**
   * There is a "simple" and a "searched" CASE syntax, see http://www.oratable.com/simple-case-searched-case/
   * Hyrise supports both.
   */

  Assert(expr.exprList, "Unexpected SQLParserResult. Case needs exprList.");
  Assert(!expr.exprList->empty(), "Unexpected SQLParserResult. Case needs non-empty exprList.");

  // "a + b" in "CASE a + b WHEN ... THEN ... END", or nullptr when using the "searched" CASE syntax
  auto simple_case_left_operand = std::shared_ptr<AbstractExpression>{};
  if (expr.expr) {
    simple_case_left_operand = _translate_hsql_expr(*expr.expr, sql_identifier_resolver);
  }

  // Initialize CASE with the ELSE expression and then put the remaining WHEN...THEN... clauses on top of that
  // in reverse order
  auto current_case_expression = std::shared_ptr<AbstractExpression>{};
  if (expr.expr2) {
    current_case_expression = _translate_hsql_expr(*expr.expr2, sql_identifier_resolver);
  } else {
    // No ELSE specified, use NULL
    current_case_expression = null_();
  }

  for (auto case_reverse_idx = size_t{0}; case_reverse_idx < expr.exprList->size(); ++case_reverse_idx) {
    const auto case_idx = expr.exprList->size() - case_reverse_idx - 1;
    const auto* const case_clause = (*expr.exprList)[case_idx];

    auto when = _translate_hsql_expr(*case_clause->expr, sql_identifier_resolver);
    if (simple_case_left_operand) {
      when = equals_(simple_case_left_operand, when);
    }

    const auto then = _translate_hsql_expr(*case_clause->expr2, sql_identifier_resolver);
    current_case_expression = case_(when, then, current_case_expression);
  }

  return current_case_expression;
}

SQLTranslator::SelectListElement::SelectListElement(const std::shared_ptr<AbstractExpression>& init_expression)
    : expression(init_expression) {}

SQLTranslator::SelectListElement::SelectListElement(const std::shared_ptr<AbstractExpression>& init_expression,
                                                    const std::vector<SQLIdentifier>& init_identifiers)
    : expression(init_expression), identifiers(init_identifiers) {}

SQLTranslator::TableSourceState::TableSourceState(
    const std::shared_ptr<AbstractLQPNode>& init_lqp,
    const std::unordered_map<std::string, std::vector<SelectListElement>>& init_elements_by_table_name,
    const std::vector<SelectListElement>& init_elements_in_order,
    const std::shared_ptr<SQLIdentifierResolver>& init_sql_identifier_resolver)
    : lqp(init_lqp),
      elements_by_table_name(init_elements_by_table_name),
      elements_in_order(init_elements_in_order),
      sql_identifier_resolver(init_sql_identifier_resolver) {}

void SQLTranslator::TableSourceState::append(TableSourceState& rhs) {
  for (auto& table_name_and_elements : rhs.elements_by_table_name) {
    const auto unique = !elements_by_table_name.contains(table_name_and_elements.first);
    AssertInput(unique, "Table name '" + table_name_and_elements.first + "' in FROM clause is not unique.");
  }

  elements_by_table_name.merge(std::move(rhs.elements_by_table_name));
  elements_in_order.insert(elements_in_order.end(), rhs.elements_in_order.begin(), rhs.elements_in_order.end());
  sql_identifier_resolver->append(*rhs.sql_identifier_resolver);
}

}  // namespace hyrise<|MERGE_RESOLUTION|>--- conflicted
+++ resolved
@@ -1904,11 +1904,6 @@
     }
 
     case hsql::kExprFunctionRef: {
-<<<<<<< HEAD
-      // Convert to upper-case to find mapping.
-      std::transform(name.cbegin(), name.cend(), name.begin(),
-                     [](const auto character) { return std::toupper(character); });
-=======
       // Translate window definition.
       auto window_description = std::shared_ptr<WindowExpression>();
       if (expr.windowDescription) {
@@ -1987,7 +1982,6 @@
       std::transform(name.cbegin(), name.cend(), name.begin(), [](const auto character) {
         return std::toupper(character);
       });
->>>>>>> d154a528
 
       // Some SQL functions have aliases, which we map to one unique identifier here.
       static const auto function_aliases = std::unordered_map<std::string, std::string>{{{"SUBSTRING"}, {"SUBSTR"}}};
@@ -2114,7 +2108,6 @@
         return std::make_shared<FunctionExpression>(function_iter->second, arguments);
       }
 
-<<<<<<< HEAD
       // COALESCE(a, b, c) is just syntactic sugar for the following CASE expression:
       // CASE
       //    WHEN (a IS NOT NULL) THEN a
@@ -2143,10 +2136,7 @@
         return case_expression;
       }
 
-      FailInput("Couldn't resolve function '"s + name + "'");
-=======
       FailInput("Could not resolve function '" + name + "'.");
->>>>>>> d154a528
     }
 
     case hsql::kExprOperator: {
