--- conflicted
+++ resolved
@@ -270,11 +270,6 @@
   const auto& tasks = get_tasks();
   const auto started = std::chrono::steady_clock::now();
 
-<<<<<<< HEAD
-  DTRACE_PROBE3(HYRISE, TASKS_PER_STATEMENT, reinterpret_cast<uintptr_t>(&tasks), _sql_string.c_str(),
-                reinterpret_cast<uintptr_t>(this));
-=======
->>>>>>> 9a1872ed
   Hyrise::get().scheduler()->schedule_and_wait_for_tasks(tasks);
   if (has_failed()) {
     return {SQLPipelineStatus::Failure, _result_table};
@@ -310,19 +305,10 @@
     _result_table = _root_operator_task->get_operator()->get_output();
     _root_operator_task->get_operator()->clear_output();
   }
-<<<<<<< HEAD
-  if (!_result_table) _query_has_output = false;
-
-  DTRACE_PROBE8(HYRISE, SUMMARY, _sql_string.c_str(), _metrics->sql_translation_duration.count(),
-                _metrics->optimization_duration.count(), _metrics->lqp_translation_duration.count(),
-                _metrics->plan_execution_duration.count(), _metrics->query_plan_cache_hit, get_tasks().size(),
-                reinterpret_cast<uintptr_t>(this));
-=======
 
   if (!_result_table) {
     _query_has_output = false;
   }
->>>>>>> 9a1872ed
 
   return {SQLPipelineStatus::Success, _result_table};
 }
