#include "cost_estimator_logical.hpp"

#include <cmath>
#include <memory>

#include "cost_estimation/abstract_cost_estimator.hpp"
#include "expression/abstract_expression.hpp"
#include "expression/expression_utils.hpp"
#include "expression/list_expression.hpp"
#include "expression/lqp_subquery_expression.hpp"
#include "logical_query_plan/abstract_lqp_node.hpp"
#include "logical_query_plan/join_node.hpp"
#include "logical_query_plan/predicate_node.hpp"
#include "logical_query_plan/union_node.hpp"
#include "statistics/cardinality_estimator.hpp"
<<<<<<< HEAD

namespace {

using namespace hyrise;  // NOLINT(build/namespaces)

float expression_cost_multiplier(const std::shared_ptr<AbstractExpression>& expression) {
  auto multiplier = 0.0f;

  // Number of different columns accessed to factor in expression complexity. Also add a factor for correlated
  // subqueries since we have to evaluate the subquery for each tuple again. In the past, we added to the factor for
  // each expression in the predicate. This led to too pessimistic cost estimations for PredicateNodes compared to
  // (semi-)joins. We start with a weight of 0 to ease, e.g., the estimation of column vs. column predicates of nested
  // predicates (SELECT ... WHERE column_a = column_b OR column_3 = 'a' needs to evaluate three columns).
  // Returning the maximum of `multiplier` and 1 accounts for tautologies (SELECT ... WHERE 1 = 1), which we currently
  // do not optimize and pass to the ExpressionEvaluator.
  visit_expression(expression, [&](const auto& sub_expression) {
    if (sub_expression->type == ExpressionType::LQPColumn ||
        (sub_expression->type == ExpressionType::LQPSubquery &&
         static_cast<LQPSubqueryExpression&>(*sub_expression).is_correlated())) {
      multiplier += 1.0f;
    } else if (sub_expression->type == ExpressionType::List) {
      // ListExpressions can have many elements, all of which should be values or simple operations. Thus, we do not
      // visit all of them separately as they cannot increase the multiplier.
      if constexpr (HYRISE_DEBUG) {
        for (const auto& list_element : static_cast<const ListExpression&>(*sub_expression).elements()) {
          const auto element_is_column_like = list_element->type == ExpressionType::LQPColumn ||
                                              (sub_expression->type == ExpressionType::LQPSubquery &&
                                               static_cast<LQPSubqueryExpression&>(*sub_expression).is_correlated());
          Assert(!element_is_column_like, "Did not expect columns or correlated subqueries in ListExpression.");
        }
      }

      return ExpressionVisitation::DoNotVisitArguments;
    }

    return ExpressionVisitation::VisitArguments;
  });

  return std::max(1.0f, multiplier);
}

}  // namespace
=======
#include "types.hpp"
#include "utils/assert.hpp"
>>>>>>> 8b53b13d

namespace hyrise {

std::shared_ptr<AbstractCostEstimator> CostEstimatorLogical::new_instance() const {
  return std::make_shared<CostEstimatorLogical>(cardinality_estimator->new_instance());
}

Cost CostEstimatorLogical::estimate_node_cost(const std::shared_ptr<AbstractLQPNode>& node,
                                              const bool cacheable) const {
  const auto output_row_count = cardinality_estimator->estimate_cardinality(node, cacheable);
  const auto left_input_row_count =
      node->left_input() ? cardinality_estimator->estimate_cardinality(node->left_input(), cacheable) : 0.0f;
  const auto right_input_row_count =
      node->right_input() ? cardinality_estimator->estimate_cardinality(node->right_input(), cacheable) : 0.0f;

  switch (node->type) {
    case LQPNodeType::Join:
      // Covers predicated and unpredicated joins. For cross joins, output_row_count will be
      // left_input_row_count * right_input_row_count.
      return left_input_row_count + right_input_row_count + output_row_count;

    case LQPNodeType::Sort:
      // n * log(n) for sorting, plus n for output writing.
      return left_input_row_count * std::log(left_input_row_count) + output_row_count;

    case LQPNodeType::Union: {
      const auto union_mode = static_cast<const UnionNode&>(*node).set_operation_mode;

      switch (union_mode) {
        case SetOperationMode::Positions:
          // To merge the PosLists, we have to sort them. Thus, n * log(n) for each input plus output writing.
          return left_input_row_count * std::log(left_input_row_count) +
<<<<<<< HEAD
                 right_input_row_count * std::log(right_input_row_count) + output_row_count;
        case SetOperationMode::All:
          // UnionAll simply appends its two inputs and does not touch the actual data.
          return 0.0f;
        case SetOperationMode::Unique:
          Fail("ToDo, see discussion https://github.com/hyrise/hyrise/pull/2156#discussion_r452803825");
=======
                 right_input_row_count * std::log(right_input_row_count);
        default:
          Fail("Invalid enum value.");
>>>>>>> 8b53b13d
      }

      Fail("This cannot happen, but gcc thinks this is a fall-through and complains.");
    }

    case LQPNodeType::StoredTable:
      // Simply forwards segments, does not touch the data.
      return 0.0f;

    case LQPNodeType::Predicate: {
      const auto& predicate = static_cast<const PredicateNode&>(*node).predicate();
      // n * number of scanned columns + output writing.
      return left_input_row_count * expression_cost_multiplier(predicate) + output_row_count;
    }

    default:
      return left_input_row_count + output_row_count;
  }
}

}  // namespace hyrise<|MERGE_RESOLUTION|>--- conflicted
+++ resolved
@@ -13,7 +13,8 @@
 #include "logical_query_plan/predicate_node.hpp"
 #include "logical_query_plan/union_node.hpp"
 #include "statistics/cardinality_estimator.hpp"
-<<<<<<< HEAD
+#include "types.hpp"
+#include "utils/assert.hpp"
 
 namespace {
 
@@ -56,10 +57,6 @@
 }
 
 }  // namespace
-=======
-#include "types.hpp"
-#include "utils/assert.hpp"
->>>>>>> 8b53b13d
 
 namespace hyrise {
 
@@ -92,18 +89,12 @@
         case SetOperationMode::Positions:
           // To merge the PosLists, we have to sort them. Thus, n * log(n) for each input plus output writing.
           return left_input_row_count * std::log(left_input_row_count) +
-<<<<<<< HEAD
                  right_input_row_count * std::log(right_input_row_count) + output_row_count;
         case SetOperationMode::All:
           // UnionAll simply appends its two inputs and does not touch the actual data.
           return 0.0f;
         case SetOperationMode::Unique:
           Fail("ToDo, see discussion https://github.com/hyrise/hyrise/pull/2156#discussion_r452803825");
-=======
-                 right_input_row_count * std::log(right_input_row_count);
-        default:
-          Fail("Invalid enum value.");
->>>>>>> 8b53b13d
       }
 
       Fail("This cannot happen, but gcc thinks this is a fall-through and complains.");
