--- conflicted
+++ resolved
@@ -23,34 +23,6 @@
         (sub_expression->type == ExpressionType::LQPSubquery &&
          static_cast<LQPSubqueryExpression&>(*sub_expression).is_correlated())) {
       multiplier += 1.0f;
-    }
-
-    return ExpressionVisitation::VisitArguments;
-  });
-
-  return std::max(1.0f, multiplier);
-}
-
-}  // namespace
-
-namespace {
-
-using namespace hyrise;  // NOLINT(build/namespaces)
-
-float expression_cost_multiplier(const std::shared_ptr<AbstractExpression>& expression) {
-  auto multiplier = 0.0f;
-
-  // Number of different columns accessed to factor in expression complexity.
-  visit_expression(expression, [&](const auto& sub_expression) {
-
-    if (sub_expression->type == ExpressionType::LQPColumn) {
-      multiplier += 1.0f;
-      return ExpressionVisitation::DoNotVisitArguments;
-    }
-
-    if (sub_expression->type == ExpressionType::LQPSubquery && static_cast<LQPSubqueryExpression&>(*sub_expression).is_correlated()) {
-      multiplier +=1.0f;
-      return ExpressionVisitation::VisitArguments;
     }
 
     return ExpressionVisitation::VisitArguments;
@@ -102,10 +74,6 @@
       }
     }
 
-<<<<<<< HEAD
-    case LQPNodeType::Predicate:
-      return left_input_row_count * expression_cost_multiplier(static_cast<PredicateNode&>(*node).predicate()) + output_row_count;
-=======
     case LQPNodeType::StoredTable:
       // Simply forwards segments, does not touch the data.
       return 0.0f;
@@ -115,7 +83,6 @@
       // n * number of scanned columns + output writing.
       return left_input_row_count * expression_cost_multiplier(predicate) + output_row_count;
     }
->>>>>>> 25a9a607
 
     default:
       return left_input_row_count + output_row_count;
