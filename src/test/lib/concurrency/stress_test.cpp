#include <cmath>
#include <future>
#include <numeric>
#include <thread>

#include "base_test.hpp"
#include "benchmark_config.hpp"
#include "hyrise.hpp"
<<<<<<< HEAD
#include "scheduler/immediate_execution_scheduler.hpp"
=======
#include "operators/insert.hpp"
#include "operators/projection.hpp"
#include "operators/table_wrapper.hpp"
>>>>>>> f5bdcb3c
#include "scheduler/node_queue_scheduler.hpp"
#include "scheduler/task_queue.hpp"
#include "sql/sql_pipeline_builder.hpp"
#include "tpch/tpch_constants.hpp"
#include "tpch/tpch_table_generator.hpp"
#include "utils/atomic_max.hpp"

namespace hyrise {

class StressTest : public BaseTest {
 protected:
  void SetUp() override {
    // Set scheduler so that we can execute multiple SQL statements on separate threads.
    Hyrise::get().set_scheduler(std::make_shared<NodeQueueScheduler>());
  }

<<<<<<< HEAD
  const uint32_t CORES_PER_NODE = std::thread::hardware_concurrency();
  const std::vector<std::vector<uint32_t>> FAKE_SINGLE_NODE_NUMA_TOPOLOGIES = {
      {CORES_PER_NODE}, {CORES_PER_NODE, 0, 0}, {0, CORES_PER_NODE, 0}, {0, 0, CORES_PER_NODE}};
=======
  static constexpr auto DEFAULT_LOAD_FACTOR = uint32_t{10};
>>>>>>> f5bdcb3c

  const uint32_t CPU_COUNT = std::thread::hardware_concurrency();
  const std::vector<std::vector<uint32_t>> FAKE_SINGLE_NODE_NUMA_TOPOLOGIES = {
      {CPU_COUNT}, {CPU_COUNT, 0, 0}, {0, CPU_COUNT, 0}, {0, 0, CPU_COUNT}};

  const std::vector<std::vector<uint32_t>> FAKE_MULTI_NODE_NUMA_TOPOLOGIES = {
      {CPU_COUNT, CPU_COUNT, 0, 0}, {0, CPU_COUNT, CPU_COUNT, 0}, {0, 0, CPU_COUNT, CPU_COUNT}};
};

TEST_F(StressTest, TestTransactionConflicts) {
  // Update a table with two entries and a chunk size of 2. This will lead to a high number of transaction conflicts
  // and many chunks being created
  const auto table_a = load_table("resources/test_data/tbl/int_float.tbl", ChunkOffset{2});
  Hyrise::get().storage_manager.add_table("table_a", table_a);
  auto initial_sum = int64_t{0};

  {
    auto pipeline = SQLPipelineBuilder{std::string{"SELECT SUM(a) FROM table_a"}}.create_pipeline();
    const auto [_, verification_table] = pipeline.get_result_table();
    initial_sum = *verification_table->get_value<int64_t>(ColumnID{0}, 0);
  }

<<<<<<< HEAD
  auto successful_increments = std::atomic_int{0};
  auto conflicted_increments = std::atomic_int{0};
  const auto iterations_per_thread = 20;
=======
  auto successful_increments = std::atomic_uint32_t{0};
  auto conflicted_increments = std::atomic_uint32_t{0};
  const auto iterations_per_thread = uint32_t{20};
>>>>>>> f5bdcb3c

  // Define the work package
  const auto run = [&]() {
    auto my_successful_increments = uint32_t{0};
    auto my_conflicted_increments = uint32_t{0};
    for (auto iteration = uint32_t{0}; iteration < iterations_per_thread; ++iteration) {
      const std::string sql = "UPDATE table_a SET a = a + 1 WHERE a = (SELECT MIN(a) FROM table_a);";
      auto pipeline = SQLPipelineBuilder{sql}.create_pipeline();
      const auto [status, _] = pipeline.get_result_table();
      if (status == SQLPipelineStatus::Success) {
        ++my_successful_increments;
      } else {
        ++my_conflicted_increments;
      }
    }
    successful_increments += my_successful_increments;
    conflicted_increments += my_conflicted_increments;
  };

  const auto num_threads = uint32_t{100};
<<<<<<< HEAD
  auto thread_futures = std::vector<std::future<void>>{};
  thread_futures.reserve(num_threads);
=======
  auto threads = std::vector<std::thread>{};
  threads.reserve(num_threads);
>>>>>>> f5bdcb3c

  for (auto thread_num = uint32_t{0}; thread_num < num_threads; ++thread_num) {
    // We want a future to the thread running, so we can kill it after a future.wait(timeout) or the test would freeze.
    threads.emplace_back(run);
  }

  for (auto& thread : threads) {
    thread.join();
  }

  // Verify results.
  auto final_sum = int64_t{0};
  {
    auto pipeline = SQLPipelineBuilder{std::string{"SELECT SUM(a) FROM table_a"}}.create_pipeline();
    const auto [_, verification_table] = pipeline.get_result_table();
    final_sum = *verification_table->get_value<int64_t>(ColumnID{0}, 0);
  }

  // Really pessimistic, but at least 2 statements should have made it
  EXPECT_GT(successful_increments, 2);

  EXPECT_EQ(successful_increments + conflicted_increments, num_threads * iterations_per_thread);
  EXPECT_EQ(final_sum - initial_sum, successful_increments);
}

TEST_F(StressTest, TestTransactionInsertsSmallChunks) {
  // An update-heavy load on a table with a ridiculously low target chunk size, creating many new chunks. This is
  // different from TestTransactionConflicts, in that each thread has its own logical row and no transaction
  // conflicts occur. In the other test, a failed "mark for deletion" (i.e., swap of the row's tid) would lead to
  // no row being appended.
  auto column_definitions = TableColumnDefinitions{};
  column_definitions.emplace_back("a", DataType::Int, false);
  column_definitions.emplace_back("b", DataType::Int, false);
  const auto table = std::make_shared<Table>(column_definitions, TableType::Data, ChunkOffset{3}, UseMvcc::Yes);
  Hyrise::get().storage_manager.add_table("table_b", table);

  const auto iterations_per_thread = uint32_t{20};

  // Define the work package - the job id is used so that each thread has its own logical row to work on
  auto job_id = std::atomic_uint32_t{0};
  const auto run = [&]() {
    const auto my_job_id = job_id++;
    for (auto iteration = uint32_t{0}; iteration < iterations_per_thread; ++iteration) {
      auto pipeline =
          SQLPipelineBuilder{
              iteration == 0 ? std::string{"INSERT INTO table_b (a, b) VALUES ("} + std::to_string(my_job_id) + ", 1)"
                             : std::string{"UPDATE table_b SET b = b + 1 WHERE a = "} + std::to_string(my_job_id)}
              .create_pipeline();
      const auto [status, _] = pipeline.get_result_table();
      EXPECT_EQ(status, SQLPipelineStatus::Success);
    }
  };

  const auto num_threads = uint32_t{100};
  auto threads = std::vector<std::thread>{};
  threads.reserve(num_threads);

  for (auto thread_num = uint32_t{0}; thread_num < num_threads; ++thread_num) {
    threads.emplace_back(run);
  }

  for (auto& thread : threads) {
    thread.join();
  }

  // Verify that the values in column b are correctly incremented.
  {
    auto pipeline = SQLPipelineBuilder{std::string{"SELECT MIN(b) FROM table_b"}}.create_pipeline();
    const auto [_, verification_table] = pipeline.get_result_table();
    EXPECT_EQ(*verification_table->get_value<int32_t>(ColumnID{0}, 0), iterations_per_thread);
  }
}

TEST_F(StressTest, TestTransactionInsertsPackedNullValues) {
  // As ValueSegments store their null flags in a vector<bool>, which is not safe to be modified concurrently,
  // conflicts may (and have) occurred when that vector was written without any type of protection.

  auto column_definitions = TableColumnDefinitions{};
  column_definitions.emplace_back("a", DataType::Int, false);
  column_definitions.emplace_back("b", DataType::Int, true);
  const auto table = std::make_shared<Table>(column_definitions, TableType::Data, Chunk::DEFAULT_SIZE, UseMvcc::Yes);
  Hyrise::get().storage_manager.add_table("table_c", table);

  const auto iterations_per_thread = uint32_t{200};

  // Define the work package - each job writes a=job_id, b=(NULL or 1, depending on job_id).
  auto job_id = std::atomic_uint32_t{0};
  const auto run = [&]() {
    const auto my_job_id = job_id++;
    for (auto iteration = uint32_t{0}; iteration < iterations_per_thread; ++iteration) {
      // b is set to NULL by half of the jobs.
      auto pipeline = SQLPipelineBuilder{std::string{"INSERT INTO table_c (a, b) VALUES ("} +
                                         std::to_string(my_job_id) + ", " + (my_job_id % 2 ? "NULL" : "1") + ")"}
                          .create_pipeline();
      const auto [status, _] = pipeline.get_result_table();
      EXPECT_EQ(status, SQLPipelineStatus::Success);
    }
  };

  const auto num_threads = uint32_t{20};
  auto threads = std::vector<std::thread>{};
  threads.reserve(num_threads);

  for (auto thread_num = uint32_t{0}; thread_num < num_threads; ++thread_num) {
    threads.emplace_back(run);
  }

  // Wait for completion or timeout (should not occur).
  for (auto& thread : threads) {
    thread.join();
  }

  // Check that NULL values in column b are correctly set.
  auto pipeline =
      SQLPipelineBuilder{"SELECT a, COUNT(a), COUNT(b) FROM table_c GROUP BY a ORDER BY a"}.create_pipeline();
  const auto [_, verification_table] = pipeline.get_result_table();
  ASSERT_EQ(verification_table->row_count(), num_threads);

  for (auto row = size_t{0}; row < num_threads; ++row) {
    EXPECT_EQ(*verification_table->get_value<int32_t>(ColumnID{0}, row), row);
    EXPECT_EQ(*verification_table->get_value<int64_t>(ColumnID{1}, row), iterations_per_thread);
    EXPECT_EQ(*verification_table->get_value<int64_t>(ColumnID{2}, row), row % 2 ? 0 : iterations_per_thread);
  }
}

TEST_F(StressTest, NodeSchedulerStressTest) {
  if (std::thread::hardware_concurrency() < 2) {
    GTEST_SKIP();
  }

  // Create a large number of nodes in a fake topology (many workers will share the same thread).
  const auto node_count = std::thread::hardware_concurrency() * (HYRISE_WITH_TSAN ? 1 : DEFAULT_LOAD_FACTOR);

  Hyrise::get().topology.use_fake_numa_topology(node_count, 1);
  const auto node_queue_scheduler = std::make_shared<NodeQueueScheduler>();
  Hyrise::get().set_scheduler(node_queue_scheduler);

  // Just a sufficiently large number to trigger a non-empty queue.
  const auto job_counts = std::vector<size_t>{node_count << 3u, node_count << 4u, node_count << 3u};

  auto num_finished_jobs = std::atomic_uint32_t{0};
  volatile auto start_jobs = std::atomic_bool{false};

  auto job_lists = std::vector<std::vector<std::shared_ptr<AbstractTask>>>{};
  for (const auto job_count : job_counts) {
    job_lists.push_back(std::vector<std::shared_ptr<AbstractTask>>{});
    auto& jobs = job_lists.back();
    jobs.reserve(job_count);

    for (auto task_count = size_t{0}; task_count < job_count; ++task_count) {
      jobs.push_back(std::make_shared<JobTask>([&]() {
        while (!start_jobs) {}
        ++num_finished_jobs;
      }));
      jobs.back()->schedule();
    }
  }

  // In the default case, tasks are added to node 0 when its load is low. In this test, tasks cannot be processed until
  // `start_jobs` is set, leading to a high queue load that cannot be processed. New tasks that are scheduled should
  // thus be assigned to different TaskQueues to distribute the load.
  auto second_worker = std::next(node_queue_scheduler->workers().cbegin());
  EXPECT_TRUE(std::any_of(second_worker, node_queue_scheduler->workers().cend(),
                          [](const auto& worker) { return worker->queue()->estimate_load() > 0; }));

  // Set flag to allow tasks to continue.
  start_jobs = true;
  for (const auto& jobs : job_lists) {
    node_queue_scheduler->wait_for_tasks(jobs);
  }

  // Three batches of jobs have been concurrently scheduled. Check that the incremented `num_finished_jobs` has the
  // expected value.
  const auto job_count_sum = std::accumulate(job_counts.cbegin(), job_counts.cend(), size_t{0});
  EXPECT_EQ(num_finished_jobs, job_count_sum);
}

TEST_F(StressTest, NodeQueueSchedulerCreationAndReset) {
  if (std::thread::hardware_concurrency() < 4) {
    // If the machine has less than 4 cores, the calls to use_non_numa_topology() below will implicitly reduce the
    // worker count to the number of cores, therefore failing the assertions.
    GTEST_SKIP();
  }

  const auto thread_count = std::thread::hardware_concurrency();

  Hyrise::get().topology.use_fake_numa_topology(thread_count, thread_count / 4);
  for (auto loop_id = size_t{0}; loop_id < 64; ++loop_id) {
    auto node_queue_scheduler = std::make_shared<NodeQueueScheduler>();
    Hyrise::get().set_scheduler(node_queue_scheduler);
    EXPECT_EQ(node_queue_scheduler->active_worker_count().load(), thread_count);
    Hyrise::get().set_scheduler(std::make_shared<ImmediateExecutionScheduler>());
    EXPECT_EQ(node_queue_scheduler->active_worker_count().load(), 0);
  }
}

// Check that spawned jobs increment the semaphore correctly.
// First, create jobs but not schedule them to check if semaphore is zero. Second, we spwan blocked jobs and check the
// semaphore to have the correct value. Third, we unblock all jobs and check that the semaphore is zero again.
//
// We run this test for various fake NUMA topologies as it triggered a bug that was introduced with #2610.
TEST_F(StressTest, NodeQueueSchedulerSemaphoreIncrements) {
  constexpr auto SLEEP_TIME = std::chrono::milliseconds{10};
  const auto job_count = CPU_COUNT * 4 * (HYRISE_WITH_TSAN ? 1 : DEFAULT_LOAD_FACTOR);

  for (const auto& fake_numa_topology : FAKE_SINGLE_NODE_NUMA_TOPOLOGIES) {
    Hyrise::get().topology.use_fake_numa_topology(fake_numa_topology);

    auto node_queue_scheduler = std::make_shared<NodeQueueScheduler>();
    Hyrise::get().set_scheduler(node_queue_scheduler);

    auto counter = std::atomic<uint32_t>{0};
    auto wait_flag = std::atomic<bool>{true};

    auto waiting_jobs = std::vector<std::shared_ptr<AbstractTask>>{};
    waiting_jobs.reserve(job_count);
    for (auto job_id = size_t{0}; job_id < job_count; ++job_id) {
      waiting_jobs.emplace_back(std::make_shared<JobTask>([&] {
        while (wait_flag) {
          std::this_thread::sleep_for(SLEEP_TIME);
        }
        ++counter;
      }));
    }

    for (const auto& queue : node_queue_scheduler->queues()) {
      if (!queue) {
        continue;
      }
      EXPECT_EQ(queue->semaphore.availableApprox(), 0);
    }

    Hyrise::get().scheduler()->schedule_tasks(waiting_jobs);
    // Wait a bit for workers to pull jobs and decrement semaphore.
    std::this_thread::sleep_for(CPU_COUNT * SLEEP_TIME);

    for (const auto& queue : node_queue_scheduler->queues()) {
      if (!queue) {
        continue;
      }
      EXPECT_EQ(queue->semaphore.availableApprox(), job_count - CPU_COUNT);
    }

    wait_flag = false;
    std::this_thread::sleep_for(SLEEP_TIME);
    Hyrise::get().scheduler()->wait_for_tasks(waiting_jobs);

    for (const auto& queue : node_queue_scheduler->queues()) {
      if (!queue) {
        continue;
      }
      EXPECT_EQ(queue->semaphore.availableApprox(), 0);
    }
    EXPECT_EQ(job_count, counter);
  }
}

// Similar to test above, but here we make tasks dependent of each other which means only non-dependent tasks will be
// scheduled.
TEST_F(StressTest, NodeQueueSchedulerSemaphoreIncrementsDependentTasks) {
  constexpr auto DEPENDENT_JOB_TASKS_LENGTH = uint32_t{10};
  constexpr auto SLEEP_TIME = std::chrono::milliseconds{1};

  // Ensure there is at least one job left after each worker pulled one.
  const auto min_job_count = DEPENDENT_JOB_TASKS_LENGTH * CPU_COUNT + 1;
  const auto job_count = std::max(min_job_count, CPU_COUNT * 4 * (HYRISE_WITH_TSAN ? 1 : DEFAULT_LOAD_FACTOR));

  for (const auto& fake_numa_topology : FAKE_SINGLE_NODE_NUMA_TOPOLOGIES) {
    Hyrise::get().topology.use_fake_numa_topology(fake_numa_topology);
    auto node_queue_scheduler = std::make_shared<NodeQueueScheduler>();
    Hyrise::get().set_scheduler(node_queue_scheduler);

    auto counter = std::atomic<uint32_t>{0};
    auto wait_flag = std::atomic<bool>{true};

    auto waiting_jobs = std::vector<std::shared_ptr<AbstractTask>>{};
    waiting_jobs.reserve(job_count);
    for (auto job_id = uint32_t{0}; job_id < job_count; ++job_id) {
      waiting_jobs.emplace_back(std::make_shared<JobTask>([&] {
        while (wait_flag) {
          std::this_thread::sleep_for(SLEEP_TIME);
        }
        ++counter;
      }));
      // We create runs of dependent jobs and set the current job as a predecessor of the previous job.
      if (job_id % DEPENDENT_JOB_TASKS_LENGTH != 0) {
        waiting_jobs.back()->set_as_predecessor_of(waiting_jobs[job_id - 1]);
      }
    }

    for (const auto& queue : node_queue_scheduler->queues()) {
      if (!queue) {
        continue;
      }
      EXPECT_EQ(queue->semaphore.availableApprox(), 0);
    }

    Hyrise::get().scheduler()->schedule_tasks(waiting_jobs);
    // Wait a bit for workers to pull jobs and decrement semaphore.
    std::this_thread::sleep_for(5 * CPU_COUNT * SLEEP_TIME);

    // The number of scheduled jobs depends on DEPENDENT_JOB_TASKS_LENGTH (see job definition above; due to the jobs
    // dependencies, jobs are only scheduled when they have no predecessors).
    const auto executable_jobs = static_cast<float>(job_count) / static_cast<float>(DEPENDENT_JOB_TASKS_LENGTH);
    for (const auto& queue : node_queue_scheduler->queues()) {
      if (!queue) {
        continue;
      }

      // We started scheduled jobs, which block all workers due to `wait_flag` being true. Thus, the semaphore should be
      // reduced by the number of workers (i.e., CPU_COUNT).
      EXPECT_EQ(queue->semaphore.availableApprox(), static_cast<size_t>(std::ceil(executable_jobs)) - CPU_COUNT);
    }

    wait_flag = false;
    Hyrise::get().scheduler()->wait_for_tasks(waiting_jobs);

    for (const auto& queue : node_queue_scheduler->queues()) {
      if (!queue) {
        continue;
      }
      EXPECT_EQ(queue->semaphore.availableApprox(), 0);
    }
    EXPECT_EQ(job_count, counter);
  }
}

// The issue with active NUMA nodes (see #2548) did not occur in our non-NUMA-bound CI setup but only when executing
// NUMA-bound benchmarks on a server. To catch such issues, this test executes a comparatively complex TPC-H query for
// different fake NUMA topologies.
TEST_F(StressTest, NodeQueueSchedulerMultiNumaNodeTPCHQ13) {
  const auto benchmark_config = BenchmarkConfig::get_default_config();

  TPCHTableGenerator(0.1f, ClusteringConfiguration::None, std::make_shared<BenchmarkConfig>(benchmark_config))
      .generate_and_store();

  auto topologies = FAKE_SINGLE_NODE_NUMA_TOPOLOGIES;
  topologies.insert(topologies.end(), FAKE_SINGLE_NODE_NUMA_TOPOLOGIES.begin(), FAKE_SINGLE_NODE_NUMA_TOPOLOGIES.end());

  const auto tpch_q13 = std::string{
      "SELECT c_count, count(*) as custdist FROM (SELECT c_custkey, count(o_orderkey) "
      "as c_count FROM customer left outer join orders on c_custkey = o_custkey AND "
      "o_comment not like '%special%request%' GROUP BY c_custkey) as c_orders "
      "GROUP BY c_count ORDER BY custdist DESC, c_count DESC;"};

  for (const auto& fake_numa_topology : FAKE_SINGLE_NODE_NUMA_TOPOLOGIES) {
    Hyrise::get().topology.use_fake_numa_topology(fake_numa_topology);
    auto node_queue_scheduler = std::make_shared<NodeQueueScheduler>();
    Hyrise::get().set_scheduler(node_queue_scheduler);

    auto sql_pipeline = SQLPipelineBuilder{tpch_q13}.create_pipeline();
    const auto& [pipeline_status, _] = sql_pipeline.get_result_tables();
    EXPECT_EQ(pipeline_status, SQLPipelineStatus::Success);
  }
}

TEST_F(StressTest, AtomicMaxConcurrentUpdate) {
  auto counter = std::atomic_uint32_t{0};
  const auto thread_count = 100;
  const auto repetitions = 1'000;

  auto threads = std::vector<std::thread>{};
  threads.reserve(thread_count);

  for (auto thread_id = uint32_t{1}; thread_id <= thread_count; ++thread_id) {
    threads.emplace_back([thread_id, &counter]() {
      for (auto i = uint32_t{1}; i <= repetitions; ++i) {
        set_atomic_max(counter, thread_id + i);
      }
    });
  }

  for (auto& thread : threads) {
    thread.join();
  }

  // Highest thread ID is 100, 1'000 repetitions. 100 + 1'000 = 1'100.
  EXPECT_EQ(counter.load(), 1'100);
}

// Insert operators automatically mark chunks as immutable when they are full and the operator (i) appends a new chunk
// and all other Inserts finished or (ii) they finish (commit/roll back) and are the last pending Insert operator for
// this chunk. To test all of these cases in a stress test, we let threads concurrently insert and commit/roll back.
TEST_F(StressTest, ConcurrentInsertsSetChunksImmutable) {
  const auto table = std::make_shared<Table>(TableColumnDefinitions{{"a", DataType::Int, false}}, TableType::Data,
                                             ChunkOffset{3}, UseMvcc::Yes);
  Hyrise::get().storage_manager.add_table("table_a", table);

  const auto values_to_insert =
      std::make_shared<Table>(TableColumnDefinitions{{"a", DataType::Int, false}}, TableType::Data);
  values_to_insert->append({int32_t{1}});
  values_to_insert->append({int32_t{1}});

  // We observed long runtimes in Debug builds, especially with UBSan enabled. Thus, we reduce the load a bit in this
  // case.
  const auto insert_count = 30 * (HYRISE_DEBUG && HYRISE_WITH_UBSAN ? 1 : DEFAULT_LOAD_FACTOR) + 1;
  const auto thread_count = uint32_t{100};
  auto threads = std::vector<std::thread>{};
  threads.reserve(thread_count);

  for (auto thread_id = uint32_t{0}; thread_id < thread_count; ++thread_id) {
    threads.emplace_back([&]() {
      for (auto iteration = uint32_t{0}; iteration < insert_count; ++iteration) {
        const auto table_wrapper = std::make_shared<TableWrapper>(values_to_insert);
        const auto insert = std::make_shared<Insert>("table_a", table_wrapper);

        // Commit only 50% of transactions. Thus, there should be committed and rolled back operators that both mark
        // chunks as immutable.
        const auto do_commit = iteration % 2 == 0;
        const auto transaction_context = Hyrise::get().transaction_manager.new_transaction_context(AutoCommit::No);
        insert->set_transaction_context(transaction_context);
        table_wrapper->execute();
        insert->execute();
        EXPECT_FALSE(insert->execute_failed());
        if (do_commit) {
          transaction_context->commit();
        } else {
          transaction_context->rollback(RollbackReason::User);
        }
      }
    });
  }

  for (auto& thread : threads) {
    thread.join();
  }

  // Each iteration of a thread inserts two rows, which are stored in chunks with a target size of 3.
  const auto inserted_rows = insert_count * thread_count * 2;
  const auto expected_chunks = static_cast<ChunkID::base_type>(std::ceil(static_cast<double>(inserted_rows) / 3.0));
  EXPECT_EQ(table->row_count(), inserted_rows);
  EXPECT_EQ(table->chunk_count(), expected_chunks);

  // Only the final chunk is not full and not immutable.
  const auto immutable_chunk_count = table->chunk_count() - 1;
  for (auto chunk_id = ChunkID{0}; chunk_id < immutable_chunk_count; ++chunk_id) {
    const auto& chunk = table->get_chunk(chunk_id);
    ASSERT_TRUE(chunk);
    EXPECT_EQ(chunk->size(), 3);
    EXPECT_FALSE(chunk->is_mutable());
  }

  EXPECT_EQ(table->last_chunk()->size(), 2);
  EXPECT_TRUE(table->last_chunk()->is_mutable());
}

}  // namespace hyrise<|MERGE_RESOLUTION|>--- conflicted
+++ resolved
@@ -6,13 +6,9 @@
 #include "base_test.hpp"
 #include "benchmark_config.hpp"
 #include "hyrise.hpp"
-<<<<<<< HEAD
+#include "operators/insert.hpp"
+#include "operators/table_wrapper.hpp"
 #include "scheduler/immediate_execution_scheduler.hpp"
-=======
-#include "operators/insert.hpp"
-#include "operators/projection.hpp"
-#include "operators/table_wrapper.hpp"
->>>>>>> f5bdcb3c
 #include "scheduler/node_queue_scheduler.hpp"
 #include "scheduler/task_queue.hpp"
 #include "sql/sql_pipeline_builder.hpp"
@@ -29,13 +25,7 @@
     Hyrise::get().set_scheduler(std::make_shared<NodeQueueScheduler>());
   }
 
-<<<<<<< HEAD
-  const uint32_t CORES_PER_NODE = std::thread::hardware_concurrency();
-  const std::vector<std::vector<uint32_t>> FAKE_SINGLE_NODE_NUMA_TOPOLOGIES = {
-      {CORES_PER_NODE}, {CORES_PER_NODE, 0, 0}, {0, CORES_PER_NODE, 0}, {0, 0, CORES_PER_NODE}};
-=======
   static constexpr auto DEFAULT_LOAD_FACTOR = uint32_t{10};
->>>>>>> f5bdcb3c
 
   const uint32_t CPU_COUNT = std::thread::hardware_concurrency();
   const std::vector<std::vector<uint32_t>> FAKE_SINGLE_NODE_NUMA_TOPOLOGIES = {
@@ -58,15 +48,9 @@
     initial_sum = *verification_table->get_value<int64_t>(ColumnID{0}, 0);
   }
 
-<<<<<<< HEAD
-  auto successful_increments = std::atomic_int{0};
-  auto conflicted_increments = std::atomic_int{0};
-  const auto iterations_per_thread = 20;
-=======
   auto successful_increments = std::atomic_uint32_t{0};
   auto conflicted_increments = std::atomic_uint32_t{0};
   const auto iterations_per_thread = uint32_t{20};
->>>>>>> f5bdcb3c
 
   // Define the work package
   const auto run = [&]() {
@@ -87,13 +71,8 @@
   };
 
   const auto num_threads = uint32_t{100};
-<<<<<<< HEAD
-  auto thread_futures = std::vector<std::future<void>>{};
-  thread_futures.reserve(num_threads);
-=======
   auto threads = std::vector<std::thread>{};
   threads.reserve(num_threads);
->>>>>>> f5bdcb3c
 
   for (auto thread_num = uint32_t{0}; thread_num < num_threads; ++thread_num) {
     // We want a future to the thread running, so we can kill it after a future.wait(timeout) or the test would freeze.
@@ -225,7 +204,8 @@
   }
 
   // Create a large number of nodes in a fake topology (many workers will share the same thread).
-  const auto node_count = std::thread::hardware_concurrency() * (HYRISE_WITH_TSAN ? 1 : DEFAULT_LOAD_FACTOR);
+  const auto node_count =
+      std::thread::hardware_concurrency() * (HYRISE_WITH_ADDR_UB_LEAK_SAN ? 1 : DEFAULT_LOAD_FACTOR);
 
   Hyrise::get().topology.use_fake_numa_topology(node_count, 1);
   const auto node_queue_scheduler = std::make_shared<NodeQueueScheduler>();
@@ -296,8 +276,8 @@
 //
 // We run this test for various fake NUMA topologies as it triggered a bug that was introduced with #2610.
 TEST_F(StressTest, NodeQueueSchedulerSemaphoreIncrements) {
-  constexpr auto SLEEP_TIME = std::chrono::milliseconds{10};
-  const auto job_count = CPU_COUNT * 4 * (HYRISE_WITH_TSAN ? 1 : DEFAULT_LOAD_FACTOR);
+  constexpr auto SLEEP_TIME = std::chrono::milliseconds{1};
+  const auto job_count = CPU_COUNT * 4 * (HYRISE_WITH_ADDR_UB_LEAK_SAN ? 1 : DEFAULT_LOAD_FACTOR);
 
   for (const auto& fake_numa_topology : FAKE_SINGLE_NODE_NUMA_TOPOLOGIES) {
     Hyrise::get().topology.use_fake_numa_topology(fake_numa_topology);
@@ -306,15 +286,13 @@
     Hyrise::get().set_scheduler(node_queue_scheduler);
 
     auto counter = std::atomic<uint32_t>{0};
-    auto wait_flag = std::atomic<bool>{true};
+    auto wait_flag = std::atomic_flag{};
 
     auto waiting_jobs = std::vector<std::shared_ptr<AbstractTask>>{};
     waiting_jobs.reserve(job_count);
     for (auto job_id = size_t{0}; job_id < job_count; ++job_id) {
       waiting_jobs.emplace_back(std::make_shared<JobTask>([&] {
-        while (wait_flag) {
-          std::this_thread::sleep_for(SLEEP_TIME);
-        }
+        wait_flag.wait(false);
         ++counter;
       }));
     }
@@ -325,6 +303,7 @@
       }
       EXPECT_EQ(queue->semaphore.availableApprox(), 0);
     }
+    EXPECT_EQ(counter, 0);
 
     Hyrise::get().scheduler()->schedule_tasks(waiting_jobs);
     // Wait a bit for workers to pull jobs and decrement semaphore.
@@ -337,8 +316,9 @@
       EXPECT_EQ(queue->semaphore.availableApprox(), job_count - CPU_COUNT);
     }
 
-    wait_flag = false;
-    std::this_thread::sleep_for(SLEEP_TIME);
+    const auto previous_value = wait_flag.test_and_set();
+    EXPECT_EQ(previous_value, false);
+    wait_flag.notify_all();
     Hyrise::get().scheduler()->wait_for_tasks(waiting_jobs);
 
     for (const auto& queue : node_queue_scheduler->queues()) {
@@ -359,7 +339,8 @@
 
   // Ensure there is at least one job left after each worker pulled one.
   const auto min_job_count = DEPENDENT_JOB_TASKS_LENGTH * CPU_COUNT + 1;
-  const auto job_count = std::max(min_job_count, CPU_COUNT * 4 * (HYRISE_WITH_TSAN ? 1 : DEFAULT_LOAD_FACTOR));
+  const auto job_count =
+      std::max(min_job_count, CPU_COUNT * 4 * (HYRISE_WITH_ADDR_UB_LEAK_SAN ? 1 : DEFAULT_LOAD_FACTOR));
 
   for (const auto& fake_numa_topology : FAKE_SINGLE_NODE_NUMA_TOPOLOGIES) {
     Hyrise::get().topology.use_fake_numa_topology(fake_numa_topology);
@@ -489,7 +470,7 @@
 
   // We observed long runtimes in Debug builds, especially with UBSan enabled. Thus, we reduce the load a bit in this
   // case.
-  const auto insert_count = 30 * (HYRISE_DEBUG && HYRISE_WITH_UBSAN ? 1 : DEFAULT_LOAD_FACTOR) + 1;
+  const auto insert_count = 30 * (HYRISE_DEBUG && HYRISE_WITH_ADDR_UB_LEAK_SAN ? 1 : DEFAULT_LOAD_FACTOR) + 1;
   const auto thread_count = uint32_t{100};
   auto threads = std::vector<std::thread>{};
   threads.reserve(thread_count);
