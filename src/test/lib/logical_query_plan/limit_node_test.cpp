--- conflicted
+++ resolved
@@ -30,15 +30,10 @@
 }
 
 TEST_F(LimitNodeTest, HashingAndEqualityCheck) {
-<<<<<<< HEAD
-  _limit_node->set_left_input(nullptr);
-  EXPECT_EQ(*_limit_node, *_limit_node);
-=======
   // _limit_node has _mock_node as input, so it would not be equal to or have the same hash value as newly created,
   // equivalent nodes.
   _limit_node->set_left_input(nullptr);
 
->>>>>>> ec765741
   EXPECT_EQ(*LimitNode::make(value_(10)), *_limit_node);
   EXPECT_NE(*LimitNode::make(value_(11)), *_limit_node);
 
@@ -88,11 +83,7 @@
 
   const auto dummy_table = Table::create_dummy_table({{"a", DataType::Int, false}});
   const auto ind = InclusionDependency{{_a}, {ColumnID{0}}, dummy_table};
-<<<<<<< HEAD
-  const auto foreign_key_constraint = ForeignKeyConstraint{{ColumnID{0}}, {ColumnID{0}}, nullptr, dummy_table};
-=======
   const auto foreign_key_constraint = ForeignKeyConstraint{{ColumnID{0}}, dummy_table, {ColumnID{0}}, nullptr};
->>>>>>> ec765741
   _mock_node->set_foreign_key_constraints({foreign_key_constraint});
   EXPECT_EQ(_mock_node->inclusion_dependencies().size(), 1);
 
