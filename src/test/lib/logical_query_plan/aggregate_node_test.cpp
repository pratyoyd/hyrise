--- conflicted
+++ resolved
@@ -309,15 +309,9 @@
   const auto dummy_table = Table::create_dummy_table({{"a", DataType::Int, false}});
   const auto ind_a = InclusionDependency{{_a}, {ColumnID{0}}, dummy_table};
   const auto ind_a_b = InclusionDependency{{_a, _b}, {ColumnID{0}, ColumnID{1}}, dummy_table};
-<<<<<<< HEAD
-  const auto foreign_key_constraint_a = ForeignKeyConstraint{{ColumnID{0}}, {ColumnID{0}}, nullptr, dummy_table};
-  const auto foreign_key_constraint_a_b =
-      ForeignKeyConstraint{{ColumnID{0}, ColumnID{1}}, {ColumnID{0}, ColumnID{1}}, nullptr, dummy_table};
-=======
   const auto foreign_key_constraint_a = ForeignKeyConstraint{{ColumnID{0}}, dummy_table, {ColumnID{0}}, nullptr};
   const auto foreign_key_constraint_a_b =
       ForeignKeyConstraint{{ColumnID{0}, ColumnID{1}}, dummy_table, {ColumnID{0}, ColumnID{1}}, nullptr};
->>>>>>> ec765741
   _mock_node->set_foreign_key_constraints({foreign_key_constraint_a, foreign_key_constraint_a_b});
   EXPECT_EQ(_mock_node->inclusion_dependencies().size(), 2);
 
