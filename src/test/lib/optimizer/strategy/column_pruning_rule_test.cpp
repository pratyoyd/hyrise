#include "strategy_base_test.hpp"

#include "expression/expression_functional.hpp"
#include "logical_query_plan/aggregate_node.hpp"
#include "logical_query_plan/change_meta_table_node.hpp"
#include "logical_query_plan/delete_node.hpp"
#include "logical_query_plan/export_node.hpp"
#include "logical_query_plan/insert_node.hpp"
#include "logical_query_plan/join_node.hpp"
#include "logical_query_plan/mock_node.hpp"
#include "logical_query_plan/predicate_node.hpp"
#include "logical_query_plan/projection_node.hpp"
#include "logical_query_plan/sort_node.hpp"
#include "logical_query_plan/stored_table_node.hpp"
#include "logical_query_plan/union_node.hpp"
#include "logical_query_plan/update_node.hpp"
#include "optimizer/strategy/column_pruning_rule.hpp"

namespace hyrise {

using namespace expression_functional;  // NOLINT(build/namespaces)

class ColumnPruningRuleTest : public StrategyBaseTest {
 public:
  void SetUp() override {
    node_abc = MockNode::make(
        MockNode::ColumnDefinitions{{DataType::Int, "a"}, {DataType::Int, "b"}, {DataType::Int, "c"}}, "a");
    node_uvw = MockNode::make(
        MockNode::ColumnDefinitions{{DataType::Int, "u"}, {DataType::Int, "v"}, {DataType::Int, "w"}}, "b");

    a = node_abc->get_column("a");
    b = node_abc->get_column("b");
    c = node_abc->get_column("c");
    u = node_uvw->get_column("u");
    v = node_uvw->get_column("v");
    w = node_uvw->get_column("w");

    rule = std::make_shared<ColumnPruningRule>();
  }

  const std::shared_ptr<MockNode> pruned(const std::shared_ptr<MockNode> node,
                                         const std::vector<ColumnID>& column_ids) {
    const auto pruned_node = std::static_pointer_cast<MockNode>(node->deep_copy());
    pruned_node->set_pruned_column_ids(column_ids);
    return pruned_node;
  }

  std::shared_ptr<ColumnPruningRule> rule;
  std::shared_ptr<MockNode> node_abc, node_uvw;
  std::shared_ptr<LQPColumnExpression> a, b, c, u, v, w;
};

TEST_F(ColumnPruningRuleTest, NoUnion) {
  auto lqp = std::shared_ptr<AbstractLQPNode>{};

  // clang-format off
  lqp =
  ProjectionNode::make(expression_vector(add_(mul_(a, u), 5)),
    PredicateNode::make(greater_than_(5, c),
      JoinNode::make(JoinMode::Inner, greater_than_(v, a),
        node_abc,
        SortNode::make(expression_vector(w), std::vector<SortMode>{SortMode::Ascending},  // NOLINT
          node_uvw))));

  // Create deep copy so we can set pruned ColumnIDs on node_abc below without manipulating the input LQP.
  lqp = lqp->deep_copy();

  const auto pruned_node_abc = pruned(node_abc, {ColumnID{1}});
  const auto pruned_a = pruned_node_abc->get_column("a");
  const auto pruned_c = pruned_node_abc->get_column("c");

  const auto actual_lqp = apply_rule(rule, lqp);

  const auto expected_lqp =
  ProjectionNode::make(expression_vector(add_(mul_(pruned_a, u), 5)),
    PredicateNode::make(greater_than_(5, pruned_c),
      JoinNode::make(JoinMode::Inner, greater_than_(v, pruned_a),
        pruned_node_abc,
        SortNode::make(expression_vector(w), std::vector<SortMode>{SortMode::Ascending},  // NOLINT
          node_uvw))));
  // clang-format on

  EXPECT_LQP_EQ(actual_lqp, expected_lqp);
}

TEST_F(ColumnPruningRuleTest, WithUnion) {
  for (auto union_mode : {SetOperationMode::Positions, SetOperationMode::All}) {
    SCOPED_TRACE(std::string{"union_mode: "} + set_operation_mode_to_string.left.at(union_mode));

    auto lqp = std::shared_ptr<AbstractLQPNode>{};

    // clang-format off
    lqp =
    ProjectionNode::make(expression_vector(a),
      UnionNode::make(union_mode,
        PredicateNode::make(greater_than_(a, 5),
          node_abc),
        PredicateNode::make(greater_than_(b, 5),
          node_abc)));

    // Create deep copy so we can set pruned ColumnIDs on node_abc below without manipulating the input LQP.
    lqp = lqp->deep_copy();


    const auto pruned_node_abc = pruned(node_abc, {ColumnID{2}});
    const auto pruned_a = pruned_node_abc->get_column("a");
    const auto pruned_b = pruned_node_abc->get_column("b");

    const auto actual_lqp = apply_rule(rule, lqp);

    // Column c is not used anywhere above the union, so it can be pruned at least in the Positions mode.
    const auto expected_lqp =
    ProjectionNode::make(expression_vector(pruned_a),
      UnionNode::make(union_mode,
        PredicateNode::make(greater_than_(pruned_a, 5),
          pruned_node_abc),
        PredicateNode::make(greater_than_(pruned_b, 5),
          pruned_node_abc)));
    // clang-format on

    EXPECT_LQP_EQ(actual_lqp, expected_lqp);
  }
}

TEST_F(ColumnPruningRuleTest, WithMultipleProjections) {
  auto lqp = std::shared_ptr<AbstractLQPNode>{};

  // clang-format off
  lqp =
  ProjectionNode::make(expression_vector(a),
    PredicateNode::make(greater_than_(mul_(a, b), 5),
      ProjectionNode::make(expression_vector(a, b, mul_(a, b), c),
        PredicateNode::make(greater_than_(mul_(a, 2), 5),
          ProjectionNode::make(expression_vector(a, b, mul_(a, 2), c),
            node_abc)))));

  // Create deep copy so we can set pruned ColumnIDs on node_abc below without manipulating the input LQP.
  lqp = lqp->deep_copy();

  const auto pruned_node_abc = pruned(node_abc, {ColumnID{2}});
  const auto pruned_a = pruned_node_abc->get_column("a");
  const auto pruned_b = pruned_node_abc->get_column("b");

  const auto actual_lqp = apply_rule(rule, lqp);

  const auto expected_lqp =
  ProjectionNode::make(expression_vector(pruned_a),
    PredicateNode::make(greater_than_(mul_(pruned_a, pruned_b), 5),
      ProjectionNode::make(expression_vector(pruned_a, mul_(pruned_a, pruned_b)),
        PredicateNode::make(greater_than_(mul_(pruned_a, 2), 5),
          ProjectionNode::make(expression_vector(pruned_a, pruned_b, mul_(pruned_a, 2)),
           pruned_node_abc)))));
  // clang-format on

  EXPECT_LQP_EQ(actual_lqp, expected_lqp);
}

TEST_F(ColumnPruningRuleTest, ProjectionDoesNotRecompute) {
  auto lqp = std::shared_ptr<AbstractLQPNode>{};

  // clang-format off
  lqp =
  ProjectionNode::make(expression_vector(add_(add_(a, 2), 1)),
    PredicateNode::make(greater_than_(add_(a, 2), 5),
      ProjectionNode::make(expression_vector(add_(a, 2)),
        node_abc)));

  // Create deep copy so we can set pruned ColumnIDs on node_abc below without manipulating the input LQP.
  lqp = lqp->deep_copy();

  const auto pruned_node_abc = pruned(node_abc, {ColumnID{1}, ColumnID{2}});
  const auto pruned_a = pruned_node_abc->get_column("a");

  const auto actual_lqp = apply_rule(rule, lqp);

  const auto expected_lqp =
  ProjectionNode::make(expression_vector(add_(add_(pruned_a, 2), 1)),
    PredicateNode::make(greater_than_(add_(pruned_a, 2), 5),
      ProjectionNode::make(expression_vector(add_(pruned_a, 2)),
        pruned_node_abc)));
  // clang-format on

  // We can be sure that the top projection node does not recompute a+2 because a is not available.

  EXPECT_LQP_EQ(actual_lqp, expected_lqp);
}

TEST_F(ColumnPruningRuleTest, Diamond) {
  auto lqp = std::shared_ptr<AbstractLQPNode>{};

  // clang-format off
  const auto sub_lqp =
  ProjectionNode::make(expression_vector(add_(a, 2), add_(b, 3), add_(c, 4)),
    node_abc);

  lqp =
  ProjectionNode::make(expression_vector(add_(a, 2), add_(b, 3)),
    UnionNode::make(SetOperationMode::Positions,
      PredicateNode::make(greater_than_(add_(a, 2), 5),
        sub_lqp),
      PredicateNode::make(less_than_(add_(b, 3), 10),
        sub_lqp)));

  // Create deep copy so we can set pruned ColumnIDs on node_abc below without manipulating the input LQP.
  lqp = lqp->deep_copy();

  // Column c should be removed even below the UnionNode
  const auto pruned_node_abc = pruned(node_abc, {ColumnID{2}});
  const auto pruned_a = pruned_node_abc->get_column("a");
  const auto pruned_b = pruned_node_abc->get_column("b");

  const auto expected_sub_lqp =
  ProjectionNode::make(expression_vector(add_(pruned_a, 2), add_(pruned_b, 3)),
    pruned_node_abc);

  const auto actual_lqp = apply_rule(rule, lqp);

  const auto expected_lqp =
  ProjectionNode::make(expression_vector(add_(pruned_a, 2), add_(pruned_b, 3)),
    UnionNode::make(SetOperationMode::Positions,
      PredicateNode::make(greater_than_(add_(pruned_a, 2), 5),
        expected_sub_lqp),
      PredicateNode::make(less_than_(add_(pruned_b, 3), 10),
        expected_sub_lqp)));
  // clang-format on

  // We can be sure that the top projection node does not recompute a+2 because a is not available.

  EXPECT_LQP_EQ(actual_lqp, expected_lqp);
}

TEST_F(ColumnPruningRuleTest, SimpleAggregate) {
  auto lqp = std::shared_ptr<AbstractLQPNode>{};

  // clang-format off
  lqp =
  AggregateNode::make(expression_vector(), expression_vector(sum_(add_(a, 2))),
    ProjectionNode::make(expression_vector(a, b, add_(a, 2)),
      node_abc));

  // Create deep copy so we can set pruned ColumnIDs on node_abc below without manipulating the input LQP.
  lqp = lqp->deep_copy();

  const auto pruned_node_abc = pruned(node_abc, {ColumnID{1}, ColumnID{2}});
  const auto pruned_a = pruned_node_abc->get_column("a");

  const auto actual_lqp = apply_rule(rule, lqp);

  const auto expected_lqp =
  AggregateNode::make(expression_vector(), expression_vector(sum_(add_(pruned_a, 2))),
    ProjectionNode::make(expression_vector(add_(pruned_a, 2)),
      pruned_node_abc));
  // clang-format on

  EXPECT_LQP_EQ(actual_lqp, expected_lqp);
}

TEST_F(ColumnPruningRuleTest, UngroupedCountStar) {
  auto lqp = std::shared_ptr<AbstractLQPNode>{};

  // clang-format off
  lqp =
  AggregateNode::make(expression_vector(), expression_vector(count_star_(node_abc)),
    ProjectionNode::make(expression_vector(a, b, add_(a, 2)),
      node_abc));

  // Create deep copy so we can set pruned ColumnIDs on node_abc below without manipulating the input LQP.
  lqp = lqp->deep_copy();

  const auto pruned_node_abc = pruned(node_abc, {ColumnID{1}, ColumnID{2}});
  const auto pruned_a = pruned_node_abc->get_column("a");

  const auto actual_lqp = apply_rule(rule, lqp);

  const auto expected_lqp =
  AggregateNode::make(expression_vector(), expression_vector(count_star_(pruned_node_abc)),
    ProjectionNode::make(expression_vector(pruned_a),
      pruned_node_abc));
  // clang-format on

  EXPECT_LQP_EQ(actual_lqp, expected_lqp);
}

TEST_F(ColumnPruningRuleTest, UngroupedCountStarAndSum) {
  auto lqp = std::shared_ptr<AbstractLQPNode>{};

  // clang-format off
  lqp =
  AggregateNode::make(expression_vector(), expression_vector(count_star_(node_abc), sum_(b)),
    ProjectionNode::make(expression_vector(a, b, add_(a, 2)),
      node_abc));

  // Create deep copy so we can set pruned ColumnIDs on node_abc below without manipulating the input LQP.
  lqp = lqp->deep_copy();

  const auto pruned_node_abc = pruned(node_abc, {ColumnID{0}, ColumnID{2}});
  const auto pruned_b = pruned_node_abc->get_column("b");

  const auto actual_lqp = apply_rule(rule, lqp);

  const auto expected_lqp =
  AggregateNode::make(expression_vector(), expression_vector(count_star_(pruned_node_abc), sum_(pruned_b)),
    ProjectionNode::make(expression_vector(pruned_b),
      pruned_node_abc));
  // clang-format on

  EXPECT_LQP_EQ(actual_lqp, expected_lqp);
}

TEST_F(ColumnPruningRuleTest, GroupedCountStar) {
  auto lqp = std::shared_ptr<AbstractLQPNode>{};

  // clang-format off
  lqp =
  AggregateNode::make(expression_vector(b, a), expression_vector(count_star_(node_abc)),
    ProjectionNode::make(expression_vector(a, b, add_(a, 2)),
      node_abc));

  // Create deep copy so we can set pruned ColumnIDs on node_abc below without manipulating the input LQP.
  lqp = lqp->deep_copy();

  const auto pruned_node_abc = pruned(node_abc, {ColumnID{2}});
  const auto pruned_a = pruned_node_abc->get_column("a");
  const auto pruned_b = pruned_node_abc->get_column("b");

  const auto actual_lqp = apply_rule(rule, lqp);

  const auto expected_lqp =
  AggregateNode::make(expression_vector(pruned_b, pruned_a), expression_vector(count_star_(pruned_node_abc)),
    ProjectionNode::make(expression_vector(pruned_a, pruned_b),
<<<<<<< HEAD
      pruned_node_a));
=======
      pruned_node_abc));
>>>>>>> 3bb370b6
  // clang-format on

  EXPECT_LQP_EQ(actual_lqp, expected_lqp);
}

TEST_F(ColumnPruningRuleTest, DoNotPruneUpdateInputs) {
  // Do not prune away input columns to Update, Update needs them all.

  // clang-format off
  const auto select_rows_lqp =
  PredicateNode::make(greater_than_(a, 5),
    node_abc);

  const auto lqp =
  UpdateNode::make("dummy",
    select_rows_lqp,
    ProjectionNode::make(expression_vector(a, add_(b, 1), c),
      select_rows_lqp));
  // clang-format on

  const auto actual_lqp = apply_rule(rule, lqp);
  const auto expected_lqp = lqp->deep_copy();
  EXPECT_LQP_EQ(actual_lqp, expected_lqp);
}

TEST_F(ColumnPruningRuleTest, DoNotPruneInsertInputs) {
  // Do not prune away input columns to Insert, Insert needs them all.

  // clang-format off
  const auto lqp =
  InsertNode::make("dummy",
    PredicateNode::make(greater_than_(a, 5),
      node_abc));
  // clang-format on

  const auto actual_lqp = apply_rule(rule, lqp);
  const auto expected_lqp = lqp->deep_copy();
  EXPECT_LQP_EQ(actual_lqp, expected_lqp);
}

TEST_F(ColumnPruningRuleTest, DoNotPruneDeleteInputs) {
  // Do not prune away input columns to Delete, Delete needs them all.

  // clang-format off
  const auto lqp =
  DeleteNode::make(
    PredicateNode::make(greater_than_(a, 5),
      node_abc));
  // clang-format on

  const auto actual_lqp = apply_rule(rule, lqp);
  const auto expected_lqp = lqp->deep_copy();
  EXPECT_LQP_EQ(actual_lqp, expected_lqp);
}

TEST_F(ColumnPruningRuleTest, DoNotPruneExportInputs) {
  // Do not prune away input columns to Export, Export needs them all.

  // clang-format off
  const auto lqp =
  ExportNode::make("dummy.csv", FileType::Auto,
    PredicateNode::make(greater_than_(a, 5),
      node_abc));
  // clang-format on

  const auto actual_lqp = apply_rule(rule, lqp);
  const auto expected_lqp = lqp->deep_copy();
  EXPECT_LQP_EQ(actual_lqp, expected_lqp);
}

TEST_F(ColumnPruningRuleTest, DoNotPruneChangeMetaTableInputs) {
  // Do not prune away input columns to ChangeMetaTable, ChangeMetaTable needs them all.

  // clang-format off
  const auto select_rows_lqp =
  PredicateNode::make(greater_than_(a, 5),
    node_abc);

  const auto lqp =
  ChangeMetaTableNode::make("dummy", MetaTableChangeType::Update,
    select_rows_lqp,
    ProjectionNode::make(expression_vector(a, add_(b, 1), c),
      select_rows_lqp));
  // clang-format on

  const auto actual_lqp = apply_rule(rule, lqp);
  const auto expected_lqp = lqp->deep_copy();
  EXPECT_LQP_EQ(actual_lqp, expected_lqp);
}

TEST_F(ColumnPruningRuleTest, AnnotatePrunableJoinInput) {
  // Join inputs where no expressions are used later in the query plan should be marked as prunable to enable further
  // optimization, such as Join to Semi-Join rewrite. We skip Semi- and Anti-Joins since their right input is always
  // prunable.
  for (const auto join_mode :
       {JoinMode::Inner, JoinMode::Left, JoinMode::Right, JoinMode::FullOuter, JoinMode::Cross}) {
    for (const auto prunable_input_side : {LQPInputSide::Left, LQPInputSide::Right}) {
      const auto join_node =
          join_mode == JoinMode::Cross ? JoinNode::make(join_mode) : JoinNode::make(join_mode, equals_(a, u));
<<<<<<< HEAD
      join_node->set_left_input(node_a);
      join_node->set_right_input(node_b);
      node_a->set_pruned_column_ids({});
      node_b->set_pruned_column_ids({});
=======
      join_node->set_left_input(node_abc);
      join_node->set_right_input(node_uvw);
      node_abc->set_pruned_column_ids({});
      node_uvw->set_pruned_column_ids({});
>>>>>>> 3bb370b6

      // Project columns of prunable input away.
      const auto projections =
          prunable_input_side == LQPInputSide::Left ? expression_vector(u, v) : expression_vector(a, b);
      const auto lqp = ProjectionNode::make(projections, join_node);

      apply_rule(rule, lqp);

      EXPECT_TRUE(join_node->prunable_input_side().has_value()) << "With JoinMode::" << join_mode;
      EXPECT_EQ(*join_node->prunable_input_side(), prunable_input_side) << "With JoinMode::" << join_mode;
    }
  }
}

}  // namespace hyrise<|MERGE_RESOLUTION|>--- conflicted
+++ resolved
@@ -328,11 +328,7 @@
   const auto expected_lqp =
   AggregateNode::make(expression_vector(pruned_b, pruned_a), expression_vector(count_star_(pruned_node_abc)),
     ProjectionNode::make(expression_vector(pruned_a, pruned_b),
-<<<<<<< HEAD
-      pruned_node_a));
-=======
       pruned_node_abc));
->>>>>>> 3bb370b6
   // clang-format on
 
   EXPECT_LQP_EQ(actual_lqp, expected_lqp);
@@ -432,17 +428,10 @@
     for (const auto prunable_input_side : {LQPInputSide::Left, LQPInputSide::Right}) {
       const auto join_node =
           join_mode == JoinMode::Cross ? JoinNode::make(join_mode) : JoinNode::make(join_mode, equals_(a, u));
-<<<<<<< HEAD
-      join_node->set_left_input(node_a);
-      join_node->set_right_input(node_b);
-      node_a->set_pruned_column_ids({});
-      node_b->set_pruned_column_ids({});
-=======
       join_node->set_left_input(node_abc);
       join_node->set_right_input(node_uvw);
       node_abc->set_pruned_column_ids({});
       node_uvw->set_pruned_column_ids({});
->>>>>>> 3bb370b6
 
       // Project columns of prunable input away.
       const auto projections =
