#include "base_test.hpp"

#include "expression/expression_functional.hpp"
#include "operators/get_table.hpp"
#include "operators/join_hash.hpp"
#include "operators/limit.hpp"
#include "operators/pqp_utils.hpp"
#include "operators/projection.hpp"
#include "operators/table_wrapper.hpp"

namespace hyrise {

<<<<<<< HEAD
using namespace expression_functional;  // NOLIT(build/namespaces)
=======
using namespace expression_functional;  // NOLINT(build/namespaces)
>>>>>>> 83d6b849

class PQPUtilsTest : public BaseTest {
 public:
  void SetUp() override {
    node_a = std::make_shared<GetTable>("foo");
  }

  std::shared_ptr<AbstractOperator> node_a;
};

TEST_F(PQPUtilsTest, VisitPQPStreamlinePQP) {
  const auto node_b = std::make_shared<GetTable>("bar");
  const auto node_c = std::make_shared<JoinHash>(
      node_b, node_a, JoinMode::Inner,
      OperatorJoinPredicate{ColumnIDPair{ColumnID{0}, ColumnID{0}}, PredicateCondition::Equals});
  const auto node_d = std::make_shared<Limit>(node_c, value_(1));

  const auto expected_nodes = std::vector<std::shared_ptr<AbstractOperator>>{node_d, node_c, node_b, node_a};
  auto actual_nodes = std::vector<std::shared_ptr<AbstractOperator>>{};

  visit_pqp(node_d, [&](const auto& node) {
    actual_nodes.emplace_back(node);
    return PQPVisitation::VisitInputs;
  });

  EXPECT_EQ(actual_nodes, expected_nodes);
}

TEST_F(PQPUtilsTest, VisitPQPDiamondStructure) {
  const auto node_b = std::make_shared<Limit>(node_a, value_(1));
  const auto node_c = std::make_shared<JoinHash>(
      node_b, node_b, JoinMode::Inner,
      OperatorJoinPredicate{ColumnIDPair{ColumnID{0}, ColumnID{0}}, PredicateCondition::Equals});
  const auto node_d = std::make_shared<Limit>(node_c, value_(1));

  const auto expected_nodes = std::vector<std::shared_ptr<AbstractOperator>>{node_d, node_c, node_b, node_a};
  auto actual_nodes = std::vector<std::shared_ptr<AbstractOperator>>{};

  visit_pqp(node_d, [&](const auto& node) {
    actual_nodes.emplace_back(node);
    return PQPVisitation::VisitInputs;
  });

  EXPECT_EQ(actual_nodes, expected_nodes);
}

TEST_F(PQPUtilsTest, VisitPQPNonConstOperators) {
  const auto node_b = std::make_shared<Limit>(node_a, value_(1));

  const auto expected_nodes = std::vector<std::shared_ptr<AbstractOperator>>{node_b, node_a};
  auto actual_nodes = std::vector<std::shared_ptr<AbstractOperator>>{};

  visit_pqp(node_b, [&](const auto& node) {
    actual_nodes.emplace_back(node);
    return PQPVisitation::VisitInputs;
  });

  EXPECT_EQ(actual_nodes, expected_nodes);
}

TEST_F(PQPUtilsTest, VisitPQPConstOperators) {
  const auto node_b = std::make_shared<const GetTable>("bar");
  const auto node_c = std::make_shared<const Limit>(node_b, value_(1));

  const auto expected_nodes = std::vector<std::shared_ptr<const AbstractOperator>>{node_c, node_b};
  auto actual_nodes = std::vector<std::shared_ptr<const AbstractOperator>>{};

  visit_pqp(node_c, [&](const auto& node) {
    actual_nodes.emplace_back(node);
    return PQPVisitation::VisitInputs;
  });

  EXPECT_EQ(actual_nodes, expected_nodes);
}

TEST_F(PQPUtilsTest, ResolveUncorrelatedSubquery) {
  const auto table_wrapper = std::make_shared<TableWrapper>(Projection::dummy_table());
  table_wrapper->execute();

  EXPECT_EQ(resolve_uncorrelated_subquery(table_wrapper), AllTypeVariant(0));
}

TEST_F(PQPUtilsTest, ResolveUncorrelatedSubqueryWrongOperatorState) {
  const auto table_wrapper = std::make_shared<TableWrapper>(Projection::dummy_table());

  // Operator is not executed yet.
  EXPECT_THROW(resolve_uncorrelated_subquery(table_wrapper), std::logic_error);

  table_wrapper->execute();
  table_wrapper->clear_output();

  // Operator is cleared.
  EXPECT_THROW(resolve_uncorrelated_subquery(table_wrapper), std::logic_error);
}

TEST_F(PQPUtilsTest, ResolveUncorrelatedSubqueryEmptyResult) {
<<<<<<< HEAD
=======
  // Since this function is used by the TableScan to resolve uncorrelated subqueries that can stem from a join rewrite,
  // returning NULL_VALUE for empty results leads to no matching tuples for the scan predicate, which is the same as a
  // join with an empty relation.
>>>>>>> 83d6b849
  const auto dummy_table = Table::create_dummy_table({{"a", DataType::Int, false}});
  const auto table_wrapper = std::make_shared<TableWrapper>(dummy_table);
  table_wrapper->execute();

  EXPECT_TRUE(variant_is_null(resolve_uncorrelated_subquery(table_wrapper)));
}

TEST_F(PQPUtilsTest, ResolveUncorrelatedSubqueryNullValue) {
  const auto dummy_table = Table::create_dummy_table({{"a", DataType::Int, true}});
  dummy_table->append({NULL_VALUE});
  const auto table_wrapper = std::make_shared<TableWrapper>(dummy_table);
  table_wrapper->execute();

  EXPECT_TRUE(variant_is_null(resolve_uncorrelated_subquery(table_wrapper)));
}

TEST_F(PQPUtilsTest, ResolveUncorrelatedSubqueryTooManyTuples) {
  const auto table_too_wide = Table::create_dummy_table({{"a", DataType::Int, false}, {"b", DataType::Int, false}});
  table_too_wide->append({1, 2});
  const auto table_wrapper_too_wide = std::make_shared<TableWrapper>(table_too_wide);
  table_wrapper_too_wide->execute();

  EXPECT_THROW(resolve_uncorrelated_subquery(table_wrapper_too_wide), std::logic_error);

  const auto table_too_long = Table::create_dummy_table({{"a", DataType::Int, false}});
  table_too_long->append({1});
  table_too_long->append({2});
  const auto table_wrapper_too_long = std::make_shared<TableWrapper>(table_too_long);
  table_wrapper_too_long->execute();

  EXPECT_THROW(resolve_uncorrelated_subquery(table_wrapper_too_long), std::logic_error);
}

}  // namespace hyrise<|MERGE_RESOLUTION|>--- conflicted
+++ resolved
@@ -10,11 +10,7 @@
 
 namespace hyrise {
 
-<<<<<<< HEAD
-using namespace expression_functional;  // NOLIT(build/namespaces)
-=======
 using namespace expression_functional;  // NOLINT(build/namespaces)
->>>>>>> 83d6b849
 
 class PQPUtilsTest : public BaseTest {
  public:
@@ -111,12 +107,9 @@
 }
 
 TEST_F(PQPUtilsTest, ResolveUncorrelatedSubqueryEmptyResult) {
-<<<<<<< HEAD
-=======
   // Since this function is used by the TableScan to resolve uncorrelated subqueries that can stem from a join rewrite,
   // returning NULL_VALUE for empty results leads to no matching tuples for the scan predicate, which is the same as a
   // join with an empty relation.
->>>>>>> 83d6b849
   const auto dummy_table = Table::create_dummy_table({{"a", DataType::Int, false}});
   const auto table_wrapper = std::make_shared<TableWrapper>(dummy_table);
   table_wrapper->execute();
