--- conflicted
+++ resolved
@@ -1700,15 +1700,9 @@
 }
 
 TEST_F(SQLTranslatorTest, Extract) {
-<<<<<<< HEAD
-  auto components =
-      std::vector<DatetimeComponent>{DatetimeComponent::Year, DatetimeComponent::Month,  DatetimeComponent::Day,
-                                     DatetimeComponent::Hour, DatetimeComponent::Minute, DatetimeComponent::Second};
-=======
   const auto components =
       std::vector{DatetimeComponent::Year, DatetimeComponent::Month,  DatetimeComponent::Day,
                   DatetimeComponent::Hour, DatetimeComponent::Minute, DatetimeComponent::Second};
->>>>>>> 8b53b13d
 
   auto actual_lqp = std::shared_ptr<AbstractLQPNode>{};
   auto expected_lqp = std::shared_ptr<AbstractLQPNode>{};
