#pragma once

#include <memory>
#include <string>
#include <utility>
#include <vector>

#include "gtest/gtest.h"

#include <boost/variant.hpp>
#include "cache/gdfs_cache.hpp"
#include "expression/expression_functional.hpp"
#include "hyrise.hpp"
#include "logical_query_plan/mock_node.hpp"
#include "operators/abstract_operator.hpp"
#include "operators/table_scan.hpp"
#include "sql/sql_pipeline_builder.hpp"
#include "sql/sql_plan_cache.hpp"
#include "statistics/attribute_statistics.hpp"
#include "statistics/statistics_objects/abstract_statistics_object.hpp"
#include "statistics/table_statistics.hpp"
#include "storage/chunk_encoder.hpp"
#include "storage/dictionary_segment.hpp"
#include "storage/segment_encoding_utils.hpp"
#include "storage/table.hpp"
#include "testing_assert.hpp"
#include "types.hpp"
#include "utils/load_table.hpp"

namespace hyrise {

using namespace expression_functional;  // NOLINT(build/namespaces)

class AbstractLQPNode;

extern std::string test_data_path;

template <typename ParamType>
class BaseTestWithParam
    : public std::conditional_t<std::is_same_v<ParamType, void>, ::testing::Test, ::testing::TestWithParam<ParamType>> {
 public:
  /**
   * Base test uses its destructor instead of TearDown() to clean up. This way, derived test classes can override TearDown()
   * safely without preventing the BaseTest-cleanup from happening.
   * GTest runs the destructor right after TearDown(): https://github.com/google/googletest/blob/main/docs/faq.md#should-i-use-the-constructordestructor-of-the-test-fixture-or-setupteardown-ctorvssetup
   */
  ~BaseTestWithParam() override {
    Hyrise::reset();
  }
};

using BaseTest = BaseTestWithParam<void>;

// creates a dictionary segment with the given type and values
template <typename T>
std::shared_ptr<DictionarySegment<T>> create_dict_segment_by_type(DataType data_type,
                                                                  const std::vector<std::optional<T>>& values);

void execute_all(const std::vector<std::shared_ptr<AbstractOperator>>& operators);

std::shared_ptr<AbstractExpression> get_column_expression(const std::shared_ptr<AbstractOperator>& op,
                                                          const ColumnID column_id);

// Utility to create table scans
std::shared_ptr<TableScan> create_table_scan(const std::shared_ptr<AbstractOperator>& in, const ColumnID column_id,
                                             const PredicateCondition predicate_condition, const AllTypeVariant& value,
                                             const std::optional<AllTypeVariant>& value2 = std::nullopt);

void set_statistics_for_mock_node(const std::shared_ptr<MockNode>& mock_node, const size_t row_count,
                                  const std::vector<std::shared_ptr<AbstractStatisticsObject>>& statistics_objects);

std::shared_ptr<MockNode> create_mock_node_with_statistics(
    const MockNode::ColumnDefinitions& column_definitions, const size_t row_count,
    const std::vector<std::shared_ptr<AbstractStatisticsObject>>& statistics_objects);

// Utility to create between table scans
std::shared_ptr<TableScan> create_between_table_scan(const std::shared_ptr<AbstractOperator>& in,
                                                     const ColumnID column_id, const AllTypeVariant& value,
                                                     const std::optional<AllTypeVariant>& value2,
                                                     const PredicateCondition predicate_condition);

ChunkEncodingSpec create_compatible_chunk_encoding_spec(const Table& table,
                                                        const SegmentEncodingSpec& desired_segment_encoding);

void assert_chunk_encoding(const std::shared_ptr<Chunk>& chunk, const ChunkEncodingSpec& spec);

std::vector<SegmentEncodingSpec> get_supporting_segment_encodings_specs(const DataType data_type,
                                                                        const bool include_unencoded = true);

bool file_exists(const std::string& name);

bool compare_files(const std::string& original_file, const std::string& created_file);

// Converts a data table to a reference table. Note that this does not cover all variations of ReferenceSegments.
// Single-chunk guarantees (and the lack thereof), ordered and unordered PosLists, etc. should be tested individually
// where necessary.
std::shared_ptr<const Table> to_simple_reference_table(const std::shared_ptr<const Table>& table);

const SegmentEncodingSpec all_segment_encoding_specs[]{
    SegmentEncodingSpec{EncodingType::Unencoded},
    SegmentEncodingSpec{EncodingType::Dictionary, VectorCompressionType::FixedWidthInteger},
    SegmentEncodingSpec{EncodingType::Dictionary, VectorCompressionType::BitPacking},
    SegmentEncodingSpec{EncodingType::FixedStringDictionary, VectorCompressionType::FixedWidthInteger},
    SegmentEncodingSpec{EncodingType::FixedStringDictionary, VectorCompressionType::BitPacking},
    SegmentEncodingSpec{EncodingType::FrameOfReference},
    SegmentEncodingSpec{EncodingType::LZ4},
    SegmentEncodingSpec{EncodingType::RunLength}};
<<<<<<< HEAD
}  // namespace hyrise

namespace boost {
  template<typename T>
  void PrintTo(const variant<T>& bar, std::ostream* os){

  };
}
=======

template <typename EnumType>
inline auto enum_formatter =
    [](const ::testing::TestParamInfo<EnumType>& info) { return std::string{magic_enum::enum_name(info.param)}; };

inline auto segment_encoding_formatter = [](const ::testing::TestParamInfo<SegmentEncodingSpec>& info) {
  const auto& spec = info.param;

  auto result = std::string{magic_enum::enum_name(spec.encoding_type)};
  if (spec.vector_compression_type) {
    result += "_" + std::string{magic_enum::enum_name(*spec.vector_compression_type)};
  }

  return result;
};

}  // namespace hyrise
>>>>>>> 8114ddda
<|MERGE_RESOLUTION|>--- conflicted
+++ resolved
@@ -105,16 +105,6 @@
     SegmentEncodingSpec{EncodingType::FrameOfReference},
     SegmentEncodingSpec{EncodingType::LZ4},
     SegmentEncodingSpec{EncodingType::RunLength}};
-<<<<<<< HEAD
-}  // namespace hyrise
-
-namespace boost {
-  template<typename T>
-  void PrintTo(const variant<T>& bar, std::ostream* os){
-
-  };
-}
-=======
 
 template <typename EnumType>
 inline auto enum_formatter =
@@ -132,4 +122,10 @@
 };
 
 }  // namespace hyrise
->>>>>>> 8114ddda
+
+namespace boost {
+  template<typename T>
+  void PrintTo(const variant<T>& bar, std::ostream* os){
+
+  };
+}