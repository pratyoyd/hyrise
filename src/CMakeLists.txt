--- conflicted
+++ resolved
@@ -70,10 +70,6 @@
     ${PROJECT_SOURCE_DIR}/src/benchmarklib/
     ${PROJECT_SOURCE_DIR}/src/lib/
     ${PROJECT_SOURCE_DIR}/src/plugins/
-<<<<<<< HEAD
-
-=======
->>>>>>> d38b5cf7
 )
 
 # Include these libraries as system libraries to silence some warnings caused by -Weverything
