--- conflicted
+++ resolved
@@ -1,3 +1,4 @@
+#include <algorithm>
 #include <atomic>
 #include <cstdlib>
 #include <filesystem>
@@ -7,7 +8,6 @@
 #include <random>
 #include <string>
 #include <vector>
-#include <algorithm>
 
 #include <boost/algorithm/string.hpp>
 #include <oneapi/tbb/concurrent_priority_queue.h>
@@ -41,20 +41,12 @@
 constexpr auto DEBUG_PRINT = false;
 // constexpr auto DEBUG_PRINT = true;
 
-
 using SizeRuntimeVector = std::vector<std::pair<size_t, std::chrono::nanoseconds>>;
 
 class compare_pair_second {
  public:
   bool operator()(const auto& lhs, const auto& rhs) const {
     return lhs.second < rhs.second;
-  }
-};
-
-class compare_pair_second_desc {
- public:
-  bool operator()(const auto& lhs, const auto& rhs) const {
-    return lhs.second > rhs.second;
   }
 };
 
@@ -88,6 +80,8 @@
 size_t scan_single_chunk_and_store_result(const auto& table, const auto& predicate, auto& results,
                                           const ChunkID chunk_id, const auto start) {
   // std::cerr << std::format("Scan chunk #{} (table has {} chunks)\n.", static_cast<size_t>(chunk_id), static_cast<size_t>(table->chunk_count()));
+
+  Assert(table->chunk_count() == results.size(), "Result vector needs to be pre-allocated.");
 
   // We construct an intermediate table that only holds a single chunk as the table scan expects a table as the input.
   auto single_chunk_vector = std::vector{progressive::recreate_non_const_chunk(table->get_chunk(chunk_id))};
@@ -154,10 +148,10 @@
     while (cores_iterator < core_count && next_to_explore[arm] <= partition_start_and_end[arm].second) {
       jobs.emplace_back(std::make_shared<JobTask>([&, chunk_id]() {
         reward = scan_single_chunk_and_store_result(table, predicate, result_counts_and_timings_EE, chunk_id, start);
-       
+
         i++;
         counts[arm]++;
-        rewards[arm] = ((double)reward + rewards[arm]*(counts[arm] -1)) / counts[arm];
+        rewards[arm] = ((double)reward + rewards[arm] * (counts[arm] - 1)) / counts[arm];
       }));
       chunk_id++;
       cores_iterator++;
@@ -171,7 +165,6 @@
 }
 
 SizeRuntimeVector ExploreExploit(const auto& table, const auto& predicate, const auto& core_count) {
- 
   const auto chunk_count = table->chunk_count();
   auto result_counts_and_timings = SizeRuntimeVector(chunk_count);
 
@@ -248,7 +241,8 @@
 
 auto pull_arm_EEM(int arm, const auto table, auto jobs, std::vector<int>& next_to_explore, auto partition_start_and_end,
                   auto predicate, auto& result_counts_and_timings_EEM, std::vector<int>& counts,
-              std::vector<double>& rewards, auto& i, auto start, int num_arms, auto chunk_count,  const auto& core_count) {
+                  std::vector<double>& rewards, auto& i, auto start, int num_arms, auto chunk_count,
+                  const auto& core_count) {
   // This is the actual scan for EEM
 
   // auto reward = int64_t{};
@@ -279,7 +273,7 @@
 
   // next_to_explore[arm] = chunk_id;
 
-   auto reward = int64_t{};
+  auto reward = int64_t{};
   auto chunk_id = ChunkID{next_to_explore[arm]};
   //std::cout<< chunk_id<<" " ;
 
@@ -291,10 +285,10 @@
     while (cores_iterator < core_count && next_to_explore[arm] <= partition_start_and_end[arm].second) {
       jobs.emplace_back(std::make_shared<JobTask>([&, chunk_id]() {
         reward = scan_single_chunk_and_store_result(table, predicate, result_counts_and_timings_EEM, chunk_id, start);
-       
+
         i++;
         counts[arm]++;
-        rewards[arm] = ((double)reward + rewards[arm]*(counts[arm] -1)) / counts[arm];
+        rewards[arm] = ((double)reward + rewards[arm] * (counts[arm] - 1)) / counts[arm];
       }));
       chunk_id += num_arms;
       cores_iterator++;
@@ -307,7 +301,6 @@
 }  // Update average reward for the selected arm
 
 SizeRuntimeVector ExploreExploitModular(const auto& table, const auto& predicate, const auto& core_count) {
-  
   const auto chunk_count = table->chunk_count();
   auto result_counts_and_timings = SizeRuntimeVector(chunk_count);
 
@@ -326,39 +319,36 @@
     scans[i] = i;
   }
   auto partition_start_and_end = std::vector<std::pair<int, int>>(num_arms);
-  auto remainder = chunk_count%num_arms;
+  auto remainder = chunk_count % num_arms;
   for (auto i = size_t{0}; i < num_arms; ++i) {
-    if(i < remainder){
-    partition_start_and_end[i] = {i, chunk_count - remainder + i};
-    next_to_explore[i] = i;
-  }
-  else{
-    partition_start_and_end[i] = {i, chunk_count - remainder - num_arms + i};
-    next_to_explore[i] = i;
-  }
-
-   // std::cout << " " << partition_start_and_end[i].second << " " << next_to_explore[i] << "\n";
-  }
-  
+    if (i < remainder) {
+      partition_start_and_end[i] = {i, chunk_count - remainder + i};
+      next_to_explore[i] = i;
+    } else {
+      partition_start_and_end[i] = {i, chunk_count - remainder - num_arms + i};
+      next_to_explore[i] = i;
+    }
+
+    // std::cout << " " << partition_start_and_end[i].second << " " << next_to_explore[i] << "\n";
+  }
 
   auto end = false;
   auto i = size_t{0};
   auto completed_arm = std::vector<int>();
   const auto start = std::chrono::system_clock::now();
-  
+
   while (end == false) {
     auto arm = int32_t{};
     // std::cout<<" "<<num_arms<<" ";
-    if(i < 15){
-      arm =i;   //explore each arm initially
-    }
-    else{
-    if ((double)rand() / RAND_MAX < exploration_factor) {
-      arm = select_random_arm(num_arms);  // Explore
+    if (i < 15) {
+      arm = i;  //explore each arm initially
     } else {
-      arm = select_arm_with_highest_reward(rewards);  // Exploit
-    }
-  }
+      if ((double)rand() / RAND_MAX < exploration_factor) {
+        arm = select_random_arm(num_arms);  // Explore
+      } else {
+        arm = select_arm_with_highest_reward(rewards);  // Exploit
+      }
+    }
 
     std::vector<int>::iterator it;
     int do_we_pull_arm = 1;
@@ -369,7 +359,8 @@
     }
     if (do_we_pull_arm == 1) {  //if arm is not exhausted
       long reward =
-          pull_arm_EEM(arm, table, jobs, next_to_explore, partition_start_and_end, predicate, result_counts_and_timings, counts, rewards, i, start, num_arms, chunk_count, core_count);
+          pull_arm_EEM(arm, table, jobs, next_to_explore, partition_start_and_end, predicate, result_counts_and_timings,
+                       counts, rewards, i, start, num_arms, chunk_count, core_count);
       // std::cout<<reward<<"\n";
       if (reward == -1) {  //arm is exhausted
         rewards[arm] = 0;  //arm has no more reward to give
@@ -378,7 +369,7 @@
           end = true;
         reward = 0;
         //std::cout<<" "<<i<<" ";
-      } 
+      }
     }
   }
 
@@ -398,23 +389,51 @@
   // I guess, you would reformulate the loop below to process "some" chunks and then decide with which chunks to
   // continue.
   const auto start = std::chrono::system_clock::now();
- 
+
   for (auto chunk_id = ChunkID{0}; chunk_id < chunk_count; ++chunk_id) {
     jobs.emplace_back(std::make_shared<JobTask>([&, chunk_id]() {
       scan_single_chunk_and_store_result(table, predicate, result_counts_and_timings, chunk_id, start);
-
     }));
   }
   Hyrise::get().scheduler()->schedule_and_wait_for_tasks(jobs);
   return result_counts_and_timings;
 }
 
-<<<<<<< HEAD
+SizeRuntimeVector perfect_scan(const auto& table, const auto& predicate) {
+  auto result_counts_and_timings = benchmark_traditional_and_progressive_scan(table, predicate);
+  auto chunk_matches = std::vector<std::pair<ChunkID, size_t>>{};
+
+  const auto chunk_count = table->chunk_count();
+  auto chunk_id = ChunkID{0};
+  for (const auto& [result_count, runtime] : result_counts_and_timings) {
+    chunk_matches.emplace_back(chunk_id, result_count);
+    ++chunk_id;
+  }
+
+  std::sort(chunk_matches.begin(), chunk_matches.end(), [](const auto& lhs, const auto& rhs) {
+    return lhs.second > rhs.second;
+  });
+
+  auto result_counts_and_timings_perfect = SizeRuntimeVector(chunk_count);
+  auto jobs = std::vector<std::shared_ptr<AbstractTask>>{};
+  jobs.reserve(chunk_count);
+  const auto start = std::chrono::system_clock::now();
+
+  for (const auto& [sorted_chunk_id, result_count] : chunk_matches) {
+    auto chunk_id = ChunkID{sorted_chunk_id};
+    jobs.emplace_back(std::make_shared<JobTask>([&, chunk_id]() {
+      scan_single_chunk_and_store_result(table, predicate, result_counts_and_timings_perfect, chunk_id, start);
+    }));
+  }
+  Hyrise::get().scheduler()->schedule_and_wait_for_tasks(jobs);
+  return result_counts_and_timings_perfect;
+}
+
 /**
  * General idea:
- *   - we have as many jobs as workers
- *   - whenever a chunk is scanned, we store <ChunkID, number_of_matches> in a global priority queue
- *   - each worker:
+ *   - We have as many jobs as workers.
+ *   - Whenever a chunk is scanned, we store <ChunkID, number_of_matches> in a global priority queue
+ *   - Each worker:
  *     - has an assigned number of chunks (equally distributed) to process (i.e., "local chunks")
  *     - first, each worker scans a random selection of chunks
  *     - then, each worker does explore/exploit:
@@ -424,36 +443,6 @@
  *     - as exploiting and stealing might work on chunks other workers have already processed, we use a vector of
  *       atomic bools to atomically check if we are the first to process the chunk
  */
-=======
-SizeRuntimeVector PerfectScan(const auto& table, const auto& predicate) {
-  auto result_counts_and_timings = benchmark_traditional_and_progressive_scan(table, predicate);
-  auto chunk_sequence =std::vector<std::pair<size_t, size_t>>{};
-   const auto chunk_count = table->chunk_count();
-  auto result_counts_and_timings_perfect = SizeRuntimeVector(chunk_count);
-  int i= 0;
-  for (const auto& [result_count, runtime] : result_counts_and_timings){
-    chunk_sequence.emplace_back(i,result_count);
-    i++;
-  }
-   std::sort(chunk_sequence.begin(), chunk_sequence.end(), compare_pair_second_desc());
-   
-   auto jobs = std::vector<std::shared_ptr<AbstractTask>>{};
-    jobs.reserve(chunk_count);
-    const auto start = std::chrono::system_clock::now();
-
-    for (const auto& [sorted_chunk_id, result_count] : chunk_sequence){
-      auto chunk_id = ChunkID{sorted_chunk_id};
-       jobs.emplace_back(std::make_shared<JobTask>([&, chunk_id]() {
-      scan_single_chunk_and_store_result(table, predicate, result_counts_and_timings_perfect, chunk_id, start);
-
-    }));
-    }
-    Hyrise::get().scheduler()->schedule_and_wait_for_tasks(jobs);
-    return result_counts_and_timings_perfect;
-
-}
-
->>>>>>> a569a64e
 SizeRuntimeVector benchmark_progressive_martin_scan(const auto& table, const auto& predicate) {
   auto debug_print = [](std::string&& print_string) {
     if constexpr (!DEBUG_PRINT) {
@@ -708,19 +697,20 @@
    * Prepare CSV.
    */
   const auto core_count = cores_to_use == 0 ? std::thread::hardware_concurrency() : cores_to_use;
-  auto core_count_EE = cores_to_use == 0 ? size_t{10} : cores_to_use;
   auto csv_file_name = std::string{"progressive_scan__"} + std::to_string(core_count) + "_cores__";
   csv_file_name += benchmark_data_str + "__" + std::to_string(MEASUREMENT_COUNT) + "_runs.csv";
   auto csv_output_file = std::ofstream(csv_file_name);
   csv_output_file << "SCAN_TYPE,SCAN_ID,ROW_EMITTED,RUNTIME_NS\n";
- 
+
+  const auto core_count_EE = cores_to_use == 0 ? size_t{10} : cores_to_use;
+
   for (auto measurement_id = size_t{0}; measurement_id < MEASUREMENT_COUNT + 1; ++measurement_id) {
     const auto result_counts_and_timings_simple = benchmark_traditional_and_progressive_scan(table, predicate);
 
     auto result_counts_and_timings_martin_prog = benchmark_progressive_martin_scan(table, predicate);
     auto result_counts_and_timings_EE = ExploreExploit(table, predicate, core_count_EE);
     auto result_counts_and_timings_EEM = ExploreExploitModular(table, predicate, core_count_EE);
-    auto result_counts_and_timings_perfect = PerfectScan(table, predicate);
+    auto result_counts_and_timings_perfect = perfect_scan(table, predicate);
 
     // First run is warmup (or we only have one run for debug reasons).
     if (MEASUREMENT_COUNT > 1 && measurement_id == 0) {
@@ -734,7 +724,7 @@
 
     const auto simple_analyze_result = analyze_and_write_results(result_counts_and_timings_simple, measurement_id,
                                                                  "Simple Progressive", csv_output_file);
-    
+
     const auto expected_result_count = simple_analyze_result.result_tuple_count;
 
     print_result("Traditional Hyrise Scan", simple_analyze_result.overall_runtime_ns.count(),
@@ -769,6 +759,7 @@
     // Write single line for "traditional" scan.
     csv_output_file << std::format("\"Traditional Hyrise Scan\",{},{},{}\n", measurement_id, expected_result_count,
                                    std::chrono::duration<int, std::nano>{expected_runtime_traditional_scan}.count());
+    std::cout << "\n";
   }
 
   csv_output_file.close();
