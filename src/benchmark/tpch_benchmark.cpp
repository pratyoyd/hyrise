#include <chrono>
#include <iostream>
#include <string>

#include <boost/algorithm/string.hpp>
#include <boost/lexical_cast.hpp>
#include "magic_enum.hpp"

#include "SQLParserResult.h"
#include "benchmark_runner.hpp"
#include "cli_config_parser.hpp"
#include "cxxopts.hpp"
#include "hyrise.hpp"
#include "jcch/jcch_benchmark_item_runner.hpp"
#include "jcch/jcch_table_generator.hpp"
#include "tpch/tpch_benchmark_item_runner.hpp"
#include "tpch/tpch_queries.hpp"
#include "tpch/tpch_table_generator.hpp"
#include "utils/assert.hpp"
#include "utils/sqlite_add_indices.hpp"

using namespace hyrise;  // NOLINT

/**
 * This benchmark measures Hyrise's performance executing the TPC-H *queries*, it doesn't (yet) support running the
 * TPC-H *benchmark* exactly as it is specified.
 * (Among other things, the TPC-H requires performing data refreshes and has strict requirements for the number of
 * sessions running in parallel. See http://www.tpc.org/tpch/default.asp for more info)
 * The benchmark offers a wide range of options (scale_factor, chunk_size, ...) but most notably it offers two modes:
 * IndividualQueries and PermutedQuerySets. See docs on BenchmarkMode for details.
 * The benchmark will stop issuing new queries if either enough iterations have taken place or enough time has passed.
 *
 * main() is mostly concerned with parsing the CLI options while BenchmarkRunner.run() performs the actual benchmark
 * logic.
 *
 * The same binary is used to run the JCC-H benchmark. For this, simply use the -j flag.
 */

int main(int argc, char* argv[]) {
  auto cli_options = BenchmarkRunner::get_basic_cli_options("TPC-H/JCC-H Benchmark");

  // clang-format off
  cli_options.add_options()
    ("s,scale", "Database scale factor (10.0 ~ 10 GB)", cxxopts::value<float>()->default_value("10"))
    ("q,queries", "Specify queries to run (comma-separated query ids, e.g. \"--queries 1,3,19\"), default is all", cxxopts::value<std::string>()) // NOLINT
    ("use_prepared_statements", "Use prepared statements instead of random SQL strings", cxxopts::value<bool>()->default_value("false")) // NOLINT
    ("j,jcch", "Use JCC-H data and query generators instead of TPC-H. If this parameter is used, table data always "
               "contains skew. With --jcch=skewed, queries are generated to be affected by this skew. With "
               "--jcch=normal, query parameters access the unskewed part of the tables ", cxxopts::value<std::string>()->default_value("")) // NOLINT
    ("clustering", "Clustering of TPC-H data. The default of --clustering=None means the data is stored as generated "
                   "by the TPC-H data generator. With --clustering=\"Pruning\", the two largest tables 'lineitem' "
                   "and 'orders' are sorted by 'l_shipdate' and 'o_orderdate' for improved chunk pruning. Both are "
                   "legal TPC-H input data.", cxxopts::value<std::string>()->default_value("None")); // NOLINT
  // clang-format on

  auto config = std::shared_ptr<BenchmarkConfig>{};
  auto comma_separated_queries = std::string{};
  auto scale_factor = float{};
  auto use_prepared_statements = false;
  auto jcch = false;
  auto jcch_skewed = false;

  // Parse command line args
  const auto cli_parse_result = cli_options.parse(argc, argv);

  if (CLIConfigParser::print_help_if_requested(cli_options, cli_parse_result)) {
    return 0;
  }

  if (cli_parse_result.count("queries")) {
    comma_separated_queries = cli_parse_result["queries"].as<std::string>();
  }

  scale_factor = cli_parse_result["scale"].as<float>();

  config = std::make_shared<BenchmarkConfig>(CLIConfigParser::parse_cli_options(cli_parse_result));

  use_prepared_statements = cli_parse_result["use_prepared_statements"].as<bool>();
  jcch = cli_parse_result.count("jcch");
  if (jcch) {
    const auto jcch_mode = cli_parse_result["jcch"].as<std::string>();
    if (jcch_mode == "skewed") {
      jcch_skewed = true;
    } else if (jcch_mode == "normal") {  // NOLINT
      jcch_skewed = false;
    } else {
<<<<<<< HEAD
      Fail("Invalid jcch mode, use skewed or normal.");
=======
      Fail("Invalid JCC-H mode, use skewed or normal.");
>>>>>>> 8b53b13d
    }
  }

  auto clustering_configuration = ClusteringConfiguration::None;
  if (cli_parse_result.count("clustering")) {
    auto clustering_configuration_parameter = cli_parse_result["clustering"].as<std::string>();
    if (clustering_configuration_parameter == "Pruning") {
      clustering_configuration = ClusteringConfiguration::Pruning;
    } else if (clustering_configuration_parameter != "None") {
      Fail("Invalid clustering config: '" + clustering_configuration_parameter + "'.");
    }

    std::cout << "- Clustering with '" << magic_enum::enum_name(clustering_configuration) << "' configuration"
              << std::endl;
  }

  std::vector<BenchmarkItemID> item_ids;

  // Build list of query ids to be benchmarked and display it
  if (comma_separated_queries.empty()) {
    std::transform(tpch_queries.begin(), tpch_queries.end(), std::back_inserter(item_ids),
                   [](auto& pair) { return BenchmarkItemID{pair.first - 1}; });
  } else {
    // Split the input into query ids, ignoring leading, trailing, or duplicate commas
    auto item_ids_str = std::vector<std::string>();
    boost::trim_if(comma_separated_queries, boost::is_any_of(","));
    boost::split(item_ids_str, comma_separated_queries, boost::is_any_of(","), boost::token_compress_on);
    std::transform(item_ids_str.begin(), item_ids_str.end(), std::back_inserter(item_ids), [](const auto& item_id_str) {
      const auto item_id =
          BenchmarkItemID{boost::lexical_cast<BenchmarkItemID::base_type, std::string>(item_id_str) - 1};
      DebugAssert(item_id < 22, "There are only 22 queries.");
      return item_id;
    });
  }

  std::cout << "- Benchmarking Queries: [ ";
  auto printable_item_ids = std::vector<std::string>();
  std::for_each(item_ids.begin(), item_ids.end(),
                [&printable_item_ids](auto& id) { printable_item_ids.push_back(std::to_string(id + 1)); });
  std::cout << boost::algorithm::join(printable_item_ids, ", ") << " ]" << std::endl;

  auto context = BenchmarkRunner::create_context(*config);

  Assert(!use_prepared_statements || !config->verify, "SQLite validation does not work with prepared statements.");

  if (config->verify) {
    // Hack: We cannot verify Q15, thus we remove it from the list of queries
    auto it = std::remove(item_ids.begin(), item_ids.end(), 15 - 1);
    if (it != item_ids.end()) {
      // The problem is that the last part of the query, "DROP VIEW", does not return a table. Since we also have
      // the TPC-H test against a known-to-be-good table, we do not want the additional complexity for handling this
      // in the BenchmarkRunner.
      std::cout << "- Skipping Query 15 because it cannot easily be verified" << std::endl;
      item_ids.erase(it, item_ids.end());
    }
  }

  std::cout << "- " << (jcch ? "JCC-H" : "TPC-H") << " scale factor is " << scale_factor << std::endl;
  std::cout << "- Using prepared statements: " << (use_prepared_statements ? "yes" : "no") << std::endl;

  // Add TPCH-specific information
  context.emplace("scale_factor", scale_factor);
  context.emplace("clustering", magic_enum::enum_name(clustering_configuration));
  context.emplace("use_prepared_statements", use_prepared_statements);

  auto table_generator = std::unique_ptr<AbstractTableGenerator>{};
  auto item_runner = std::unique_ptr<AbstractBenchmarkItemRunner>{};

  if (jcch) {
    // Different from the TPC-H benchmark, where the table and query generators are immediately embedded in Hyrise, the
    // JCC-H implementation calls those generators externally. This is because we would get linking conflicts if we were
    // to include both generators. Unfortunately, this approach is somewhat slower (30s to start SF1 with TPC-H, 1m18s
    // with JCC-H).
    //
    // JCC-H has both a skewed and a "normal" (i.e., unskewed) mode. The unskewed mode is not the same as TPC-H. You can
    // find details in the JCC-H paper: https://ir.cwi.nl/pub/27429

    // Try to find dbgen/qgen binaries
    auto jcch_dbgen_path =
        std::filesystem::canonical(std::string{argv[0]}).remove_filename() / "third_party/jcch-dbgen";
    Assert(std::filesystem::exists(jcch_dbgen_path / "dbgen"),
           std::string{"JCC-H dbgen not found at "} + jcch_dbgen_path.c_str());
    Assert(std::filesystem::exists(jcch_dbgen_path / "qgen"),
           std::string{"JCC-H qgen not found at "} + jcch_dbgen_path.c_str());

    // Create the jcch_data directory (if needed) and generate the jcch_data/sf-... path
    auto jcch_data_path_str = std::ostringstream{};
    jcch_data_path_str << "jcch_data/sf-" << std::noshowpoint << scale_factor;
    std::filesystem::create_directories(jcch_data_path_str.str());
    // Success of create_directories is guaranteed by the call to fs::canonical, which fails on invalid paths:
    const auto jcch_data_path = std::filesystem::canonical(jcch_data_path_str.str());
    const auto jcch_tables_path = jcch_data_path.string() + "/tables";

    std::cout << "- Using JCC-H dbgen from " << jcch_dbgen_path << std::endl;
    std::cout << "- Storing JCC-H tables and query parameters in " << jcch_data_path << std::endl;
    std::cout << "- JCC-H query parameters are " << (jcch_skewed ? "skewed" : "not skewed") << std::endl;

    // Create the table generator and item runner
    table_generator = std::make_unique<JCCHTableGenerator>(jcch_dbgen_path, jcch_tables_path, scale_factor,
                                                           clustering_configuration, config);
    item_runner = std::make_unique<JCCHBenchmarkItemRunner>(jcch_skewed, jcch_dbgen_path, jcch_data_path, config,
                                                            use_prepared_statements, scale_factor,
                                                            clustering_configuration, item_ids);
  } else {
    table_generator = std::make_unique<TPCHTableGenerator>(scale_factor, clustering_configuration, config);
    item_runner = std::make_unique<TPCHBenchmarkItemRunner>(config, use_prepared_statements, scale_factor,
                                                            clustering_configuration, item_ids);
  }

  auto benchmark_runner =
      std::make_shared<BenchmarkRunner>(*config, std::move(item_runner), std::move(table_generator), context);
  Hyrise::get().benchmark_runner = benchmark_runner;

  if (config->verify) {
    add_indices_to_sqlite("resources/benchmark/tpch/schema.sql", "resources/benchmark/tpch/indices.sql",
                          benchmark_runner->sqlite_wrapper);
  }

  benchmark_runner->run();
}<|MERGE_RESOLUTION|>--- conflicted
+++ resolved
@@ -84,11 +84,7 @@
     } else if (jcch_mode == "normal") {  // NOLINT
       jcch_skewed = false;
     } else {
-<<<<<<< HEAD
-      Fail("Invalid jcch mode, use skewed or normal.");
-=======
       Fail("Invalid JCC-H mode, use skewed or normal.");
->>>>>>> 8b53b13d
     }
   }
 
