#pragma once

#include <atomic>
#include <chrono>
#include <iostream>
#include <optional>
#include <unordered_map>
#include <vector>

#include "cxxopts.hpp"
#include "nlohmann/json.hpp"

#include "abstract_benchmark_item_runner.hpp"
#include "abstract_table_generator.hpp"
#include "benchmark_item_result.hpp"
#include "benchmark_state.hpp"
#include "logical_query_plan/abstract_lqp_node.hpp"
#include "operators/abstract_operator.hpp"
#include "scheduler/node_queue_scheduler.hpp"
#include "sql/sql_pipeline_statement.hpp"
#include "sql/sql_plan_cache.hpp"
#include "storage/chunk.hpp"
#include "storage/encoding_type.hpp"
#include "utils/performance_warning.hpp"

namespace hyrise {

class SQLPipeline;
struct SQLPipelineMetrics;
class SQLiteWrapper;

// The BenchmarkRunner is the main class for the benchmark framework. It gets initialized by the benchmark binaries
// (e.g., tpch_benchmark.cpp). They then hand over the control to the BenchmarkRunner (inversion of control), which
// calls the supplied table generator, runs and times the benchmark items, and reports the benchmark results.
class BenchmarkRunner : public Noncopyable {
 public:
<<<<<<< HEAD
  // Defines the interval in which the system utilization is collected
  static constexpr auto METRICS_SAMPLING_INTERVAL = std::chrono::seconds{1};
=======
  // Defines the interval in which the system utilization is collected.
  static constexpr auto SYSTEM_UTILIZATION_TRACKING_INTERVAL = std::chrono::seconds{1};
>>>>>>> 8114ddda

  BenchmarkRunner(const BenchmarkConfig& config, std::unique_ptr<AbstractBenchmarkItemRunner> benchmark_item_runner,
                  std::unique_ptr<AbstractTableGenerator> table_generator, const nlohmann::json& context);

  void run();

  static cxxopts::Options get_basic_cli_options(const std::string& benchmark_name);

  static nlohmann::json create_context(const BenchmarkConfig& config);

  // If the query execution should be validated, this stores a pointer to the used SQLite instance.
  std::shared_ptr<SQLiteWrapper> sqlite_wrapper;

 private:
  // Run benchmark in BenchmarkMode::Shuffled mode.
  void _benchmark_shuffled();

  // Run benchmark in BenchmarkMode::Ordered mode.
  void _benchmark_ordered();

  // Execute warmup run(s) of a benchmark item. The item's SQL query will be cached.
  void _warmup(const BenchmarkItemID item_id);

  // Schedules a run of the specified for execution. After execution, the result is updated. If the scheduler is
  // disabled, the item is executed immediately.
  void _schedule_item_run(const BenchmarkItemID item_id);

  // Create a report in roughly the same format as google benchmarks do when run with --benchmark_format=json.
  nlohmann::json _create_report() const;

  // Write the @param report to the @param file_name. This is idempotent, i.e., you can call it multiple times and the
  // resulting file will be overwritten. Be aware that writing the file may affect the performance of concurrently
  // running queries.
  static void _write_report_to_file(const std::string& file_name, const nlohmann::json& report);

  // Converts the result of a SQL query into a JSON object.
  static nlohmann::json _sql_to_json(const std::string& sql);

  // Writes the current meta_segments table into the benchmark_segments_log tables. The `moment` parameter can be used
  // to identify a certain point in the benchmark, e.g., when an item is finished in the ordered mode.
  void _snapshot_segment_access_counters(const std::string& moment = "");

  const BenchmarkConfig _config;

  std::unique_ptr<AbstractBenchmarkItemRunner> _benchmark_item_runner;
  std::unique_ptr<AbstractTableGenerator> _table_generator;

  // Slots for the results of the item executions. Its length is the max_element of `_benchmark_item_runner->items()`.
  // with slots staying unused if they are not in `_benchmark_item_runner->items()`. This scheme was chosen since
  // concurrent write access to _results is required.
  std::vector<BenchmarkItemResult> _results;

  nlohmann::json _context;

  std::optional<PerformanceWarningDisabler> _performance_warning_disabler;

  // This is a steady_clock timestamp. steady_clock guarantees that the clock is not adjusted while benchmarking.
  TimePoint _benchmark_start;
  // We need the system_clock here to provide human-readable timestamps relative to the benchmark start for log entries.
  std::chrono::system_clock::time_point _benchmark_wall_clock_start;

  // The atomic uints are modified by other threads when finishing an item, to keep track of when we can
  // let a simulated client schedule the next item, as well as the total number of finished items so far.
  std::atomic_uint32_t _currently_running_clients{0};

  // For BenchmarkMode::Shuffled, we count the number of runs executed across all items. This also includes items that
  // were unsuccessful (e.g., because of transaction aborts).
  std::atomic_uint32_t _total_finished_runs{0};

  BenchmarkState _state{Duration{0}};

  int _snapshot_id{0};

  std::vector<std::string> _loaded_plugins{};
};

}  // namespace hyrise<|MERGE_RESOLUTION|>--- conflicted
+++ resolved
@@ -34,13 +34,8 @@
 // calls the supplied table generator, runs and times the benchmark items, and reports the benchmark results.
 class BenchmarkRunner : public Noncopyable {
  public:
-<<<<<<< HEAD
   // Defines the interval in which the system utilization is collected
   static constexpr auto METRICS_SAMPLING_INTERVAL = std::chrono::seconds{1};
-=======
-  // Defines the interval in which the system utilization is collected.
-  static constexpr auto SYSTEM_UTILIZATION_TRACKING_INTERVAL = std::chrono::seconds{1};
->>>>>>> 8114ddda
 
   BenchmarkRunner(const BenchmarkConfig& config, std::unique_ptr<AbstractBenchmarkItemRunner> benchmark_item_runner,
                   std::unique_ptr<AbstractTableGenerator> table_generator, const nlohmann::json& context);
