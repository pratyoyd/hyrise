#include "tpcc_table_generator.hpp"

#include <functional>
#include <future>
#include <iomanip>
#include <map>
#include <memory>
#include <sstream>
#include <string>
#include <thread>
#include <utility>
#include <vector>

#include "constants.hpp"
#include "resolve_type.hpp"
#include "storage/chunk.hpp"
#include "storage/table.hpp"
#include "storage/value_segment.hpp"
#include "types.hpp"

namespace hyrise {

TPCCTableGenerator::TPCCTableGenerator(size_t num_warehouses, const std::shared_ptr<BenchmarkConfig>& benchmark_config)
    : AbstractTableGenerator(benchmark_config), _num_warehouses(num_warehouses) {}

TPCCTableGenerator::TPCCTableGenerator(size_t num_warehouses, ChunkOffset chunk_size)
    : AbstractTableGenerator(create_benchmark_config_with_chunk_size(chunk_size)), _num_warehouses(num_warehouses) {}

std::shared_ptr<Table> TPCCTableGenerator::generate_item_table() {
  auto cardinalities = std::make_shared<std::vector<size_t>>(std::initializer_list<size_t>{NUM_ITEMS});

  /**
   * indices[0] = item
   */
  auto segments_by_chunk = std::vector<Segments>{};
  auto column_definitions = TableColumnDefinitions{};

  auto original_ids = _random_gen.select_unique_ids(NUM_ITEMS / 10, NUM_ITEMS);

  _add_column<int32_t>(segments_by_chunk, column_definitions, "I_ID", cardinalities,
                       [&](const std::vector<size_t>& indices) { return indices[0] + 1; });
  _add_column<int32_t>(segments_by_chunk, column_definitions, "I_IM_ID", cardinalities,
                       [&](const std::vector<size_t>& /*indices*/) { return _random_gen.random_number(1, 10'000); });
  _add_column<pmr_string>(
      segments_by_chunk, column_definitions, "I_NAME", cardinalities,
      [&](const std::vector<size_t>& /*indices*/) { return pmr_string{_random_gen.astring(14, 24)}; });
  _add_column<float>(segments_by_chunk, column_definitions, "I_PRICE", cardinalities,
                     [&](const std::vector<size_t>& /*indices*/) {
                       return static_cast<float>(_random_gen.random_number(100, 10'000)) / 100.f;
                     });
  _add_column<pmr_string>(
      segments_by_chunk, column_definitions, "I_DATA", cardinalities, [&](const std::vector<size_t>& indices) {
        auto data = _random_gen.astring(26, 50);
        const auto is_original = original_ids.find(indices[0]) != original_ids.end();
        if (is_original) {
          const auto original_string = std::string{"ORIGINAL"};
          const auto start_pos = _random_gen.random_number(0, data.length() - 1 - original_string.length());
          data.replace(start_pos, original_string.length(), original_string);
        }
        return pmr_string{data};
      });

  auto table =
      std::make_shared<Table>(column_definitions, TableType::Data, _benchmark_config->chunk_size, UseMvcc::Yes);
  for (const auto& segments : segments_by_chunk) {
    const auto mvcc_data = std::make_shared<MvccData>(segments.front()->size(), CommitID{0});
    table->append_chunk(segments, mvcc_data);
  }

  return table;
}

std::shared_ptr<Table> TPCCTableGenerator::generate_warehouse_table() {
  auto cardinalities = std::make_shared<std::vector<size_t>>(std::initializer_list<size_t>{_num_warehouses});

  /**
   * indices[0] = warehouse
   */
  auto segments_by_chunk = std::vector<Segments>{};
  auto column_definitions = TableColumnDefinitions{};

  _add_column<int32_t>(segments_by_chunk, column_definitions, "W_ID", cardinalities,
                       [&](const std::vector<size_t>& indices) { return indices[0] + 1; });
  _add_column<pmr_string>(
      segments_by_chunk, column_definitions, "W_NAME", cardinalities,
      [&](const std::vector<size_t>& /*indices*/) { return pmr_string{_random_gen.astring(6, 10)}; });
  _add_column<pmr_string>(
      segments_by_chunk, column_definitions, "W_STREET_1", cardinalities,
      [&](const std::vector<size_t>& /*indices*/) { return pmr_string{_random_gen.astring(10, 20)}; });
  _add_column<pmr_string>(
      segments_by_chunk, column_definitions, "W_STREET_2", cardinalities,
      [&](const std::vector<size_t>& /*indices*/) { return pmr_string{_random_gen.astring(10, 20)}; });
  _add_column<pmr_string>(
      segments_by_chunk, column_definitions, "W_CITY", cardinalities,
      [&](const std::vector<size_t>& /*indices*/) { return pmr_string{_random_gen.astring(10, 20)}; });
  _add_column<pmr_string>(
      segments_by_chunk, column_definitions, "W_STATE", cardinalities,
      [&](const std::vector<size_t>& /*indices*/) { return pmr_string{_random_gen.astring(2, 2)}; });

  _add_column<pmr_string>(segments_by_chunk, column_definitions, "W_ZIP", cardinalities,
                          [&](const std::vector<size_t>& /*indices*/) { return pmr_string{_random_gen.zip_code()}; });
  _add_column<float>(segments_by_chunk, column_definitions, "W_TAX", cardinalities,
                     [&](const std::vector<size_t>& /*indices*/) {
                       return static_cast<float>(_random_gen.random_number(0, 2'000)) / 10'000.f;
                     });
  _add_column<float>(segments_by_chunk, column_definitions, "W_YTD", cardinalities,
                     [&](const std::vector<size_t>& /*indices*/) {
                       return CUSTOMER_YTD * NUM_CUSTOMERS_PER_DISTRICT * NUM_DISTRICTS_PER_WAREHOUSE;
                     });

  auto table =
      std::make_shared<Table>(column_definitions, TableType::Data, _benchmark_config->chunk_size, UseMvcc::Yes);
  for (const auto& segments : segments_by_chunk) {
    const auto mvcc_data = std::make_shared<MvccData>(segments.front()->size(), CommitID{0});
    table->append_chunk(segments, mvcc_data);
  }

  return table;
}

std::shared_ptr<Table> TPCCTableGenerator::generate_stock_table() {
  auto cardinalities = std::make_shared<std::vector<size_t>>(
      std::initializer_list<size_t>{_num_warehouses, NUM_STOCK_ITEMS_PER_WAREHOUSE});

  /**
   * indices[0] = warehouse
   * indices[1] = stock
   */
  auto segments_by_chunk = std::vector<Segments>{};
  auto column_definitions = TableColumnDefinitions{};

  auto original_ids = _random_gen.select_unique_ids(NUM_ITEMS / 10, NUM_ITEMS);

  _add_column<int32_t>(segments_by_chunk, column_definitions, "S_I_ID", cardinalities,
                       [&](const std::vector<size_t>& indices) { return indices[1] + 1; });
  _add_column<int32_t>(segments_by_chunk, column_definitions, "S_W_ID", cardinalities,
                       [&](const std::vector<size_t>& indices) { return indices[0] + 1; });
  _add_column<int32_t>(segments_by_chunk, column_definitions, "S_QUANTITY", cardinalities,
                       [&](const std::vector<size_t>& /*indices*/) { return _random_gen.random_number(10, 100); });
  for (auto district_i = int32_t{1}; district_i <= 10; district_i++) {
    std::stringstream district_i_str;
    district_i_str << std::setw(2) << std::setfill('0') << district_i;
    _add_column<pmr_string>(
        segments_by_chunk, column_definitions, "S_DIST_" + district_i_str.str(), cardinalities,
        [&](const std::vector<size_t>& /*indices*/) { return pmr_string{_random_gen.astring(24, 24)}; });
  }
  _add_column<int32_t>(segments_by_chunk, column_definitions, "S_YTD", cardinalities,
                       [&](const std::vector<size_t>& /*indices*/) { return 0; });
  _add_column<int32_t>(segments_by_chunk, column_definitions, "S_ORDER_CNT", cardinalities,
                       [&](const std::vector<size_t>& /*indices*/) { return 0; });
  _add_column<int32_t>(segments_by_chunk, column_definitions, "S_REMOTE_CNT", cardinalities,
                       [&](const std::vector<size_t>& /*indices*/) { return 0; });
  _add_column<pmr_string>(
      segments_by_chunk, column_definitions, "S_DATA", cardinalities, [&](const std::vector<size_t>& indices) {
        std::string data = _random_gen.astring(26, 50);
        const auto is_original = original_ids.find(indices[1]) != original_ids.end();
        if (is_original) {
          const auto original_string = std::string{"ORIGINAL"};
          const auto start_pos = _random_gen.random_number(0, data.length() - 1 - original_string.length());
          data.replace(start_pos, original_string.length(), original_string);
        }
        return pmr_string{data};
      });

  auto table =
      std::make_shared<Table>(column_definitions, TableType::Data, _benchmark_config->chunk_size, UseMvcc::Yes);
  for (const auto& segments : segments_by_chunk) {
    const auto mvcc_data = std::make_shared<MvccData>(segments.front()->size(), CommitID{0});
    table->append_chunk(segments, mvcc_data);
  }

  return table;
}

std::shared_ptr<Table> TPCCTableGenerator::generate_district_table() {
  auto cardinalities = std::make_shared<std::vector<size_t>>(
      std::initializer_list<size_t>{_num_warehouses, NUM_DISTRICTS_PER_WAREHOUSE});

  /**
   * indices[0] = warehouse
   * indices[1] = district
   */
  auto segments_by_chunk = std::vector<Segments>{};
  auto column_definitions = TableColumnDefinitions{};

  _add_column<int32_t>(segments_by_chunk, column_definitions, "D_ID", cardinalities,
                       [&](const std::vector<size_t>& indices) { return indices[1] + 1; });
  _add_column<int32_t>(segments_by_chunk, column_definitions, "D_W_ID", cardinalities,
                       [&](const std::vector<size_t>& indices) { return indices[0] + 1; });
  _add_column<pmr_string>(
      segments_by_chunk, column_definitions, "D_NAME", cardinalities,
      [&](const std::vector<size_t>& /*indices*/) { return pmr_string{_random_gen.astring(6, 10)}; });
  _add_column<pmr_string>(
      segments_by_chunk, column_definitions, "D_STREET_1", cardinalities,
      [&](const std::vector<size_t>& /*indices*/) { return pmr_string{_random_gen.astring(10, 20)}; });
  _add_column<pmr_string>(
      segments_by_chunk, column_definitions, "D_STREET_2", cardinalities,
      [&](const std::vector<size_t>& /*indices*/) { return pmr_string{_random_gen.astring(10, 20)}; });
  _add_column<pmr_string>(
      segments_by_chunk, column_definitions, "D_CITY", cardinalities,
      [&](const std::vector<size_t>& /*indices*/) { return pmr_string{_random_gen.astring(10, 20)}; });
  _add_column<pmr_string>(
      segments_by_chunk, column_definitions, "D_STATE", cardinalities,
      [&](const std::vector<size_t>& /*indices*/) { return pmr_string{_random_gen.astring(2, 2)}; });

  _add_column<pmr_string>(segments_by_chunk, column_definitions, "D_ZIP", cardinalities,
                          [&](const std::vector<size_t>& /*indices*/) { return pmr_string{_random_gen.zip_code()}; });
  _add_column<float>(segments_by_chunk, column_definitions, "D_TAX", cardinalities,
                     [&](const std::vector<size_t>& /*indices*/) {
                       return static_cast<float>(_random_gen.random_number(0, 2'000)) / 10'000.f;
                     });
  _add_column<float>(segments_by_chunk, column_definitions, "D_YTD", cardinalities,
                     [&](const std::vector<size_t>& /*indices*/) { return CUSTOMER_YTD * NUM_CUSTOMERS_PER_DISTRICT; });
  _add_column<int32_t>(segments_by_chunk, column_definitions, "D_NEXT_O_ID", cardinalities,
                       [&](const std::vector<size_t>& /*indices*/) { return NUM_ORDERS_PER_DISTRICT + 1; });

  auto table =
      std::make_shared<Table>(column_definitions, TableType::Data, _benchmark_config->chunk_size, UseMvcc::Yes);
  for (const auto& segments : segments_by_chunk) {
    const auto mvcc_data = std::make_shared<MvccData>(segments.front()->size(), CommitID{0});
    table->append_chunk(segments, mvcc_data);
  }

  return table;
}

std::shared_ptr<Table> TPCCTableGenerator::generate_customer_table() {
  auto cardinalities = std::make_shared<std::vector<size_t>>(
      std::initializer_list<size_t>{_num_warehouses, NUM_DISTRICTS_PER_WAREHOUSE, NUM_CUSTOMERS_PER_DISTRICT});

  /**
   * indices[0] = warehouse
   * indices[1] = district
   * indices[2] = customer
   */
  auto segments_by_chunk = std::vector<Segments>{};
  auto column_definitions = TableColumnDefinitions{};

  auto original_ids = _random_gen.select_unique_ids(NUM_ITEMS / 10, NUM_ITEMS);

  _add_column<int32_t>(segments_by_chunk, column_definitions, "C_ID", cardinalities,
                       [&](const std::vector<size_t>& indices) { return indices[2] + 1; });
  _add_column<int32_t>(segments_by_chunk, column_definitions, "C_D_ID", cardinalities,
                       [&](const std::vector<size_t>& indices) { return indices[1] + 1; });
  _add_column<int32_t>(segments_by_chunk, column_definitions, "C_W_ID", cardinalities,
                       [&](const std::vector<size_t>& indices) { return indices[0] + 1; });
  _add_column<pmr_string>(
      segments_by_chunk, column_definitions, "C_FIRST", cardinalities,
      [&](const std::vector<size_t>& /*indices*/) { return pmr_string{_random_gen.astring(8, 16)}; });
  _add_column<pmr_string>(segments_by_chunk, column_definitions, "C_MIDDLE", cardinalities,
                          [&](const std::vector<size_t>& /*indices*/) { return pmr_string{"OE"}; });
  _add_column<pmr_string>(
      segments_by_chunk, column_definitions, "C_LAST", cardinalities,
      [&](const std::vector<size_t>& indices) { return pmr_string{_random_gen.last_name(indices[2])}; });
  _add_column<pmr_string>(
      segments_by_chunk, column_definitions, "C_STREET_1", cardinalities,
      [&](const std::vector<size_t>& /*indices*/) { return pmr_string{_random_gen.astring(10, 20)}; });
  _add_column<pmr_string>(
      segments_by_chunk, column_definitions, "C_STREET_2", cardinalities,
      [&](const std::vector<size_t>& /*indices*/) { return pmr_string{_random_gen.astring(10, 20)}; });
  _add_column<pmr_string>(
      segments_by_chunk, column_definitions, "C_CITY", cardinalities,
      [&](const std::vector<size_t>& /*indices*/) { return pmr_string{_random_gen.astring(10, 20)}; });
  _add_column<pmr_string>(
      segments_by_chunk, column_definitions, "C_STATE", cardinalities,
      [&](const std::vector<size_t>& /*indices*/) { return pmr_string{_random_gen.astring(2, 2)}; });
  _add_column<pmr_string>(segments_by_chunk, column_definitions, "C_ZIP", cardinalities,
                          [&](const std::vector<size_t>& /*indices*/) { return pmr_string{_random_gen.zip_code()}; });
  _add_column<pmr_string>(
      segments_by_chunk, column_definitions, "C_PHONE", cardinalities,
      [&](const std::vector<size_t>& /*indices*/) { return pmr_string{_random_gen.nstring(16, 16)}; });
  _add_column<int32_t>(segments_by_chunk, column_definitions, "C_SINCE", cardinalities,
                       [&](const std::vector<size_t>& /*indices*/) { return _current_date; });
  _add_column<pmr_string>(segments_by_chunk, column_definitions, "C_CREDIT", cardinalities,
                          [&](const std::vector<size_t>& indices) {
                            const auto is_original = original_ids.find(indices[2]) != original_ids.end();
                            return pmr_string{is_original ? "BC" : "GC"};
                          });
  _add_column<float>(segments_by_chunk, column_definitions, "C_CREDIT_LIM", cardinalities,
                     [&](const std::vector<size_t>& /*indices*/) { return 50'000; });
  _add_column<float>(segments_by_chunk, column_definitions, "C_DISCOUNT", cardinalities,
                     [&](const std::vector<size_t>& /*indices*/) {
                       return static_cast<float>(_random_gen.random_number(0, 5'000)) / 10'000.f;
                     });
  _add_column<float>(segments_by_chunk, column_definitions, "C_BALANCE", cardinalities,
                     [&](const std::vector<size_t>& /*indices*/) { return -CUSTOMER_YTD; });
  _add_column<float>(segments_by_chunk, column_definitions, "C_YTD_PAYMENT", cardinalities,
                     [&](const std::vector<size_t>& /*indices*/) { return CUSTOMER_YTD; });
  _add_column<int32_t>(segments_by_chunk, column_definitions, "C_PAYMENT_CNT", cardinalities,
                       [&](const std::vector<size_t>& /*indices*/) { return 1; });
  _add_column<int32_t>(segments_by_chunk, column_definitions, "C_DELIVERY_CNT", cardinalities,
                       [&](const std::vector<size_t>& /*indices*/) { return 0; });
  _add_column<pmr_string>(
      segments_by_chunk, column_definitions, "C_DATA", cardinalities,
      [&](const std::vector<size_t>& /*indices*/) { return pmr_string{_random_gen.astring(300, 500)}; });

  auto table =
      std::make_shared<Table>(column_definitions, TableType::Data, _benchmark_config->chunk_size, UseMvcc::Yes);
  for (const auto& segments : segments_by_chunk) {
    const auto mvcc_data = std::make_shared<MvccData>(segments.front()->size(), CommitID{0});
    table->append_chunk(segments, mvcc_data);
  }

  _random_gen.reset_c_for_c_last();

  return table;
}

std::shared_ptr<Table> TPCCTableGenerator::generate_history_table() {
  auto cardinalities = std::make_shared<std::vector<size_t>>(std::initializer_list<size_t>{
      _num_warehouses, NUM_DISTRICTS_PER_WAREHOUSE, NUM_CUSTOMERS_PER_DISTRICT, NUM_HISTORY_ENTRIES_PER_CUSTOMER});

  /**
   * indices[0] = warehouse
   * indices[1] = district
   * indices[2] = customer
   * indices[3] = history
   */
  auto segments_by_chunk = std::vector<Segments>{};
  auto column_definitions = TableColumnDefinitions{};

  _add_column<int32_t>(segments_by_chunk, column_definitions, "H_C_ID", cardinalities,
                       [&](const std::vector<size_t>& indices) { return indices[2] + 1; });
  _add_column<int32_t>(segments_by_chunk, column_definitions, "H_C_D_ID", cardinalities,
                       [&](const std::vector<size_t>& indices) { return indices[1] + 1; });
  _add_column<int32_t>(segments_by_chunk, column_definitions, "H_C_W_ID", cardinalities,
                       [&](const std::vector<size_t>& indices) { return indices[0] + 1; });
  _add_column<int32_t>(segments_by_chunk, column_definitions, "H_D_ID", cardinalities,
                       [&](const std::vector<size_t>& indices) { return indices[1] + 1; });
  _add_column<int32_t>(segments_by_chunk, column_definitions, "H_W_ID", cardinalities,
                       [&](const std::vector<size_t>& indices) { return indices[0] + 1; });
  _add_column<int32_t>(segments_by_chunk, column_definitions, "H_DATE", cardinalities,
                       [&](const std::vector<size_t>& /*indices*/) { return _current_date; });
  _add_column<float>(segments_by_chunk, column_definitions, "H_AMOUNT", cardinalities,
                     [&](const std::vector<size_t>& /*indices*/) { return 10.f; });
  _add_column<pmr_string>(
      segments_by_chunk, column_definitions, "H_DATA", cardinalities,
      [&](const std::vector<size_t>& /*indices*/) { return pmr_string{_random_gen.astring(12, 24)}; });

  auto table =
      std::make_shared<Table>(column_definitions, TableType::Data, _benchmark_config->chunk_size, UseMvcc::Yes);
  for (const auto& segments : segments_by_chunk) {
    const auto mvcc_data = std::make_shared<MvccData>(segments.front()->size(), CommitID{0});
    table->append_chunk(segments, mvcc_data);
  }

  return table;
}

std::shared_ptr<Table> TPCCTableGenerator::generate_order_table(
    const TPCCTableGenerator::OrderLineCounts& order_line_counts) {
  auto cardinalities = std::make_shared<std::vector<size_t>>(
      std::initializer_list<size_t>{_num_warehouses, NUM_DISTRICTS_PER_WAREHOUSE, NUM_ORDERS_PER_DISTRICT});

  /**
   * indices[0] = warehouse
   * indices[1] = district
   * indices[2] = order
   */
  auto segments_by_chunk = std::vector<Segments>{};
  auto column_definitions = TableColumnDefinitions{};

  // TODO(anyone): generate a new customer permutation for each district and warehouse. Currently they all have the
  // same permutation
  auto customer_permutation = _random_gen.permutation(0, NUM_CUSTOMERS_PER_DISTRICT);

  _add_column<int32_t>(segments_by_chunk, column_definitions, "O_ID", cardinalities,
                       [&](const std::vector<size_t>& indices) { return indices[2] + 1; });
  _add_column<int32_t>(segments_by_chunk, column_definitions, "O_D_ID", cardinalities,
                       [&](const std::vector<size_t>& indices) { return indices[1] + 1; });
  _add_column<int32_t>(segments_by_chunk, column_definitions, "O_W_ID", cardinalities,
                       [&](const std::vector<size_t>& indices) { return indices[0] + 1; });
  _add_column<int32_t>(segments_by_chunk, column_definitions, "O_C_ID", cardinalities,
                       [&](const std::vector<size_t>& indices) { return customer_permutation[indices[2]] + 1; });
  _add_column<int32_t>(segments_by_chunk, column_definitions, "O_ENTRY_D", cardinalities,
                       [&](const std::vector<size_t>& /*indices*/) { return _current_date; });

  _add_column<int32_t>(segments_by_chunk, column_definitions, "O_CARRIER_ID", cardinalities,
                       [&](const std::vector<size_t>& indices) {
                         return indices[2] + 1 <= NUM_ORDERS_PER_DISTRICT - NUM_NEW_ORDERS_PER_DISTRICT
                                    ? std::optional<int32_t>{_random_gen.random_number(1, 10)}
                                    : std::nullopt;
                       });
  _add_column<int32_t>(
      segments_by_chunk, column_definitions, "O_OL_CNT", cardinalities,
      [&](const std::vector<size_t>& indices) { return order_line_counts[indices[0]][indices[1]][indices[2]]; });
  _add_column<int32_t>(segments_by_chunk, column_definitions, "O_ALL_LOCAL", cardinalities,
                       [&](const std::vector<size_t>& /*indices*/) { return 1; });

  auto table =
      std::make_shared<Table>(column_definitions, TableType::Data, _benchmark_config->chunk_size, UseMvcc::Yes);
  for (const auto& segments : segments_by_chunk) {
    const auto mvcc_data = std::make_shared<MvccData>(segments.front()->size(), CommitID{0});
    table->append_chunk(segments, mvcc_data);
  }

  return table;
}

TPCCTableGenerator::OrderLineCounts TPCCTableGenerator::generate_order_line_counts() const {
  auto order_line_counts = OrderLineCounts(_num_warehouses);
  for (auto& counts_per_warehouse : order_line_counts) {
    counts_per_warehouse.resize(NUM_DISTRICTS_PER_WAREHOUSE);
    for (auto& counts_per_district : counts_per_warehouse) {
      counts_per_district.resize(NUM_ORDERS_PER_DISTRICT);
      for (auto& count_per_order : counts_per_district) {
        count_per_order = _random_gen.random_number(5, 15);
      }
    }
  }
  return order_line_counts;
}

/**
 * Generates a column for the 'ORDER_LINE' table. This is used in the specialization of add_column to insert vectors.
 * In contrast to other tables the ORDER_LINE table is NOT defined by saying, there are 10 order_lines per order,
 * but instead there 5 to 15 order_lines per order.
 */
template <typename T>
std::vector<std::optional<T>> TPCCTableGenerator::_generate_inner_order_line_column(
    const std::vector<size_t>& indices, TPCCTableGenerator::OrderLineCounts order_line_counts,
    const std::function<std::optional<T>(const std::vector<size_t>&)>& generator_function) {
  auto order_line_count = order_line_counts[indices[0]][indices[1]][indices[2]];

  auto values = std::vector<std::optional<T>>{};
  values.reserve(order_line_count);
  for (auto index = size_t{0}; index < order_line_count; index++) {
    auto copied_indices = indices;
    copied_indices.push_back(index);
    values.push_back(generator_function(copied_indices));
  }

  return values;
}

template <typename T>
void TPCCTableGenerator::_add_order_line_column(
    std::vector<Segments>& segments_by_chunk, TableColumnDefinitions& column_definitions, std::string name,
    std::shared_ptr<std::vector<size_t>> cardinalities, TPCCTableGenerator::OrderLineCounts order_line_counts,
    const std::function<std::optional<T>(const std::vector<size_t>&)>& generator_function) {
  const std::function<std::vector<std::optional<T>>(const std::vector<size_t>&)> wrapped_generator_function =
      [&](const std::vector<size_t>& indices) {
        return _generate_inner_order_line_column(indices, order_line_counts, generator_function);
      };
  _add_column<T>(segments_by_chunk, column_definitions, name, cardinalities, wrapped_generator_function);
}

std::shared_ptr<Table> TPCCTableGenerator::generate_order_line_table(
    const TPCCTableGenerator::OrderLineCounts& order_line_counts) {
  auto cardinalities = std::make_shared<std::vector<size_t>>(
      std::initializer_list<size_t>{_num_warehouses, NUM_DISTRICTS_PER_WAREHOUSE, NUM_ORDERS_PER_DISTRICT});

  /**
   * indices[0] = warehouse
   * indices[1] = district
   * indices[2] = order
   * indices[3] = order_line_size
   */
  auto segments_by_chunk = std::vector<Segments>{};
  auto column_definitions = TableColumnDefinitions{};

  _add_order_line_column<int32_t>(segments_by_chunk, column_definitions, "OL_O_ID", cardinalities, order_line_counts,
                                  [&](const std::vector<size_t>& indices) { return indices[2] + 1; });
  _add_order_line_column<int32_t>(segments_by_chunk, column_definitions, "OL_D_ID", cardinalities, order_line_counts,
                                  [&](const std::vector<size_t>& indices) { return indices[1] + 1; });
  _add_order_line_column<int32_t>(segments_by_chunk, column_definitions, "OL_W_ID", cardinalities, order_line_counts,
                                  [&](const std::vector<size_t>& indices) { return indices[0] + 1; });
  _add_order_line_column<int32_t>(segments_by_chunk, column_definitions, "OL_NUMBER", cardinalities, order_line_counts,
                                  [&](const std::vector<size_t>& indices) { return indices[3] + 1; });
  _add_order_line_column<int32_t>(
      segments_by_chunk, column_definitions, "OL_I_ID", cardinalities, order_line_counts,
      [&](const std::vector<size_t>& /*indices*/) { return _random_gen.random_number(1, NUM_ITEMS); });
  _add_order_line_column<int32_t>(segments_by_chunk, column_definitions, "OL_SUPPLY_W_ID", cardinalities,
                                  order_line_counts,
                                  [&](const std::vector<size_t>& indices) { return indices[0] + 1; });
  _add_order_line_column<int32_t>(segments_by_chunk, column_definitions, "OL_DELIVERY_D", cardinalities,
                                  order_line_counts, [&](const std::vector<size_t>& indices) {
                                    return indices[2] + 1 <= NUM_ORDERS_PER_DISTRICT - NUM_NEW_ORDERS_PER_DISTRICT
                                               ? std::optional<int32_t>{_current_date}
                                               : std::nullopt;
                                  });
  _add_order_line_column<int32_t>(segments_by_chunk, column_definitions, "OL_QUANTITY", cardinalities,
                                  order_line_counts, [&](const std::vector<size_t>& /*indices*/) { return 5; });

  _add_order_line_column<float>(segments_by_chunk, column_definitions, "OL_AMOUNT", cardinalities, order_line_counts,
                                [&](const std::vector<size_t>& indices) {
                                  return indices[2] < NUM_ORDERS_PER_DISTRICT - NUM_NEW_ORDERS_PER_DISTRICT
                                             ? 0.f
                                             : static_cast<float>(_random_gen.random_number(1, 999999)) / 100.f;
                                });
  _add_order_line_column<pmr_string>(
      segments_by_chunk, column_definitions, "OL_DIST_INFO", cardinalities, order_line_counts,
      [&](const std::vector<size_t>& /*indices*/) { return pmr_string{_random_gen.astring(24, 24)}; });

  auto table =
      std::make_shared<Table>(column_definitions, TableType::Data, _benchmark_config->chunk_size, UseMvcc::Yes);
  for (const auto& segments : segments_by_chunk) {
    const auto mvcc_data = std::make_shared<MvccData>(segments.front()->size(), CommitID{0});
    table->append_chunk(segments, mvcc_data);
  }

  return table;
}

std::shared_ptr<Table> TPCCTableGenerator::generate_new_order_table() {
  auto cardinalities = std::make_shared<std::vector<size_t>>(
      std::initializer_list<size_t>{_num_warehouses, NUM_DISTRICTS_PER_WAREHOUSE, NUM_NEW_ORDERS_PER_DISTRICT});

  /**
   * indices[0] = warehouse
   * indices[1] = district
   * indices[2] = new_order
   */
  auto segments_by_chunk = std::vector<Segments>{};
  auto column_definitions = TableColumnDefinitions{};

  _add_column<int32_t>(segments_by_chunk, column_definitions, "NO_O_ID", cardinalities,
                       [&](const std::vector<size_t>& indices) {
                         return indices[2] + 1 + NUM_ORDERS_PER_DISTRICT - NUM_NEW_ORDERS_PER_DISTRICT;
                       });
  _add_column<int32_t>(segments_by_chunk, column_definitions, "NO_D_ID", cardinalities,
                       [&](const std::vector<size_t>& indices) { return indices[1] + 1; });
  _add_column<int32_t>(segments_by_chunk, column_definitions, "NO_W_ID", cardinalities,
                       [&](const std::vector<size_t>& indices) { return indices[0] + 1; });

  auto table =
      std::make_shared<Table>(column_definitions, TableType::Data, _benchmark_config->chunk_size, UseMvcc::Yes);
  for (const auto& segments : segments_by_chunk) {
    const auto mvcc_data = std::make_shared<MvccData>(segments.front()->size(), CommitID{0});
    table->append_chunk(segments, mvcc_data);
  }

  return table;
}

std::unordered_map<std::string, BenchmarkTableInfo> TPCCTableGenerator::generate() {
  const auto cache_directory = std::string{"tpcc_cached_tables/sf-"} + std::to_string(_num_warehouses);  // NOLINT
  if (_benchmark_config->cache_binary_tables && std::filesystem::is_directory(cache_directory)) {
    return _load_binary_tables_from_path(cache_directory);
  }

  const auto item_table = generate_item_table();
  const auto warehouse_table = generate_warehouse_table();
  const auto stock_table = generate_stock_table();
  const auto district_table = generate_district_table();
  const auto customer_table = generate_customer_table();
  const auto history_table = generate_history_table();
  const auto new_order_table = generate_new_order_table();

  const auto order_line_counts = generate_order_line_counts();
  const auto order_table = generate_order_table(order_line_counts);
  const auto order_line_table = generate_order_line_table(order_line_counts);

  auto table_info_by_name =
      std::unordered_map<std::string, BenchmarkTableInfo>({{"ITEM", BenchmarkTableInfo{item_table}},
                                                           {"WAREHOUSE", BenchmarkTableInfo{warehouse_table}},
                                                           {"STOCK", BenchmarkTableInfo{stock_table}},
                                                           {"DISTRICT", BenchmarkTableInfo{district_table}},
                                                           {"CUSTOMER", BenchmarkTableInfo{customer_table}},
                                                           {"HISTORY", BenchmarkTableInfo{history_table}},
                                                           {"ORDER", BenchmarkTableInfo{order_table}},
                                                           {"ORDER_LINE", BenchmarkTableInfo{order_line_table}},
                                                           {"NEW_ORDER", BenchmarkTableInfo{new_order_table}}});

  if (_benchmark_config->cache_binary_tables) {
    std::filesystem::create_directories(cache_directory);
    for (auto& [table_name, table_info] : table_info_by_name) {
      // NOLINTNEXTLINE(performance-inefficient-string-concatenation)
      table_info.binary_file_path = cache_directory + "/" + table_name + ".bin";
    }
  }

  return table_info_by_name;
}

void TPCCTableGenerator::_add_constraints(
    std::unordered_map<std::string, BenchmarkTableInfo>& table_info_by_name) const {
  // Set all primary (PK) and foreign keys (FK) as defined in the specification (1.3 Table Layouts, p. 12-17).

  // Get all tables.
  const auto& warehouse_table = table_info_by_name.at("WAREHOUSE").table;
  const auto& district_table = table_info_by_name.at("DISTRICT").table;
  const auto& customer_table = table_info_by_name.at("CUSTOMER").table;
  const auto& history_table = table_info_by_name.at("HISTORY").table;
  const auto& new_order_table = table_info_by_name.at("NEW_ORDER").table;
  const auto& order_table = table_info_by_name.at("ORDER").table;
  const auto& order_line_table = table_info_by_name.at("ORDER_LINE").table;
  const auto& item_table = table_info_by_name.at("ITEM").table;
  const auto& stock_table = table_info_by_name.at("STOCK").table;

  // Set constraints.

  // WAREHOUSE - 1 PK.
  warehouse_table->add_soft_key_constraint(
      {{warehouse_table->column_id_by_name("W_ID")}, KeyConstraintType::PRIMARY_KEY});

  // DISTRICT - 1 composite PK, 1 FK.
  district_table->add_soft_key_constraint(
      {{district_table->column_id_by_name("D_W_ID"), district_table->column_id_by_name("D_ID")},
       KeyConstraintType::PRIMARY_KEY});
  district_table->add_soft_foreign_key_constraint({{district_table->column_id_by_name("D_W_ID")},
                                                   district_table,
                                                   {warehouse_table->column_id_by_name("W_ID")},
                                                   warehouse_table});

  // CUSTOMER - 1 composite PK, 1 composite FK.
  customer_table->add_soft_key_constraint(
      {{customer_table->column_id_by_name("C_W_ID"), customer_table->column_id_by_name("C_D_ID"),
        customer_table->column_id_by_name("C_ID")},
       KeyConstraintType::PRIMARY_KEY});
  customer_table->add_soft_foreign_key_constraint(
      {{customer_table->column_id_by_name("C_W_ID"), customer_table->column_id_by_name("C_D_ID")},
       customer_table,
       {district_table->column_id_by_name("D_W_ID"), district_table->column_id_by_name("D_ID")},
       district_table});

<<<<<<< HEAD
  const auto& history_table = table_info_by_name.at("HISTORY").table;
=======
  // HISTORY - 2 composite FKs.
>>>>>>> 84faa0bf
  history_table->add_soft_foreign_key_constraint(
      {{history_table->column_id_by_name("H_C_W_ID"), history_table->column_id_by_name("H_C_D_ID"),
        history_table->column_id_by_name("H_C_ID")},
       history_table,
       {customer_table->column_id_by_name("C_W_ID"), customer_table->column_id_by_name("C_D_ID"),
        customer_table->column_id_by_name("C_ID")},
       customer_table});
  history_table->add_soft_foreign_key_constraint(
      {{history_table->column_id_by_name("H_W_ID"), history_table->column_id_by_name("H_D_ID")},
       history_table,
       {district_table->column_id_by_name("D_W_ID"), district_table->column_id_by_name("D_ID")},
       district_table});
<<<<<<< HEAD
=======

  // NEW_ORDER - 1 composite PK, 1 composite FK.
  new_order_table->add_soft_key_constraint(
      {{new_order_table->column_id_by_name("NO_W_ID"), new_order_table->column_id_by_name("NO_D_ID"),
        new_order_table->column_id_by_name("NO_O_ID")},
       KeyConstraintType::PRIMARY_KEY});
  new_order_table->add_soft_foreign_key_constraint(
      {{new_order_table->column_id_by_name("NO_W_ID"), new_order_table->column_id_by_name("NO_D_ID"),
        new_order_table->column_id_by_name("NO_O_ID")},
       new_order_table,
       {order_table->column_id_by_name("O_W_ID"), order_table->column_id_by_name("O_D_ID"),
        order_table->column_id_by_name("O_ID")},
       order_table});
>>>>>>> 84faa0bf

  // ORDER - 1 composite PK, 1 composite FK.
  order_table->add_soft_key_constraint(
      {{order_table->column_id_by_name("O_W_ID"), order_table->column_id_by_name("O_D_ID"),
        order_table->column_id_by_name("O_ID")},
       KeyConstraintType::PRIMARY_KEY});
  order_table->add_soft_foreign_key_constraint(
      {{order_table->column_id_by_name("O_W_ID"), order_table->column_id_by_name("O_D_ID"),
        order_table->column_id_by_name("O_C_ID")},
       order_table,
       {customer_table->column_id_by_name("C_W_ID"), customer_table->column_id_by_name("C_D_ID"),
        customer_table->column_id_by_name("C_ID")},
       customer_table});

<<<<<<< HEAD
  const auto& new_order_table = table_info_by_name.at("NEW_ORDER").table;
  new_order_table->add_soft_key_constraint(
      {{new_order_table->column_id_by_name("NO_W_ID"), new_order_table->column_id_by_name("NO_D_ID"),
        new_order_table->column_id_by_name("NO_O_ID")},
       KeyConstraintType::PRIMARY_KEY});
  new_order_table->add_soft_foreign_key_constraint(
      {{new_order_table->column_id_by_name("NO_W_ID"), new_order_table->column_id_by_name("NO_D_ID"),
        new_order_table->column_id_by_name("NO_O_ID")},
       new_order_table,
       {order_table->column_id_by_name("O_W_ID"), order_table->column_id_by_name("O_D_ID"),
        order_table->column_id_by_name("O_ID")},
       order_table});

  const auto& item_table = table_info_by_name.at("ITEM").table;
=======
  // ORDER_LINE - 1 composite PK, 2 composite FKs.
  order_line_table->add_soft_key_constraint(
      {{order_line_table->column_id_by_name("OL_W_ID"), order_line_table->column_id_by_name("OL_D_ID"),
        order_line_table->column_id_by_name("OL_O_ID"), order_line_table->column_id_by_name("OL_NUMBER")},
       KeyConstraintType::PRIMARY_KEY});
  order_line_table->add_soft_foreign_key_constraint(
      {{order_line_table->column_id_by_name("OL_W_ID"), order_line_table->column_id_by_name("OL_D_ID"),
        order_line_table->column_id_by_name("OL_O_ID")},
       order_line_table,
       {order_table->column_id_by_name("O_W_ID"), order_table->column_id_by_name("O_D_ID"),
        order_table->column_id_by_name("O_ID")},
       order_table});
  order_line_table->add_soft_foreign_key_constraint(
      {{order_line_table->column_id_by_name("OL_SUPPLY_W_ID"), order_line_table->column_id_by_name("OL_I_ID")},
       order_line_table,
       {stock_table->column_id_by_name("S_W_ID"), stock_table->column_id_by_name("S_I_ID")},
       stock_table});

  // ITEM - 1 PK.
>>>>>>> 84faa0bf
  item_table->add_soft_key_constraint({{item_table->column_id_by_name("I_ID")}, KeyConstraintType::PRIMARY_KEY});

  // STOCK - 1 composite PK, 2 FKs.
  stock_table->add_soft_key_constraint(
      {{stock_table->column_id_by_name("S_W_ID"), stock_table->column_id_by_name("S_I_ID")},
       KeyConstraintType::PRIMARY_KEY});
  stock_table->add_soft_foreign_key_constraint({{stock_table->column_id_by_name("S_W_ID")},
                                                stock_table,
                                                {warehouse_table->column_id_by_name("W_ID")},
                                                warehouse_table});
  stock_table->add_soft_foreign_key_constraint(
      {{stock_table->column_id_by_name("S_I_ID")}, stock_table, {item_table->column_id_by_name("I_ID")}, item_table});
<<<<<<< HEAD

  const auto& order_line_table = table_info_by_name.at("ORDER_LINE").table;
  order_line_table->add_soft_key_constraint(
      {{order_line_table->column_id_by_name("OL_W_ID"), order_line_table->column_id_by_name("OL_D_ID"),
        order_line_table->column_id_by_name("OL_O_ID"), order_line_table->column_id_by_name("OL_NUMBER")},
       KeyConstraintType::PRIMARY_KEY});
  order_line_table->add_soft_foreign_key_constraint(
      {{order_line_table->column_id_by_name("OL_W_ID"), order_line_table->column_id_by_name("OL_D_ID"),
        order_line_table->column_id_by_name("OL_O_ID")},
       order_line_table,
       {order_table->column_id_by_name("O_W_ID"), order_table->column_id_by_name("O_D_ID"),
        order_table->column_id_by_name("O_ID")},
       order_table});
  order_line_table->add_soft_foreign_key_constraint(
      {{order_line_table->column_id_by_name("OL_SUPPLY_W_ID"), order_line_table->column_id_by_name("OL_I_ID")},
       order_line_table,
       {stock_table->column_id_by_name("S_W_ID"), stock_table->column_id_by_name("S_I_ID")},
       stock_table});
=======
>>>>>>> 84faa0bf
}

thread_local TPCCRandomGenerator TPCCTableGenerator::_random_gen;  // NOLINT

}  // namespace hyrise<|MERGE_RESOLUTION|>--- conflicted
+++ resolved
@@ -614,11 +614,7 @@
        {district_table->column_id_by_name("D_W_ID"), district_table->column_id_by_name("D_ID")},
        district_table});
 
-<<<<<<< HEAD
-  const auto& history_table = table_info_by_name.at("HISTORY").table;
-=======
   // HISTORY - 2 composite FKs.
->>>>>>> 84faa0bf
   history_table->add_soft_foreign_key_constraint(
       {{history_table->column_id_by_name("H_C_W_ID"), history_table->column_id_by_name("H_C_D_ID"),
         history_table->column_id_by_name("H_C_ID")},
@@ -631,8 +627,6 @@
        history_table,
        {district_table->column_id_by_name("D_W_ID"), district_table->column_id_by_name("D_ID")},
        district_table});
-<<<<<<< HEAD
-=======
 
   // NEW_ORDER - 1 composite PK, 1 composite FK.
   new_order_table->add_soft_key_constraint(
@@ -646,7 +640,6 @@
        {order_table->column_id_by_name("O_W_ID"), order_table->column_id_by_name("O_D_ID"),
         order_table->column_id_by_name("O_ID")},
        order_table});
->>>>>>> 84faa0bf
 
   // ORDER - 1 composite PK, 1 composite FK.
   order_table->add_soft_key_constraint(
@@ -661,22 +654,6 @@
         customer_table->column_id_by_name("C_ID")},
        customer_table});
 
-<<<<<<< HEAD
-  const auto& new_order_table = table_info_by_name.at("NEW_ORDER").table;
-  new_order_table->add_soft_key_constraint(
-      {{new_order_table->column_id_by_name("NO_W_ID"), new_order_table->column_id_by_name("NO_D_ID"),
-        new_order_table->column_id_by_name("NO_O_ID")},
-       KeyConstraintType::PRIMARY_KEY});
-  new_order_table->add_soft_foreign_key_constraint(
-      {{new_order_table->column_id_by_name("NO_W_ID"), new_order_table->column_id_by_name("NO_D_ID"),
-        new_order_table->column_id_by_name("NO_O_ID")},
-       new_order_table,
-       {order_table->column_id_by_name("O_W_ID"), order_table->column_id_by_name("O_D_ID"),
-        order_table->column_id_by_name("O_ID")},
-       order_table});
-
-  const auto& item_table = table_info_by_name.at("ITEM").table;
-=======
   // ORDER_LINE - 1 composite PK, 2 composite FKs.
   order_line_table->add_soft_key_constraint(
       {{order_line_table->column_id_by_name("OL_W_ID"), order_line_table->column_id_by_name("OL_D_ID"),
@@ -696,7 +673,6 @@
        stock_table});
 
   // ITEM - 1 PK.
->>>>>>> 84faa0bf
   item_table->add_soft_key_constraint({{item_table->column_id_by_name("I_ID")}, KeyConstraintType::PRIMARY_KEY});
 
   // STOCK - 1 composite PK, 2 FKs.
@@ -709,27 +685,6 @@
                                                 warehouse_table});
   stock_table->add_soft_foreign_key_constraint(
       {{stock_table->column_id_by_name("S_I_ID")}, stock_table, {item_table->column_id_by_name("I_ID")}, item_table});
-<<<<<<< HEAD
-
-  const auto& order_line_table = table_info_by_name.at("ORDER_LINE").table;
-  order_line_table->add_soft_key_constraint(
-      {{order_line_table->column_id_by_name("OL_W_ID"), order_line_table->column_id_by_name("OL_D_ID"),
-        order_line_table->column_id_by_name("OL_O_ID"), order_line_table->column_id_by_name("OL_NUMBER")},
-       KeyConstraintType::PRIMARY_KEY});
-  order_line_table->add_soft_foreign_key_constraint(
-      {{order_line_table->column_id_by_name("OL_W_ID"), order_line_table->column_id_by_name("OL_D_ID"),
-        order_line_table->column_id_by_name("OL_O_ID")},
-       order_line_table,
-       {order_table->column_id_by_name("O_W_ID"), order_table->column_id_by_name("O_D_ID"),
-        order_table->column_id_by_name("O_ID")},
-       order_table});
-  order_line_table->add_soft_foreign_key_constraint(
-      {{order_line_table->column_id_by_name("OL_SUPPLY_W_ID"), order_line_table->column_id_by_name("OL_I_ID")},
-       order_line_table,
-       {stock_table->column_id_by_name("S_W_ID"), stock_table->column_id_by_name("S_I_ID")},
-       stock_table});
-=======
->>>>>>> 84faa0bf
 }
 
 thread_local TPCCRandomGenerator TPCCTableGenerator::_random_gen;  // NOLINT
