--- conflicted
+++ resolved
@@ -23,11 +23,7 @@
   Assert(std::filesystem::exists(path), "No such file or directory '" + query_path + "'");
 
   if (std::filesystem::is_regular_file(path)) {
-<<<<<<< HEAD
-    Assert(is_sql_file(query_path), "Specified file '" + query_path + "' is not an .sql file.");
-=======
     Assert(is_sql_file(query_path), "Specified file '" + query_path + "' is not a .sql file.");
->>>>>>> 8b53b13d
     _parse_query_file(query_path, query_subset);
   } else {
     // Recursively walk through the specified directory and add all files on the way
