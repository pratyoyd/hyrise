--- conflicted
+++ resolved
@@ -489,25 +489,6 @@
   cli_options.add_options()
     ("help", "print a summary of CLI options")
     ("full_help", "print more detailed information about configuration options")
-<<<<<<< HEAD
-    ("r,runs", "Maximum number of runs per item, negative values mean infinity", cxxopts::value<int64_t>()->default_value("-1")) // NOLINT
-    ("c,chunk_size", "Chunk size", cxxopts::value<ChunkOffset>()->default_value(std::to_string(Chunk::DEFAULT_SIZE))) // NOLINT
-    ("t,time", "Runtime - per item for Ordered, total for Shuffled", cxxopts::value<uint64_t>()->default_value("60")) // NOLINT
-    ("w,warmup", "Number of seconds that each item is run for warm up", cxxopts::value<uint64_t>()->default_value("0")) // NOLINT
-    ("o,output", "JSON file to output results to, don't specify for stdout", cxxopts::value<std::string>()->default_value("")) // NOLINT
-    ("m,mode", "Ordered or Shuffled", cxxopts::value<std::string>()->default_value(default_mode)) // NOLINT
-    ("e,encoding", "Specify Chunk encoding as a string or as a JSON config file (for more detailed configuration, see --full_help). String options: " + encoding_strings_option, cxxopts::value<std::string>()->default_value("Dictionary"))  // NOLINT
-    ("compression", "Specify vector compression as a string. Options: " + compression_strings_option, cxxopts::value<std::string>()->default_value(""))  // NOLINT
-    ("chunk_indexes", "Create chunk indexes (separate index per chunk; columns defined by benchmark)", cxxopts::value<bool>()->default_value("false"))  // NOLINT
-    ("table_indexes", "Create table indexes (index per table column; columns defined by benchmark)", cxxopts::value<bool>()->default_value("false"))  // NOLINT
-    ("scheduler", "Enable or disable the scheduler", cxxopts::value<bool>()->default_value("false")) // NOLINT
-    ("cores", "Specify the number of cores used by the scheduler (if active). 0 means all available cores", cxxopts::value<uint32_t>()->default_value("0")) // NOLINT
-    ("clients", "Specify how many items should run in parallel if the scheduler is active", cxxopts::value<uint32_t>()->default_value("1")) // NOLINT
-    ("visualize", "Create a visualization image of one LQP and PQP for each query, do not properly run the benchmark", cxxopts::value<bool>()->default_value("false")) // NOLINT
-    ("verify", "Verify each query by comparing it with the SQLite result", cxxopts::value<bool>()->default_value("false")) // NOLINT
-    ("dont_cache_binary_tables", "Do not cache tables as binary files for faster loading on subsequent runs", cxxopts::value<bool>()->default_value("false")) // NOLINT
-    ("metrics", "Track more metrics (steps in SQL pipeline, system utilization, etc.) and add them to the output JSON (see -o)", cxxopts::value<bool>()->default_value("false")) // NOLINT
-=======
     ("r,runs", "Maximum number of runs per item, negative values mean infinity", cxxopts::value<int64_t>()->default_value("-1"))  // NOLINT(whitespace/line_length)
     ("c,chunk_size", "Chunk size", cxxopts::value<ChunkOffset>()->default_value(std::to_string(Chunk::DEFAULT_SIZE)))
     ("t,time", "Runtime - per item for Ordered, total for Shuffled", cxxopts::value<uint64_t>()->default_value("60"))
@@ -516,7 +497,8 @@
     ("m,mode", "Ordered or Shuffled", cxxopts::value<std::string>()->default_value(default_mode))
     ("e,encoding", "Specify Chunk encoding as a string or as a JSON config file (for more detailed configuration, see --full_help). String options: " + encoding_strings_option, cxxopts::value<std::string>()->default_value("Dictionary"))  // NOLINT(whitespace/line_length)
     ("compression", "Specify vector compression as a string. Options: " + compression_strings_option, cxxopts::value<std::string>()->default_value(""))  // NOLINT(whitespace/line_length)
-    ("indexes", "Create indexes (where defined by benchmark)", cxxopts::value<bool>()->default_value("false"))
+    ("chunk_indexes", "Create chunk indexes (separate index per chunk; columns defined by benchmark)", cxxopts::value<bool>()->default_value("false"))  // NOLINT(whitespace/line_length)
+    ("table_indexes", "Create table indexes (index per table column; columns defined by benchmark)", cxxopts::value<bool>()->default_value("false"))  // NOLINT(whitespace/line_length)
     ("scheduler", "Enable or disable the scheduler", cxxopts::value<bool>()->default_value("false"))
     ("cores", "Specify the number of cores used by the scheduler (if active). 0 means all available cores", cxxopts::value<uint32_t>()->default_value("0"))  // NOLINT(whitespace/line_length)
     ("clients", "Specify how many items should run in parallel if the scheduler is active", cxxopts::value<uint32_t>()->default_value("1"))  // NOLINT(whitespace/line_length)
@@ -524,7 +506,6 @@
     ("verify", "Verify each query by comparing it with the SQLite result", cxxopts::value<bool>()->default_value("false"))  // NOLINT(whitespace/line_length)
     ("dont_cache_binary_tables", "Do not cache tables as binary files for faster loading on subsequent runs", cxxopts::value<bool>()->default_value("false"))  // NOLINT(whitespace/line_length)
     ("metrics", "Track more metrics (steps in SQL pipeline, system utilization, etc.) and add them to the output JSON (see -o)", cxxopts::value<bool>()->default_value("false"))  // NOLINT(whitespace/line_length)
->>>>>>> 78446e05
     // This option is only advised when the underlying system's memory capacity is overleaded by the preparation phase.
     ("data_preparation_cores", "Specify the number of cores used by the scheduler for data preparation, i.e., sorting and encoding tables and generating table statistics. 0 means all available cores.", cxxopts::value<uint32_t>()->default_value("0"));  // NOLINT(whitespace/line_length)
   // clang-format on
