#include "benchmark_runner.hpp"

#include <chrono>
#include <fstream>
#include <random>

#include <boost/accumulators/accumulators.hpp>
#include <boost/accumulators/statistics/mean.hpp>
#include <boost/accumulators/statistics/stats.hpp>
#include <boost/algorithm/string/join.hpp>
#include <boost/range/adaptors.hpp>
#include "cxxopts.hpp"

#include "benchmark_config.hpp"
#include "hyrise.hpp"
#include "scheduler/job_task.hpp"
#include "sql/sql_pipeline_builder.hpp"
#include "storage/chunk.hpp"
#include "tpch/tpch_table_generator.hpp"
#include "utils/format_duration.hpp"
#include "utils/print_utils.hpp"
#include "utils/sqlite_wrapper.hpp"
#include "utils/timer.hpp"
#include "version.hpp"

namespace hyrise {

BenchmarkRunner::BenchmarkRunner(const BenchmarkConfig& config,
                                 std::unique_ptr<AbstractBenchmarkItemRunner> benchmark_item_runner,
                                 std::unique_ptr<AbstractTableGenerator> table_generator, const nlohmann::json& context)
    : _config(config),
      _benchmark_item_runner(std::move(benchmark_item_runner)),
      _table_generator(std::move(table_generator)),
      _context(context) {
  Hyrise::get().default_pqp_cache = std::make_shared<SQLPhysicalPlanCache>();
  Hyrise::get().default_lqp_cache = std::make_shared<SQLLogicalPlanCache>();

  // Initialise the scheduler if the benchmark was requested to run multi-threaded.
  if (config.enable_scheduler) {
    Hyrise::get().topology.use_default_topology(config.cores);
    std::cout << "- Multi-threaded Topology:" << std::endl;
    std::cout << Hyrise::get().topology;

    // Add NUMA topology information to the context, for processing in the benchmark_multithreaded.py script.
    auto numa_cores_per_node = std::vector<size_t>();
    for (const auto& node : Hyrise::get().topology.nodes()) {
      numa_cores_per_node.push_back(node.cpus.size());
    }
    _context.push_back({"utilized_cores_per_numa_node", numa_cores_per_node});

    const auto scheduler = std::make_shared<NodeQueueScheduler>();
    Hyrise::get().set_scheduler(scheduler);
  }

  _table_generator->generate_and_store();

  _benchmark_item_runner->on_tables_loaded();

  // SQLite data is only loaded if the dedicated result set is not complete, i.e,
  // items exist for which no dedicated result could be loaded.
  if (_config.verify && _benchmark_item_runner->has_item_without_dedicated_result()) {
    std::cout << "- Loading tables into SQLite for verification." << std::endl;
    Timer timer;

    // Load the data into SQLite.
    sqlite_wrapper = std::make_shared<SQLiteWrapper>();
    for (const auto& [table_name, table] : Hyrise::get().storage_manager.tables()) {
      std::cout << "-  Loading '" << table_name << "' into SQLite " << std::flush;
      Timer per_table_timer;
      sqlite_wrapper->create_sqlite_table(*table, table_name);
      std::cout << "(" << per_table_timer.lap_formatted() << ")" << std::endl;
    }
    std::cout << "- All tables loaded into SQLite (" << timer.lap_formatted() << ")" << std::endl;
    _benchmark_item_runner->set_sqlite_wrapper(sqlite_wrapper);
  }

  if (!_config.plugins.empty()) {
    _loaded_plugins.reserve(_config.plugins.size());
    for (const auto& plugin : _config.plugins) {
      const auto& plugin_name = plugin_name_from_path(plugin);
      std::cout << "- Load plugin " << plugin_name << " from " << plugin << std::endl;
      Hyrise::get().plugin_manager.load_plugin(plugin);
      _loaded_plugins.emplace_back(plugin_name);
    }
  }
}

void BenchmarkRunner::run() {
  std::cout << "- Starting Benchmark..." << std::endl;

  _benchmark_start = std::chrono::steady_clock::now();
  _benchmark_wall_clock_start = std::chrono::system_clock::now();

  std::unique_ptr<PausableLoopThread> metrics_thread;
  if (_config.metrics) {
    // Create a table for the segment access counter log
    SQLPipelineBuilder{
        "CREATE TABLE benchmark_segments_log AS SELECT 0 AS snapshot_id, 'init' AS moment, * FROM meta_segments"}
        .create_pipeline()
        .get_result_table();

<<<<<<< HEAD
=======
    // Start tracking the system utilization.
>>>>>>> 8114ddda
    SQLPipelineBuilder{
        "CREATE TABLE benchmark_system_utilization_log AS SELECT CAST(0 as LONG) AS \"timestamp\", * FROM "
        "meta_system_utilization"}
        .create_pipeline()
        .get_result_table();

    SQLPipelineBuilder{
        "CREATE TABLE benchmark_buffer_manager_metrics_log AS SELECT CAST(0 as LONG) AS \"timestamp\", * FROM "
        "meta_buffer_manager_metrics"}
        .create_pipeline()
        .get_result_table();

    metrics_thread = std::make_unique<PausableLoopThread>(METRICS_SAMPLING_INTERVAL, [this](size_t) {
      // Start tracking the system utilization
      const auto timestamp = std::chrono::nanoseconds{std::chrono::steady_clock::now() - _benchmark_start}.count();

      auto system_utilization_sql_builder = std::stringstream{};
      system_utilization_sql_builder << "INSERT INTO benchmark_system_utilization_log SELECT CAST(" << timestamp
                                     << "as LONG), * FROM meta_system_utilization";

      SQLPipelineBuilder{system_utilization_sql_builder.str()}.create_pipeline().get_result_table();

      auto buffer_manager_metrics_sql_builder = std::stringstream{};
      buffer_manager_metrics_sql_builder << "INSERT INTO benchmark_buffer_manager_metrics_log SELECT CAST(" << timestamp
                                         << "as LONG), * FROM meta_buffer_manager_metrics";

<<<<<<< HEAD
      SQLPipelineBuilder{buffer_manager_metrics_sql_builder.str()}.create_pipeline().get_result_table();
    });
=======
  if (_config.metrics) {
    // Create a table for the segment access counter log.
    SQLPipelineBuilder{
        "CREATE TABLE benchmark_segments_log AS SELECT 0 AS snapshot_id, 'init' AS moment, * FROM meta_segments"}
        .create_pipeline()
        .get_result_table();
>>>>>>> 8114ddda
  }

  // Retrieve the items to be executed and prepare the result vector.
  const auto& items = _benchmark_item_runner->items();
  if (!items.empty()) {
    _results = std::vector<BenchmarkItemResult>{*std::max_element(items.begin(), items.end()) + 1u};
  }

  // Execute pre-benchmark hooks of plugins required by the user.
  for (const auto& plugin : _loaded_plugins) {
    if (!Hyrise::get().plugin_manager.has_pre_benchmark_hook(plugin)) {
      continue;
    }

    std::cout << "- Run pre-benchmark hook of '" << plugin << "'" << std::endl;
    Hyrise::get().plugin_manager.exec_pre_benchmark_hook(plugin, *_benchmark_item_runner);
  }

  switch (_config.benchmark_mode) {
    case BenchmarkMode::Ordered: {
      _benchmark_ordered();
      break;
    }
    case BenchmarkMode::Shuffled: {
      _benchmark_shuffled();
      break;
    }
  }

  // Create report.
  const auto write_report = _config.output_file_path && (!_config.verify && !_config.enable_visualization);
  auto report = write_report ? _create_report() : nlohmann::json{};

  // Execute post-benchmark hooks of plugins required by the user.
  for (const auto& plugin : _loaded_plugins) {
    if (!Hyrise::get().plugin_manager.has_post_benchmark_hook(plugin)) {
      continue;
    }

    std::cout << "- Run post-benchmark hook of '" << plugin << "'" << std::endl;
    Hyrise::get().plugin_manager.exec_post_benchmark_hook(plugin, report);
  }

  // Write report to file.
  if (write_report) {
    _write_report_to_file(*_config.output_file_path, report);
  } else if (_config.output_file_path) {
    std::cout << "- Not writing JSON result as either verification or visualization are activated." << std::endl;
    std::cout << "  These options make the results meaningless." << std::endl;
  }

  // For the Ordered mode, results have already been printed to the console.
  if (_config.benchmark_mode == BenchmarkMode::Shuffled && !_config.verify && !_config.enable_visualization) {
    for (const auto& item_id : items) {
      std::cout << "- Results for " << _benchmark_item_runner->item_name(item_id) << std::endl;
      std::cout << "  -> Executed " << _results[item_id].successful_runs.size() << " times" << std::endl;
      if (!_results[item_id].unsuccessful_runs.empty()) {
        std::cout << "  -> " << _results[item_id].unsuccessful_runs.size() << " additional runs failed" << std::endl;
      }
    }
  }

  // Fail if verification against SQLite was requested and failed.
  if (_config.verify) {
    auto any_verification_failed = false;

    for (const auto& item_id : items) {
      const auto& result = _results[item_id];
      if (result.successful_runs.empty()) {
        continue;
      }
      const auto verification_status = result.verification_passed.load();
      Assert(verification_status, "Verification result should have been set");
      any_verification_failed |= !(*verification_status);
    }

    Assert(!any_verification_failed, "Verification failed");
  }

  if (Hyrise::get().scheduler()) {
    Hyrise::get().scheduler()->finish();
    Hyrise::get().set_scheduler(std::make_shared<ImmediateExecutionScheduler>());
  }
<<<<<<< HEAD
=======

  // Stop the thread that tracks the system utilization.
  track_system_utilization = false;
  system_utilization_tracker.join();
>>>>>>> 8114ddda
}

void BenchmarkRunner::_benchmark_shuffled() {
  auto item_ids = _benchmark_item_runner->items();

  if (const auto& weights = _benchmark_item_runner->weights(); !weights.empty()) {
    auto item_ids_weighted = std::vector<BenchmarkItemID>{};
    for (const auto& selected_item_id : item_ids) {
      const auto item_weight = weights.at(selected_item_id);
      item_ids_weighted.resize(item_ids_weighted.size() + item_weight, selected_item_id);
    }
    item_ids = item_ids_weighted;
  }

  auto item_ids_shuffled = std::vector<BenchmarkItemID>{};

  for (const auto& item_id : item_ids) {
    _warmup(item_id);
  }

  // For shuffling the item order.
  std::random_device random_device;
  std::mt19937 random_generator(random_device());

  Assert(_currently_running_clients == 0, "Did not expect any clients to run at this time");

  _state = BenchmarkState{_config.max_duration};

  while (_state.keep_running() && (_config.max_runs < 0 || _total_finished_runs.load(std::memory_order_relaxed) <
                                                               static_cast<size_t>(_config.max_runs))) {
    // We want to only schedule as many items simultaneously as we have simulated clients.
    if (_currently_running_clients.load(std::memory_order_relaxed) < _config.clients) {
      if (item_ids_shuffled.empty()) {
        item_ids_shuffled = item_ids;
        std::shuffle(item_ids_shuffled.begin(), item_ids_shuffled.end(), random_generator);
      }

      const auto item_id = item_ids_shuffled.back();
      item_ids_shuffled.pop_back();

      _schedule_item_run(item_id);
    } else {
      std::this_thread::sleep_for(std::chrono::milliseconds(10));
    }
  }
  _state.set_done();

  for (auto& result : _results) {
    // As the execution of benchmark items is intermingled, we use the total duration for all items.
    result.duration = _state.benchmark_duration;
  }

  // Wait for the rest of the tasks that didn't make it in time - they will not count towards the results.
  Hyrise::get().scheduler()->wait_for_all_tasks();
  Assert(_currently_running_clients == 0, "All runs must be finished at this point");

  _snapshot_segment_access_counters("End of Benchmark");
}

void BenchmarkRunner::_benchmark_ordered() {
  for (const auto& item_id : _benchmark_item_runner->items()) {
    _warmup(item_id);

    const auto& name = _benchmark_item_runner->item_name(item_id);
    std::cout << "- Benchmarking " << name << std::endl;

    auto& result = _results[item_id];

    Assert(_currently_running_clients == 0, "Did not expect any clients to run at this time");

    _state = BenchmarkState{_config.max_duration};

    while (_state.keep_running() &&
           (_config.max_runs < 0 || (result.successful_runs.size() + result.unsuccessful_runs.size()) <
                                        static_cast<size_t>(_config.max_runs))) {
      // We want to only schedule as many items simultaneously as we have simulated clients.
      if (_currently_running_clients.load(std::memory_order_relaxed) < _config.clients) {
        _schedule_item_run(item_id);
      } else {
        std::this_thread::sleep_for(std::chrono::milliseconds(10));
      }
    }
    _state.set_done();

    // Wait for the rest of the tasks that didn't make it in time - they will not count toward the results.
    if (_currently_running_clients > 0) {
      std::cout << "  -> Waiting for clients that are still running" << std::endl;
    }
    Hyrise::get().scheduler()->wait_for_all_tasks();
    Assert(_currently_running_clients == 0, "All runs must be finished at this point");

    result.duration = _state.benchmark_duration;
    // chrono::seconds uses an integer precision duration type, but we need a floating-point value.
    const auto duration_seconds = std::chrono::duration<double>{_state.benchmark_duration}.count();
    const auto items_per_second = static_cast<double>(result.successful_runs.size()) / duration_seconds;

    // Compute mean by using accumulators.
    auto accumulator =
        boost::accumulators::accumulator_set<double, boost::accumulators::stats<boost::accumulators::tag::mean>>{};
    for (const auto& entry : result.successful_runs) {
      // For readability and to be consistent with compare_benchmarks.py, query latencies should be in milliseconds.
      // chrono::milliseconds uses an integer precision duration type, but we need a floating-point value.
      accumulator(std::chrono::duration<double, std::milli>{entry.duration}.count());
    }
    const auto mean_in_milliseconds = boost::accumulators::mean(accumulator);

    if (!_config.verify && !_config.enable_visualization) {
      std::cout << "  -> Executed " << result.successful_runs.size() << " times in " << duration_seconds
                << " seconds (Latency: " << mean_in_milliseconds << " ms/iter, Throughput: " << items_per_second
                << " iter/s)" << std::endl;
      if (!result.unsuccessful_runs.empty()) {
        std::cout << "  -> " << result.unsuccessful_runs.size() << " additional runs failed" << std::endl;
      }
    }

    // Taking the snapshot at this point means that both warmup runs and runs that finish after the deadline are taken
    // into account, too. In light of the significant amount of data added by the snapshots to the JSON file and the
    // unclear advantage of excluding those runs, we only take one snapshot here.
    _snapshot_segment_access_counters(name);
  }
}

void BenchmarkRunner::_schedule_item_run(const BenchmarkItemID item_id) {
  _currently_running_clients++;
  BenchmarkItemResult& result = _results[item_id];

  auto task = std::make_shared<JobTask>(
      [&, item_id]() {
        const auto run_start = std::chrono::steady_clock::now();
        auto [success, metrics, any_run_verification_failed] = _benchmark_item_runner->execute_item(item_id);
        const auto run_end = std::chrono::steady_clock::now();

        --_currently_running_clients;
        ++_total_finished_runs;

        // If result.verification_passed was previously unset, set it; otherwise only invalidate it if the run failed.
        result.verification_passed = result.verification_passed.load().value_or(true) && !any_run_verification_failed;

        // Prevent items from adding their result after the time is up.
        if (!_state.is_done()) {
          if (!_config.metrics) {
            metrics.clear();
          }
          const auto item_result =
              BenchmarkItemRunResult{run_start - _benchmark_start, run_end - run_start, std::move(metrics)};
          if (success) {
            result.successful_runs.push_back(item_result);
          } else {
            result.unsuccessful_runs.push_back(item_result);
          }
        }
      },
      SchedulePriority::High);

  task->schedule();
}

void BenchmarkRunner::_warmup(const BenchmarkItemID item_id) {
  if (_config.warmup_duration == Duration{0}) {
    return;
  }

  const auto& name = _benchmark_item_runner->item_name(item_id);
  std::cout << "- Warming up for " << name << std::endl;

  Assert(_currently_running_clients == 0, "Did not expect any clients to run at this time");

  _state = BenchmarkState{_config.warmup_duration};

  while (_state.keep_running()) {
    // We want to only schedule as many items simultaneously as we have simulated clients.
    if (_currently_running_clients.load(std::memory_order_relaxed) < _config.clients) {
      _schedule_item_run(item_id);
    } else {
      std::this_thread::sleep_for(std::chrono::milliseconds(10));
    }
  }

  // Clear the results.
  _results[item_id].successful_runs = {};
  _results[item_id].unsuccessful_runs = {};
  _results[item_id].duration = {};

  _state.set_done();

  // Wait for the rest of the tasks that didn't make it in time.
  Hyrise::get().scheduler()->wait_for_all_tasks();
  Assert(_currently_running_clients == 0, "All runs must be finished at this point");
}

nlohmann::json BenchmarkRunner::_create_report() const {
  const std::chrono::nanoseconds total_duration = std::chrono::steady_clock::now() - _benchmark_start;

  auto benchmarks = nlohmann::json{};

  for (const auto& item_id : _benchmark_item_runner->items()) {
    const auto& name = _benchmark_item_runner->item_name(item_id);
    const auto& result = _results.at(item_id);

    const auto runs_to_json = [](auto runs) {
      auto runs_json = nlohmann::json::array();
      for (const auto& run_result : runs) {
        // Convert the SQLPipelineMetrics for each run of the BenchmarkItem into JSON.
        auto all_pipeline_metrics_json = nlohmann::json::array();
        // metrics can be empty if _config.metrics is false.
        for (const auto& pipeline_metrics : run_result.metrics) {
          auto pipeline_metrics_json = nlohmann::json{{"parse_duration", pipeline_metrics.parse_time_nanos.count()},
                                                      {"statements", nlohmann::json::array()}};

          for (const auto& sql_statement_metrics : pipeline_metrics.statement_metrics) {
            nlohmann::json rule_metrics_json;
            for (const auto& rule_duration : sql_statement_metrics->optimizer_rule_durations) {
              rule_metrics_json[rule_duration.rule_name] += rule_duration.duration.count();
            }

            auto sql_statement_metrics_json =
                nlohmann::json{{"sql_translation_duration", sql_statement_metrics->sql_translation_duration.count()},
                               {"optimization_duration", sql_statement_metrics->optimization_duration.count()},
                               {"optimizer_rule_durations", rule_metrics_json},
                               {"lqp_translation_duration", sql_statement_metrics->lqp_translation_duration.count()},
                               {"plan_execution_duration", sql_statement_metrics->plan_execution_duration.count()},
                               {"query_plan_cache_hit", sql_statement_metrics->query_plan_cache_hit}};

            pipeline_metrics_json["statements"].push_back(sql_statement_metrics_json);
          }

          all_pipeline_metrics_json.push_back(pipeline_metrics_json);
        }

        runs_json.push_back(nlohmann::json{{"begin", run_result.begin.count()},
                                           {"duration", run_result.duration.count()},
                                           {"metrics", all_pipeline_metrics_json}});
      }
      return runs_json;
    };

    auto benchmark = nlohmann::json{{"name", name},
                                    {"duration", result.duration.count()},
                                    {"successful_runs", runs_to_json(result.successful_runs)},
                                    {"unsuccessful_runs", runs_to_json(result.unsuccessful_runs)}};

    // For ordered benchmarks, report the time that this individual item ran. For shuffled benchmarks, return the
    // duration of the entire benchmark. This means that items_per_second of ordered and shuffled runs are not
    // comparable.
    const auto reported_item_duration =
        _config.benchmark_mode == BenchmarkMode::Shuffled ? total_duration : result.duration;
    // chrono::seconds uses an integer precision duration type, but we need a floating-point value.
    const auto duration_seconds = std::chrono::duration<double>(reported_item_duration).count();
    const auto items_per_second =
        duration_seconds > 0 ? (static_cast<double>(result.successful_runs.size()) / duration_seconds) : 0;

    // The field items_per_second is relied upon by a number of visualization scripts. Carefully consider if you really
    // want to touch this and potentially break the comparability across commits. Note that items_per_second only
    // includes successful iterations.
    benchmark["items_per_second"] = items_per_second;

    benchmarks.push_back(benchmark);
  }

  // Gather information on the table size.
  auto table_size = size_t{0};
  for (const auto& [_, table] : Hyrise::get().storage_manager.tables()) {
    table_size += table->memory_usage(MemoryUsageCalculationMode::Full);
  }

  auto summary = nlohmann::json{{"table_size_in_bytes", table_size}, {"total_duration", total_duration.count()}};

  // To get timestamps relative to the benchmark start, we substract the benchmark start timepoint.
  // We have to use system_clock here, as the LogManager uses it to provide human-readable timestamps.
  // Because the system_clock can be readjusted anytime, the timestamps could be slightly out of line.
  const auto benchmark_start_ns = std::chrono::nanoseconds{_benchmark_wall_clock_start.time_since_epoch()}.count();
  auto log_json = _sql_to_json(std::string{"SELECT \"timestamp\" - "} + std::to_string(benchmark_start_ns) +
                               " AS \"timestamp\", log_level, reporter, message FROM meta_log");

  auto report = nlohmann::json{{"context", _context},
                               {"benchmarks", std::move(benchmarks)},
                               {"log", std::move(log_json)},
                               {"summary", std::move(summary)},
                               {"table_generation", _table_generator->metrics}};

  // Add information that was temporarily stored in the `benchmark_...` tables during the benchmark execution.
  if (Hyrise::get().storage_manager.has_table("benchmark_system_utilization_log")) {
    report["system_utilization"] = _sql_to_json("SELECT * FROM benchmark_system_utilization_log");
  }

  if (Hyrise::get().storage_manager.has_table("benchmark_buffer_manager_metrics_log")) {
    report["buffer_manager_metrics"] = _sql_to_json("SELECT * FROM benchmark_buffer_manager_metrics_log");
  }

  if (Hyrise::get().storage_manager.has_table("benchmark_segments_log")) {
    report["segments"] = _sql_to_json("SELECT * FROM benchmark_segments_log");
  }
  return report;
}

void BenchmarkRunner::_write_report_to_file(const std::string& file_name, const nlohmann::json& report) {
  std::ofstream{file_name} << std::setw(2) << report << std::endl;
}

cxxopts::Options BenchmarkRunner::get_basic_cli_options(const std::string& benchmark_name) {
  cxxopts::Options cli_options{benchmark_name};

  // Create a comma separated strings with the encoding and compression options.
  const auto get_first = boost::adaptors::transformed([](const auto it) { return it.first; });
  const auto compression_strings_option =
      boost::algorithm::join(vector_compression_type_to_string.right | get_first, ", ");

  // Make TPC-C run in shuffled mode. While it can also run in ordered mode, it would run out of orders to fulfill at
  // some point. The way this is solved here is not really nice, but as the TPC-C benchmark binary has just a main
  // method and not a class, retrieving this default value properly would require some major refactoring of how
  // benchmarks interact with the BenchmarkRunner. At this moment, that does not seem to be worth the effort.
  const auto* const default_mode = (benchmark_name == "TPC-C Benchmark" ? "Shuffled" : "Ordered");

  // clang-format off
  cli_options.add_options()
    ("help", "print a summary of CLI options")
    ("full_help", "print more detailed information about configuration options")
    ("r,runs", "Maximum number of runs per item, negative values mean infinity", cxxopts::value<int64_t>()->default_value("-1"))  // NOLINT(whitespace/line_length)
    ("c,chunk_size", "Chunk size", cxxopts::value<ChunkOffset>()->default_value(std::to_string(Chunk::DEFAULT_SIZE)))
    ("t,time", "Runtime - per item for Ordered, total for Shuffled", cxxopts::value<uint64_t>()->default_value("60"))
    ("w,warmup", "Number of seconds that each item is run for warm up. Warming up also caches the query plans", cxxopts::value<uint64_t>()->default_value("0"))  // NOLINT(whitespace/line_length)
    ("o,output", "JSON file to output results to, don't specify for stdout", cxxopts::value<std::string>()->default_value(""))  // NOLINT(whitespace/line_length)
    ("m,mode", "Ordered or Shuffled", cxxopts::value<std::string>()->default_value(default_mode))
    ("e,encoding", "Specify Chunk encoding as a string or as a JSON config file (for more detailed configuration, see --full_help). String options: " + all_encoding_options(), cxxopts::value<std::string>()->default_value("Dictionary"))  // NOLINT(whitespace/line_length)
    ("p,plugins", "Specify plugins to be loaded and execute their pre-/post-benchmark hooks (comma-separated paths to shared libraries w/o whitespaces)", cxxopts::value<std::string>()->default_value(""))  // NOLINT(whitespace/line_length)
    ("compression", "Specify vector compression as a string. Options: " + compression_strings_option, cxxopts::value<std::string>()->default_value(""))  // NOLINT(whitespace/line_length)
    ("chunk_indexes", "Create chunk indexes (separate index per chunk; columns defined by benchmark)", cxxopts::value<bool>()->default_value("false"))  // NOLINT(whitespace/line_length)
    ("table_indexes", "Create table indexes (index per table column; columns defined by benchmark)", cxxopts::value<bool>()->default_value("false"))  // NOLINT(whitespace/line_length)
    ("scheduler", "Enable or disable the scheduler", cxxopts::value<bool>()->default_value("false"))
    ("cores", "Specify the number of cores used by the scheduler (if active). 0 means all available cores", cxxopts::value<uint32_t>()->default_value("0"))  // NOLINT(whitespace/line_length)
    ("clients", "Specify how many items should run in parallel if the scheduler is active", cxxopts::value<uint32_t>()->default_value("1"))  // NOLINT(whitespace/line_length)
    ("visualize", "Create a visualization image of one LQP and PQP for each query, do not properly run the benchmark", cxxopts::value<bool>()->default_value("false"))  // NOLINT(whitespace/line_length)
    ("verify", "Verify each query by comparing it with the SQLite result", cxxopts::value<bool>()->default_value("false"))  // NOLINT(whitespace/line_length)
    ("dont_cache_binary_tables", "Do not cache tables as binary files for faster loading on subsequent runs", cxxopts::value<bool>()->default_value("false"))  // NOLINT(whitespace/line_length)
    ("metrics", "Track more metrics (steps in SQL pipeline, system utilization, etc.) and add them to the output JSON (see -o)", cxxopts::value<bool>()->default_value("false"))  // NOLINT(whitespace/line_length)
    // This option is only advised when the underlying system's memory capacity is overleaded by the preparation phase.
    ("data_preparation_cores", "Specify the number of cores used by the scheduler for data preparation, i.e., sorting and encoding tables and generating table statistics. 0 means all available cores.", cxxopts::value<uint32_t>()->default_value("0"));  // NOLINT(whitespace/line_length)
  // clang-format on

  return cli_options;
}

nlohmann::json BenchmarkRunner::create_context(const BenchmarkConfig& config) {
  // Generate YY-MM-DD hh:mm::ss
  auto current_time = std::time(nullptr);
  auto local_time = *std::localtime(&current_time);  // NOLINT(concurrency-mt-unsafe) - not called in parallel
  std::stringstream timestamp_stream;
  timestamp_stream << std::put_time(&local_time, "%Y-%m-%d %H:%M:%S");

  // clang-format off
  std::stringstream compiler;
  #if defined(__clang__)
    compiler << "clang " << __clang_major__ << "." << __clang_minor__ << "." << __clang_patchlevel__;
  #elif defined(__GNUC__)
    compiler << "gcc " << __GNUC__ << "." << __GNUC_MINOR__;
  #else
    compiler << "unknown";
  #endif
  // clang-format on

  return nlohmann::json{{"date", timestamp_stream.str()},
                        {"chunk_size", static_cast<ChunkOffset::base_type>(config.chunk_size)},
                        {"compiler", compiler.str()},
                        {"build_type", HYRISE_DEBUG ? "debug" : "release"},
                        {"encoding", config.encoding_config.to_json()},
                        {"chunk_indexes", config.chunk_indexes},
                        {"benchmark_mode", magic_enum::enum_name(config.benchmark_mode)},
                        {"max_runs", config.max_runs},
                        {"max_duration", config.max_duration.count()},
                        {"warmup_duration", config.warmup_duration.count()},
                        {"using_scheduler", config.enable_scheduler},
                        {"cores", config.cores},
                        {"clients", config.clients},
                        {"data_preparation_cores", config.data_preparation_cores},
                        {"verify", config.verify},
                        {"time_unit", "ns"},
                        {"GIT-HASH", GIT_HEAD_SHA1 + std::string(GIT_IS_DIRTY ? "-dirty" : "")}};
}

nlohmann::json BenchmarkRunner::_sql_to_json(const std::string& sql) {
  auto pipeline = SQLPipelineBuilder{sql}.create_pipeline();
  const auto& [pipeline_status, table] = pipeline.get_result_table();
  Assert(pipeline_status == SQLPipelineStatus::Success, "_sql_to_json failed");

  auto output = nlohmann::json::array();
  for (auto row_nr = uint64_t{0}; row_nr < table->row_count(); ++row_nr) {
    auto row = table->get_row(row_nr);
    auto entry = nlohmann::json{};

    for (auto column_id = ColumnID{0}; column_id < table->column_count(); ++column_id) {
      boost::apply_visitor(
          // table=table needed because of https://stackoverflow.com/questions/46114214/
          [&, table = table](const auto value) {
            if constexpr (!std::is_same_v<std::decay_t<decltype(value)>, NullValue>) {
              entry[table->column_name(column_id)] = value;
            } else {
              entry[table->column_name(column_id)] = nullptr;
            }
          },
          row[column_id]);
    }

    output.emplace_back(std::move(entry));
  }

  return output;
}

void BenchmarkRunner::_snapshot_segment_access_counters(const std::string& moment) {
  if (!_config.metrics) {
    return;
  }

  auto moment_or_timestamp = moment;
  if (moment_or_timestamp.empty()) {
    const auto timestamp = std::chrono::nanoseconds{std::chrono::steady_clock::now() - _benchmark_start}.count();
    moment_or_timestamp = std::to_string(timestamp);
  }

  ++_snapshot_id;

  auto sql_builder = std::stringstream{};
  sql_builder << "INSERT INTO benchmark_segments_log SELECT " << _snapshot_id << ", '" << moment_or_timestamp + "'"
              << ", * FROM meta_segments WHERE table_name NOT LIKE 'benchmark%'";

  SQLPipelineBuilder{sql_builder.str()}.create_pipeline().get_result_table();
}

}  // namespace hyrise<|MERGE_RESOLUTION|>--- conflicted
+++ resolved
@@ -93,16 +93,6 @@
 
   std::unique_ptr<PausableLoopThread> metrics_thread;
   if (_config.metrics) {
-    // Create a table for the segment access counter log
-    SQLPipelineBuilder{
-        "CREATE TABLE benchmark_segments_log AS SELECT 0 AS snapshot_id, 'init' AS moment, * FROM meta_segments"}
-        .create_pipeline()
-        .get_result_table();
-
-<<<<<<< HEAD
-=======
-    // Start tracking the system utilization.
->>>>>>> 8114ddda
     SQLPipelineBuilder{
         "CREATE TABLE benchmark_system_utilization_log AS SELECT CAST(0 as LONG) AS \"timestamp\", * FROM "
         "meta_system_utilization"}
@@ -129,17 +119,8 @@
       buffer_manager_metrics_sql_builder << "INSERT INTO benchmark_buffer_manager_metrics_log SELECT CAST(" << timestamp
                                          << "as LONG), * FROM meta_buffer_manager_metrics";
 
-<<<<<<< HEAD
       SQLPipelineBuilder{buffer_manager_metrics_sql_builder.str()}.create_pipeline().get_result_table();
     });
-=======
-  if (_config.metrics) {
-    // Create a table for the segment access counter log.
-    SQLPipelineBuilder{
-        "CREATE TABLE benchmark_segments_log AS SELECT 0 AS snapshot_id, 'init' AS moment, * FROM meta_segments"}
-        .create_pipeline()
-        .get_result_table();
->>>>>>> 8114ddda
   }
 
   // Retrieve the items to be executed and prepare the result vector.
@@ -223,13 +204,6 @@
     Hyrise::get().scheduler()->finish();
     Hyrise::get().set_scheduler(std::make_shared<ImmediateExecutionScheduler>());
   }
-<<<<<<< HEAD
-=======
-
-  // Stop the thread that tracks the system utilization.
-  track_system_utilization = false;
-  system_utilization_tracker.join();
->>>>>>> 8114ddda
 }
 
 void BenchmarkRunner::_benchmark_shuffled() {
