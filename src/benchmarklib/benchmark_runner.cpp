--- conflicted
+++ resolved
@@ -99,13 +99,8 @@
   // SQLite data is only loaded if the dedicated result set is not complete, i.e,
   // items exist for which no dedicated result could be loaded.
   if (_config.verify && _benchmark_item_runner->has_item_without_dedicated_result()) {
-<<<<<<< HEAD
-    std::cout << "- Loading tables into SQLite for verification." << std::endl;
+    std::cout << "- Loading tables into SQLite for verification.\n";
     auto timer = Timer{};
-=======
-    std::cout << "- Loading tables into SQLite for verification.\n";
-    Timer timer;
->>>>>>> f7417f58
 
     // Load the data into SQLite.
     sqlite_wrapper = std::make_shared<SQLiteWrapper>();
