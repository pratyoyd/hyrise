function(add_plugin)
    cmake_parse_arguments(
        PARSED_ARGS
        ""
        "NAME"
        "SRCS;DEPS"
        ${ARGN}
    )
    if(NOT PARSED_ARGS_NAME)
        message(FATAL_ERROR "You must provide a name for the plugin")
    endif(NOT PARSED_ARGS_NAME)

    add_library(${PARSED_ARGS_NAME} SHARED ${PARSED_ARGS_SRCS})

    target_link_libraries_system(
        ${PARSED_ARGS_NAME}

        tbb
        ${BOOST_LIBS}
    )

    foreach(dep ${PARSED_ARGS_DEPS})
        target_link_libraries(${PARSED_ARGS_NAME} PRIVATE ${dep})
    endforeach(dep)

    # Prevent the linker under macOS from complaining about undefined methods
    if (APPLE)
        if ("${CMAKE_CXX_COMPILER_ID}" STREQUAL "Clang")
            target_link_libraries(${PARSED_ARGS_NAME} PRIVATE "-undefined dynamic_lookup")
        endif()
    endif()
endfunction(add_plugin)

add_plugin(NAME hyriseMvccDeletePlugin SRCS mvcc_delete_plugin.cpp mvcc_delete_plugin.hpp DEPS sqlparser magic_enum gtest)
add_plugin(NAME hyriseSecondTestPlugin SRCS second_test_plugin.cpp second_test_plugin.hpp DEPS sqlparser)
add_plugin(NAME hyriseTestPlugin SRCS test_plugin.cpp test_plugin.hpp DEPS sqlparser)
add_plugin(NAME hyriseTestNonInstantiablePlugin SRCS non_instantiable_plugin.cpp)

<<<<<<< HEAD
add_plugin(NAME hyriseCostModelFeaturePlugin
  SRCS
    cost_model_feature_plugin.cpp
    cost_model_feature_plugin.hpp
    feature_extraction/plan_exporter.cpp
    feature_extraction/plan_exporter.hpp
    feature_extraction/query_exporter.cpp
    feature_extraction/query_exporter.hpp
    feature_extraction/feature_types.cpp
    feature_extraction/feature_types.hpp
    feature_extraction/feature_nodes/abstract_feature_node.cpp
    feature_extraction/feature_nodes/abstract_feature_node.hpp
    feature_extraction/feature_nodes/column_feature_node.cpp
    feature_extraction/feature_nodes/column_feature_node.hpp
    feature_extraction/feature_nodes/operator_feature_node.cpp
    feature_extraction/feature_nodes/operator_feature_node.hpp
    feature_extraction/feature_nodes/table_feature_node.cpp
    feature_extraction/feature_nodes/table_feature_node.hpp
    feature_extraction/util/feature_extraction_utils.cpp
    feature_extraction/util/feature_extraction_utils.hpp

  DEPS
    sqlparser
    magic_enum
)


=======
>>>>>>> c8315570
# We define TEST_PLUGIN_DIR to always load plugins from the correct directory for testing purposes
add_definitions(-DTEST_PLUGIN_DIR="${CMAKE_BINARY_DIR}/lib/")<|MERGE_RESOLUTION|>--- conflicted
+++ resolved
@@ -36,7 +36,6 @@
 add_plugin(NAME hyriseTestPlugin SRCS test_plugin.cpp test_plugin.hpp DEPS sqlparser)
 add_plugin(NAME hyriseTestNonInstantiablePlugin SRCS non_instantiable_plugin.cpp)
 
-<<<<<<< HEAD
 add_plugin(NAME hyriseCostModelFeaturePlugin
   SRCS
     cost_model_feature_plugin.cpp
@@ -63,8 +62,5 @@
     magic_enum
 )
 
-
-=======
->>>>>>> c8315570
 # We define TEST_PLUGIN_DIR to always load plugins from the correct directory for testing purposes
 add_definitions(-DTEST_PLUGIN_DIR="${CMAKE_BINARY_DIR}/lib/")