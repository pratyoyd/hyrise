#include "join_to_semi_candidate_rule.hpp"

#include "expression/abstract_predicate_expression.hpp"
#include "expression/expression_functional.hpp"
#include "expression/expression_utils.hpp"
#include "logical_query_plan/join_node.hpp"
#include "logical_query_plan/predicate_node.hpp"

namespace opossum {

JoinToSemiCandidateRule::JoinToSemiCandidateRule() : AbstractDependencyCandidateRule(LQPNodeType::Join) {}

std::vector<DependencyCandidate> JoinToSemiCandidateRule::apply_to_node(
    const std::shared_ptr<const AbstractLQPNode>& lqp_node, const size_t priority, const std::unordered_map<std::shared_ptr<const AbstractLQPNode>, ExpressionUnorderedSet>& required_expressions_by_node) const {
  const auto join_node = static_pointer_cast<const JoinNode>(lqp_node);
  if (join_node->join_mode != JoinMode::Inner) return {};

  const auto& predicates = join_node->join_predicates();
  if (predicates.size() != 1) return {};
<<<<<<< HEAD

  const auto inputs_to_visit = _get_nodes_to_visit(join_node, required_expressions_by_node);
  std::vector<DependencyCandidate> candidates;
  for (const auto& input : inputs_to_visit) {
    const auto& required_expressions = required_expressions_by_node.at(input);
    // _get_nodes_to_visit ensured that there is only one expression
    const auto& join_column = *required_expressions.begin();
    Assert(join_column->type == ExpressionType::LQPColumn, "Expect column expression");
    const auto join_column_id = resolve_column_expression(join_column);
    if (join_column_id == INVALID_TABLE_COLUMN_ID) continue;
    candidates.emplace_back(TableColumnIDs{join_column_id}, TableColumnIDs{}, DependencyType::Unique, priority);

  }
  /*
  const auto& predicate = std::static_pointer_cast<BinaryPredicateExpression>(predicates[0]);
  if (!predicate) return {};
=======
  const auto& inputs_to_visit = _inputs_to_visit(join_node, required_expressions_by_node);
>>>>>>> 39207ae2
  std::vector<DependencyCandidate> candidates;
  for (const auto& input : inputs_to_visit) {
    // _inputs_to_visit() ensured that (i) the input has 1 required column (i.e., join column) and the column is not used later
    const auto join_column_id = resolve_column_expression(required_expressions_by_node.at(input).begin());
    if (join_column_id == INVALID_TABLE_COLUMN_ID) continue;
    candidates.emplace_back(TableColumnIDs{join_column_id}, TableColumnIDs{}, DependencyType::Unique, priority);
  }*/

  return candidates;
}

}  // namespace opossum<|MERGE_RESOLUTION|>--- conflicted
+++ resolved
@@ -17,33 +17,15 @@
 
   const auto& predicates = join_node->join_predicates();
   if (predicates.size() != 1) return {};
-<<<<<<< HEAD
 
-  const auto inputs_to_visit = _get_nodes_to_visit(join_node, required_expressions_by_node);
   std::vector<DependencyCandidate> candidates;
+  const auto& inputs_to_visit = _inputs_to_visit(join_node, required_expressions_by_node);
   for (const auto& input : inputs_to_visit) {
-    const auto& required_expressions = required_expressions_by_node.at(input);
-    // _get_nodes_to_visit ensured that there is only one expression
-    const auto& join_column = *required_expressions.begin();
-    Assert(join_column->type == ExpressionType::LQPColumn, "Expect column expression");
-    const auto join_column_id = resolve_column_expression(join_column);
+    // _inputs_to_visit() ensured that (i) the input has 1 required column (i.e., join column) and the column is not used later
+    const auto join_column_id = resolve_column_expression(*required_expressions_by_node.at(input).begin());
     if (join_column_id == INVALID_TABLE_COLUMN_ID) continue;
     candidates.emplace_back(TableColumnIDs{join_column_id}, TableColumnIDs{}, DependencyType::Unique, priority);
-
   }
-  /*
-  const auto& predicate = std::static_pointer_cast<BinaryPredicateExpression>(predicates[0]);
-  if (!predicate) return {};
-=======
-  const auto& inputs_to_visit = _inputs_to_visit(join_node, required_expressions_by_node);
->>>>>>> 39207ae2
-  std::vector<DependencyCandidate> candidates;
-  for (const auto& input : inputs_to_visit) {
-    // _inputs_to_visit() ensured that (i) the input has 1 required column (i.e., join column) and the column is not used later
-    const auto join_column_id = resolve_column_expression(required_expressions_by_node.at(input).begin());
-    if (join_column_id == INVALID_TABLE_COLUMN_ID) continue;
-    candidates.emplace_back(TableColumnIDs{join_column_id}, TableColumnIDs{}, DependencyType::Unique, priority);
-  }*/
 
   return candidates;
 }
