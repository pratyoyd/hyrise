#!/bin/bash

exitcode=0

# Run cpplint. Excluded checks:
#  - legal/copyright: We do not include copyright information in our source files.
#  - runtime/references: We prefer references to pointers in most cases.
<<<<<<< HEAD
#  - build/c++11: cpplint complains about headers that are "unapproved" by Google devs (see https://github.com/google/styleguide/issues/194).
#  - readability/nolint: cpplint complains about excluded clang-tidy categories, which we widely use.
#  - whitespace/braces: Does not work with {} initialization (see https://github.com/cpplint/cpplint/issues/204#issuecomment-1146769949).
#  - build/include_subdir: Does not work well with our structure of using lib, test, and third_party directories.
find src \( -iname "*.cpp" -o -iname "*.hpp" \) -print0 | parallel --null --no-notice -j 100% --nice 17 /usr/bin/env python3 ./third_party/cpplint/cpplint.py --verbose=0 --extensions=hpp,cpp --counting=detailed --filter=-legal/copyright,-runtime/references,-build/c++11,-readability/nolint,-whitespace/braces,-build/include_subdir --linelength=120 {} 2\>\&1 \| grep -v \'\^Done processing\' \| grep -v \'\^Total errors found: 0\' \; test \${PIPESTATUS[0]} -eq 0
=======
#  - build/(c++11|c++17): cpplint complains about headers that are "unapproved" by Google devs (see https://github.com/google/styleguide/issues/194).
#  - readability/nolint: cpplint complains about excluded clang-tidy categories, which we widely use.
#  - whitespace/braces: Does not work with {} initialization (see https://github.com/cpplint/cpplint/issues/204#issuecomment-1146769949).
#  - build/include_subdir: Does not work well with our structure of using lib, test, and third_party directories.
find src \( -iname "*.cpp" -o -iname "*.hpp" \) -print0 | parallel --null --no-notice -j 100% --nice 17 /usr/bin/env python3 ./third_party/cpplint/cpplint.py --verbose=0 --extensions=hpp,cpp --counting=detailed --filter=-legal/copyright,-runtime/references,-build/c++11,-build/c++17,-readability/nolint,-whitespace/braces,-build/include_subdir,-readability/fn_size --linelength=120 {} 2\>\&1 \| grep -v \'\^Done processing\' \| grep -v \'\^Total errors found: 0\' \; test \${PIPESTATUS[0]} -eq 0
>>>>>>> 1cd145ce
let "exitcode |= $?"
#                             /------------------ runs in parallel -------------------\
# Conceptual: find | parallel python cpplint \| grep -v \| test \${PIPESTATUS[0]} -eq 0
#             ^      ^        ^                 ^          ^
#             |      |        |                 |          |
#             |      |        |                 |          Get the return code of the first pipeline item (here: cpplint)
#             |      |        |                 Removes the prints for files without errors
#             |      |        Regular call of cpplint with options
#             |      Runs the following in parallel
#             Finds all .cpp and .hpp files, separated by \0

# All disabled tests should have an issue number
output=$(grep -rHn 'DISABLED_' src/test | grep -v '#[0-9]\+' | sed 's/^\([a-zA-Z/._]*:[0-9]*\).*/\1  Disabled tests should be documented with their issue number (e.g. \/* #123 *\/)/')
if [ ! -z "$output" ]; then
	echo "$output"
	exitcode=1
fi

# Gtest's TEST() should not be used. Use TEST_F() instead. This might require additional test classes but ensures that state is cleaned up properly.
output=$(grep -rHn '^TEST(' src/test | sed 's/^\([a-zA-Z/._]*:[0-9]*\).*/\1  TEST() should not be used as it does not clean up global state (e.g., the Hyrise singleton)./')
if [ ! -z "$output" ]; then
	echo "$output"
	exitcode=1
fi

# Tests should inherit from BaseTest or BaseTestWithParams of base_test.hpp to ensure proper destruction.
output=$(grep -rHEn ':[[:space:]]*(public|protected|private)?[[:space:]]+::testing::Test' src/test | sed 's/^\([a-zA-Z/._]*:[0-9]*\).*/\1  Tests should inherit from BaseTest\/BaseTestWithParams to ensure a proper clean up./')
if [ ! -z "$output" ]; then
	echo "$output"
	exitcode=1
fi

# The singleton pattern should not be manually implemented
output=$(grep -rHn 'static[^:]*instance;' --exclude singleton.hpp src | sed 's/^\([a-zA-Z/._]*:[0-9]*\).*/\1  Singletons should not be implemented manually. Have a look at src\/lib\/utils\/singleton.hpp/')
if [ ! -z "$output" ]; then
	echo "$output"
	exitcode=1
fi

# Tests should not include any type of random behavior, see #1321.
output=$(grep -rHEn '#include <random>|std::random|std::[a-z_]+_engine|std::[a-z_]+_distribution' src/test | grep -v std::random_access_iterator_tag | sed 's/^\([a-zA-Z/._]*:[0-9]*\).*/\1  Tests should not include any type of random behavior, see #1321./')
if [ ! -z "$output" ]; then
	echo "$output"
	exitcode=1
fi

# Check for included cpp files. You would think that this is not necessary, but history proves you wrong.
regex='#include .*\.cpp'
namecheck=$(find src \( -iname "*.cpp" -o -iname "*.hpp" \) -print0 | xargs -0 grep -rHn "$regex" | grep -v NOLINT)
let "exitcode |= ! $?"
while IFS= read -r line
do
	if [ ! -z "$line" ]; then
		echo $line | sed 's/^\([a-zA-Z/._]*:[0-9]*\).*/Include of cpp file:/' | tr '\n' ' '
		echo $line | sed 's/\(:[^:]*:\)/\1 /'
	fi
done <<< "$namecheck"

# Check that all cpp and hpp files in src/ are listed in the corresponding CMakeLists.txt
for dir in src/*
do
	for file in $(find $dir -name *.cpp -o -name *.hpp)
	do
		if grep $(basename $file) $dir/CMakeLists.txt | grep -v '#' > /dev/null
		then
			continue
		else
			echo $file not found in $dir/CMakeLists.txt
			exitcode=1
		fi
	done
done

# Check for Windows-style line endings
output=$(find src -type f -exec dos2unix -ic {} +)
if [[ ${output} ]]; then
	for file in ${output}
	do
		echo "Windows-style file ending: $file"
	done
	exitcode=1
fi

# Python linting
output=$(flake8 --max-line-length 120 --extend-ignore=E203 scripts)
if [ ! -z "$output" ]; then
	echo "$output"
	exitcode=1
fi

exit $exitcode<|MERGE_RESOLUTION|>--- conflicted
+++ resolved
@@ -5,19 +5,11 @@
 # Run cpplint. Excluded checks:
 #  - legal/copyright: We do not include copyright information in our source files.
 #  - runtime/references: We prefer references to pointers in most cases.
-<<<<<<< HEAD
-#  - build/c++11: cpplint complains about headers that are "unapproved" by Google devs (see https://github.com/google/styleguide/issues/194).
-#  - readability/nolint: cpplint complains about excluded clang-tidy categories, which we widely use.
-#  - whitespace/braces: Does not work with {} initialization (see https://github.com/cpplint/cpplint/issues/204#issuecomment-1146769949).
-#  - build/include_subdir: Does not work well with our structure of using lib, test, and third_party directories.
-find src \( -iname "*.cpp" -o -iname "*.hpp" \) -print0 | parallel --null --no-notice -j 100% --nice 17 /usr/bin/env python3 ./third_party/cpplint/cpplint.py --verbose=0 --extensions=hpp,cpp --counting=detailed --filter=-legal/copyright,-runtime/references,-build/c++11,-readability/nolint,-whitespace/braces,-build/include_subdir --linelength=120 {} 2\>\&1 \| grep -v \'\^Done processing\' \| grep -v \'\^Total errors found: 0\' \; test \${PIPESTATUS[0]} -eq 0
-=======
 #  - build/(c++11|c++17): cpplint complains about headers that are "unapproved" by Google devs (see https://github.com/google/styleguide/issues/194).
 #  - readability/nolint: cpplint complains about excluded clang-tidy categories, which we widely use.
 #  - whitespace/braces: Does not work with {} initialization (see https://github.com/cpplint/cpplint/issues/204#issuecomment-1146769949).
 #  - build/include_subdir: Does not work well with our structure of using lib, test, and third_party directories.
 find src \( -iname "*.cpp" -o -iname "*.hpp" \) -print0 | parallel --null --no-notice -j 100% --nice 17 /usr/bin/env python3 ./third_party/cpplint/cpplint.py --verbose=0 --extensions=hpp,cpp --counting=detailed --filter=-legal/copyright,-runtime/references,-build/c++11,-build/c++17,-readability/nolint,-whitespace/braces,-build/include_subdir,-readability/fn_size --linelength=120 {} 2\>\&1 \| grep -v \'\^Done processing\' \| grep -v \'\^Total errors found: 0\' \; test \${PIPESTATUS[0]} -eq 0
->>>>>>> 1cd145ce
 let "exitcode |= $?"
 #                             /------------------ runs in parallel -------------------\
 # Conceptual: find | parallel python cpplint \| grep -v \| test \${PIPESTATUS[0]} -eq 0
