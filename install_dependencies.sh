#!/bin/bash

if [[ -z $HYRISE_HEADLESS_SETUP ]]; then
    read -p 'This script installs the dependencies of Hyrise. It might upgrade already installed packages. Continue? [y|n] ' -n 1 -r < /dev/tty
else
    REPLY="y"
fi

echo
if echo $REPLY | grep -E '^[Yy]$' > /dev/null; then
    unamestr=$(uname)
    if [[ "$unamestr" == 'Darwin' ]]; then
        brew --version 2>/dev/null || /usr/bin/ruby -e "$(curl -fsSL https://raw.githubusercontent.com/Homebrew/install/master/install)"

        echo "Installing dependencies (this may take a while)..."
        if brew update >/dev/null; then
            # check, for each program (aka. formula) individually with brew, whether it is already installed due to brew issues on macOS after system upgrade
            # NOTE: The Mac CI server does not execute the install_dependencies.sh - formulas need to be installed manually.
            for formula in autoconf boost cmake coreutils dos2unix graphviz libpq ncurses parallel pkg-config postgresql readline sqlite3 tbb; do
                # if brew formula is installed
                if brew ls --versions $formula > /dev/null; then
                    continue
                fi
                if ! brew install $formula; then
                    echo "Error during brew formula $formula installation."
                    exit 1
                fi
            done

            if ! brew install llvm; then
                echo "Error during llvm/clang installation."
                exit 1
            fi

            if ! git submodule update --jobs 5 --init --recursive --depth 1; then
                echo "Error during git fetching submodules."
                exit 1
            fi

            if ! pip3 install -r requirements.txt; then
                echo "Error during installation of python requirements."
                exit 1
            fi
        else
            echo "Error during installation."
            exit 1
        fi
    elif [[ "$unamestr" == 'Linux' ]]; then
        if [ -f /etc/lsb-release ] && cat /etc/lsb-release | grep DISTRIB_ID | grep Ubuntu >/dev/null; then
            echo "Installing dependencies (this may take a while)..."
            if sudo apt-get update >/dev/null; then
                sudo apt-get install --no-install-recommends -y software-properties-common lsb-release
                if [[ "$(lsb_release -sr)" < "23.10" ]]; then
                    # The boost versions shipped with Ubuntu before 23.10 do not provide
                    # boost::unordered_flat_map. Thus, we manually retrieve it.
                    sudo add-apt-repository -y ppa:mhier/libboost-latest
                    sudo apt-get update
                fi

                # Packages added here should also be added to the Dockerfile
<<<<<<< HEAD
                sudo apt-get install --no-install-recommends -y autoconf bash-completion bc clang-15 clang-17 clang-format-17 clang-tidy-17 cmake curl dos2unix g++-11 gcc-11 gcovr git graphviz libboost1.81-dev libboost-container1.81-dev libboost-date-time1.81-dev libhwloc-dev libncurses5-dev libnuma-dev libnuma1 libpq-dev libreadline-dev libsqlite3-dev libtbb-dev lld man parallel postgresql-server-dev-all python3 python3-pip valgrind &
=======
                sudo apt-get install --no-install-recommends -y autoconf bash-completion bc clang-11 clang-14 clang-format-14 clang-tidy-14 cmake curl dos2unix g++-9 gcc-9 g++-11 gcc-11 gcovr git graphviz libboost1.81-all-dev libhwloc-dev libncurses5-dev libnuma-dev libnuma1 libpq-dev libreadline-dev libsqlite3-dev libtbb-dev lld man parallel postgresql-server-dev-all python3 python3-pip valgrind &
>>>>>>> 34061ec2

                if ! git submodule update --jobs 5 --init --recursive; then
                    echo "Error during git fetching submodules."
                    exit 1
                fi

                if ! pip3 install -r requirements.txt; then
                    echo "Error during installation of python requirements."
                    exit 1
                fi

                wait $!
                apt=$?
                if [ $apt -ne 0 ]; then
                    echo "Error during apt-get installations."
                    exit 1
                fi

                sudo update-alternatives --install /usr/bin/gcc gcc /usr/bin/gcc-13 90 --slave /usr/bin/g++ g++ /usr/bin/g++-13
                # we use llvm-profdata-11 and llvm-cov-11 due to an unresolved issue with coverage under clang14 (https://github.com/llvm/llvm-project/issues/54907)
                sudo update-alternatives --install /usr/bin/clang clang /usr/bin/clang-17 90 --slave /usr/bin/clang++ clang++ /usr/bin/clang++-17 --slave /usr/bin/clang-tidy clang-tidy /usr/bin/clang-tidy-17 --slave /usr/bin/llvm-profdata llvm-profdata /usr/bin/llvm-profdata-17 --slave /usr/bin/llvm-cov llvm-cov /usr/bin/llvm-cov-17 --slave /usr/bin/clang-format clang-format /usr/bin/clang-format-17
            else
                echo "Error during installation."
                exit 1
            fi
        else
            echo "Unsupported system. You might get the install script to work if you remove the '/etc/lsb-release' line, but you will be on your own."
            exit 1
        fi
    else
        echo "Unsupported operating system $unamestr."
        exit 1
    fi
fi

exit 0<|MERGE_RESOLUTION|>--- conflicted
+++ resolved
@@ -58,11 +58,7 @@
                 fi
 
                 # Packages added here should also be added to the Dockerfile
-<<<<<<< HEAD
-                sudo apt-get install --no-install-recommends -y autoconf bash-completion bc clang-15 clang-17 clang-format-17 clang-tidy-17 cmake curl dos2unix g++-11 gcc-11 gcovr git graphviz libboost1.81-dev libboost-container1.81-dev libboost-date-time1.81-dev libhwloc-dev libncurses5-dev libnuma-dev libnuma1 libpq-dev libreadline-dev libsqlite3-dev libtbb-dev lld man parallel postgresql-server-dev-all python3 python3-pip valgrind &
-=======
-                sudo apt-get install --no-install-recommends -y autoconf bash-completion bc clang-11 clang-14 clang-format-14 clang-tidy-14 cmake curl dos2unix g++-9 gcc-9 g++-11 gcc-11 gcovr git graphviz libboost1.81-all-dev libhwloc-dev libncurses5-dev libnuma-dev libnuma1 libpq-dev libreadline-dev libsqlite3-dev libtbb-dev lld man parallel postgresql-server-dev-all python3 python3-pip valgrind &
->>>>>>> 34061ec2
+                sudo apt-get install --no-install-recommends -y autoconf bash-completion bc clang-15 clang-17 clang-format-17 clang-tidy-17 cmake curl dos2unix g++-11 gcc-11 gcovr git graphviz libboost1.81-all-dev libhwloc-dev libncurses5-dev libnuma-dev libnuma1 libpq-dev libreadline-dev libsqlite3-dev libtbb-dev lld man parallel postgresql-server-dev-all python3 python3-pip valgrind &
 
                 if ! git submodule update --jobs 5 --init --recursive; then
                     echo "Error during git fetching submodules."
