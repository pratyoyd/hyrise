import org.jenkinsci.plugins.pipeline.modeldefinition.Utils

full_ci = env.BRANCH_NAME == 'master' || pullRequest.labels.contains('FullCI')
tests_excluded_in_sanitizer_builds = '--gtest_filter=-SQLiteTestRunnerEncodings/*:TPCDSTableGeneratorTest.GenerateAndStoreRowCounts:TPCHTableGeneratorTest.RowCountsMediumScaleFactor'

try {
  node {
    stage ("Start") {
      // Check if the user who opened the PR is a known collaborator (i.e., has been added to a hyrise/hyrise team) or the Jenkins admin user
      def cause = currentBuild.getBuildCauses('hudson.model.Cause$UserIdCause')[0]
      def jenkinsUserName = cause ? cause['userId'] : null

      if (jenkinsUserName != "admin" && env.BRANCH_NAME != "master") {
        try {
          withCredentials([usernamePassword(credentialsId: 'github', usernameVariable: 'GITHUB_USERNAME', passwordVariable: 'GITHUB_TOKEN')]) {
            env.PR_CREATED_BY = pullRequest.createdBy
            sh '''
              curl -s -I -H "Authorization: token ${GITHUB_TOKEN}" https://api.github.com/repos/hyrise/hyrise/collaborators/${PR_CREATED_BY} | head -n 1 | grep "204"
            '''
          }
        } catch (error) {
          stage ("User unknown") {
            script {
              githubNotify context: 'CI Pipeline', status: 'FAILURE', description: 'User is not a collaborator'
            }
          }
          throw error
        }
      }

      script {
        githubNotify context: 'CI Pipeline', status: 'PENDING'

        // Cancel previous builds
        if (env.BRANCH_NAME != 'master') {
          def jobname = env.JOB_NAME
          def buildnum = env.BUILD_NUMBER.toInteger()
          def job = Jenkins.instance.getItemByFullName(jobname)
          for (build in job.builds) {
            if (!build.isBuilding()) { continue; }
            if (buildnum == build.getNumber().toInteger()) { continue; }
            echo "Cancelling previous build " + build.getNumber().toString()
            build.doStop();
          }
        }
      }
    }
  }

  node('linux') {
    stage("Hostname") {
      // Print the hostname to let us know on which node the docker image was executed for reproducibility.
      sh "hostname"
    }
  
    // The empty '' results in using the default registry: https://index.docker.io/v1/
    docker.withRegistry('', 'docker') {
      def oppossumCI = docker.image('hyrise/opossum-ci:22.04');
      oppossumCI.pull()

      // LSAN (executed as part of ASAN) requires elevated privileges. Therefore, we had to add --cap-add SYS_PTRACE.
      // Even if the CI run sometimes succeeds without SYS_PTRACE, you should not remove it until you know what you are doing.
      // See also: https://github.com/google/sanitizers/issues/764
      oppossumCI.inside("--cap-add SYS_PTRACE -u 0:0") {
        try {
          stage("Setup") {
            checkout scm

            // During CI runs, the user is different from the owner of the directories, which blocks the execution of git
            // commands since the fix of the git vulnerability CVE-2022-24765. git commands can then only be executed if
            // the corresponding directories are added as safe directories.
            sh '''
            git config --global --add safe.directory $WORKSPACE
            # Get the paths of the submodules; for each path, add it as a git safe.directory
            grep path .gitmodules | sed 's/.*=//' | xargs -n 1 -I '{}' git config --global --add safe.directory $WORKSPACE/'{}'
            '''

            sh "./install_dependencies.sh"

            cmake = 'cmake -DCI_BUILD=ON'
<<<<<<< HEAD
 
            // With Hyrise, we usually aim for the most recent compiler versions and do not invest a lot of work to
            // support older versions. The oldest compiler versions that work without any further adaptions are clang 9
            // and GCC 9. Thus, we execute at least debug runs for them.
            // If you want to upgrade compiler versions, please update install_dependencies.sh,  DEPENDENCIES.md, and
            // the documentation (README, Wiki).
            clang = '-DCMAKE_C_COMPILER=clang -DCMAKE_CXX_COMPILER=clang++'
            clang11 = '-DCMAKE_C_COMPILER=clang-11 -DCMAKE_CXX_COMPILER=clang++-11'
=======
            unity = '-DCMAKE_UNITY_BUILD=ON'  // We don't use unity builds with GCC 9 as it triggers https://github.com/google/googletest/issues/3552

            // Note that clang 9 is still the default version installed by install_dependencies.sh. This is so that we do
            // not unnecessarily require Ubuntu 20.04. If you want to upgrade to -10, please update install_dependencies.sh,
            // DEPENDENCIES.md, clang_tidy_wrapper.sh, and the documentation (README, Wiki).
            clang = '-DCMAKE_C_COMPILER=clang-10 -DCMAKE_CXX_COMPILER=clang++-10'
            clang9 = '-DCMAKE_C_COMPILER=clang-9 -DCMAKE_CXX_COMPILER=clang++-9'
>>>>>>> 9ee2b622
            gcc = '-DCMAKE_C_COMPILER=gcc -DCMAKE_CXX_COMPILER=g++'
            gcc9 = '-DCMAKE_C_COMPILER=gcc-9 -DCMAKE_CXX_COMPILER=g++-9'

            debug = '-DCMAKE_BUILD_TYPE=Debug'
            release = '-DCMAKE_BUILD_TYPE=Release'
            relwithdebinfo = '-DCMAKE_BUILD_TYPE=RelWithDebInfo'

            // jemalloc's autoconf operates outside of the build folder (#1413). If we start two cmake instances at the same time, we run into conflicts.
            // Thus, run this one (any one, really) first, so that the autoconf step can finish in peace.

<<<<<<< HEAD
            sh "mkdir clang-debug && cd clang-debug &&                                                   ${cmake} ${debug}          ${clang} .. && make -j libjemalloc-build"

            // Configure the rest in parallel
            sh "mkdir clang-debug-tidy && cd clang-debug-tidy &&                                         ${cmake} ${debug}          ${clang}   -DENABLE_CLANG_TIDY=ON -DCMAKE_DISABLE_PRECOMPILE_HEADERS=ON .. &\
            mkdir clang-debug-disable-precompile-headers && cd clang-debug-disable-precompile-headers && ${cmake} ${debug}          ${clang}   -DCMAKE_DISABLE_PRECOMPILE_HEADERS=ON .. &\
            mkdir clang-debug-addr-ub-sanitizers && cd clang-debug-addr-ub-sanitizers &&                 ${cmake} ${debug}          ${clang}   -DENABLE_ADDR_UB_SANITIZATION=ON .. &\
            mkdir clang-release-addr-ub-sanitizers && cd clang-release-addr-ub-sanitizers &&             ${cmake} ${release}        ${clang}   -DENABLE_ADDR_UB_SANITIZATION=ON .. &\
            mkdir clang-release && cd clang-release &&                                                   ${cmake} ${release}        ${clang}   .. &\
            mkdir clang-relwithdebinfo-thread-sanitizer && cd clang-relwithdebinfo-thread-sanitizer &&   ${cmake} ${relwithdebinfo} ${clang}   -DENABLE_THREAD_SANITIZATION=ON .. &\
            mkdir gcc-debug && cd gcc-debug &&                                                           ${cmake} ${debug}          ${gcc}     .. &\
            mkdir gcc-release && cd gcc-release &&                                                       ${cmake} ${release}        ${gcc}     .. &\
            mkdir clang-11-debug && cd clang-11-debug &&                                                 ${cmake} ${debug}          ${clang11} .. &\
            mkdir gcc-9-debug && cd gcc-9-debug &&                                                       ${cmake} ${debug}          ${gcc9}    .. &\
=======
            sh "mkdir clang-debug && cd clang-debug &&                                                   ${cmake} ${debug}          ${clang}  ${unity}  .. && make -j libjemalloc-build"

            // Configure the rest in parallel
            sh "mkdir clang-debug-tidy && cd clang-debug-tidy &&                                         ${cmake} ${debug}          ${clang}   ${unity} -DENABLE_CLANG_TIDY=ON .. &\
            mkdir clang-debug-unity-odr && cd clang-debug-unity-odr &&                                   ${cmake} ${debug}          ${clang}   ${unity} -DCMAKE_UNITY_BUILD_BATCH_SIZE=0 .. &\
            mkdir clang-debug-disable-precompile-headers && cd clang-debug-disable-precompile-headers && ${cmake} ${debug}          ${clang}            -DCMAKE_DISABLE_PRECOMPILE_HEADERS=On .. &\
            mkdir clang-debug-addr-ub-sanitizers && cd clang-debug-addr-ub-sanitizers &&                 ${cmake} ${debug}          ${clang}            -DENABLE_ADDR_UB_SANITIZATION=ON .. &\
            mkdir clang-release-addr-ub-sanitizers && cd clang-release-addr-ub-sanitizers &&             ${cmake} ${release}        ${clang}            -DENABLE_ADDR_UB_SANITIZATION=ON .. &\
            mkdir clang-release && cd clang-release &&                                                   ${cmake} ${release}        ${clang}            .. &\
            mkdir clang-relwithdebinfo-thread-sanitizer && cd clang-relwithdebinfo-thread-sanitizer &&   ${cmake} ${relwithdebinfo} ${clang}            -DENABLE_THREAD_SANITIZATION=ON .. &\
            mkdir gcc-debug && cd gcc-debug &&                                                           ${cmake} ${debug}          ${gcc}              .. &\
            mkdir gcc-release && cd gcc-release &&                                                       ${cmake} ${release}        ${gcc}              .. &\
            mkdir clang-9-debug && cd clang-9-debug &&                                                   ${cmake} ${debug}          ${clang9}  ${unity} .. &\
>>>>>>> 9ee2b622
            wait"
          }

          parallel clangDebug: {
            stage("clang-debug") {
              sh "cd clang-debug && make all -j \$(( \$(nproc) / 4))"
              sh "./clang-debug/hyriseTest clang-debug"
            }
          }, clang11Debug: {
            stage("clang-11-debug") {
              sh "cd clang-11-debug && make all -j \$(( \$(nproc) / 4))"
              sh "./clang-11-debug/hyriseTest clang-11-debug"
            }
          }, gccDebug: {
            stage("gcc-debug") {
              sh "cd gcc-debug && make all -j \$(( \$(nproc) / 4))"
              sh "cd gcc-debug && ./hyriseTest"
            }
          }, gcc9Debug: {
            stage("gcc-9-debug") {
              sh "cd gcc-9-debug && make all -j \$(( \$(nproc) / 4))"
              sh "cd gcc-9-debug && ./hyriseTest"
            }
          }, lint: {
            stage("Linting") {
              sh '''
                scripts/lint.sh
              '''
            }
          }

          parallel clangRelease: {
            stage("clang-release") {
              if (env.BRANCH_NAME == 'master' || full_ci) {
                sh "cd clang-release && make all -j \$(( \$(nproc) / 10))"
                sh "./clang-release/hyriseTest clang-release"
                sh "./clang-release/hyriseSystemTest clang-release"
                sh "./scripts/test/hyriseConsole_test.py clang-release"
                sh "./scripts/test/hyriseServer_test.py clang-release"
                sh "./scripts/test/hyriseBenchmarkJoinOrder_test.py clang-release"
                sh "./scripts/test/hyriseBenchmarkFileBased_test.py clang-release"
                sh "cd clang-release && ../scripts/test/hyriseBenchmarkTPCC_test.py ." // Own folder to isolate binary export tests
                sh "cd clang-release && ../scripts/test/hyriseBenchmarkTPCH_test.py ." // Own folder to isolate visualization

              } else {
                Utils.markStageSkippedForConditional("clangRelease")
              }
            }
          }, debugSystemTests: {
            stage("system-tests") {
              if (env.BRANCH_NAME == 'master' || full_ci) {
                sh "mkdir clang-debug-system &&  ./clang-debug/hyriseSystemTest clang-debug-system"
                sh "mkdir gcc-debug-system &&  ./gcc-debug/hyriseSystemTest gcc-debug-system"
                sh "./scripts/test/hyriseConsole_test.py clang-debug"
                sh "./scripts/test/hyriseServer_test.py clang-debug"
                sh "./scripts/test/hyriseBenchmarkJoinOrder_test.py clang-debug"
                sh "./scripts/test/hyriseBenchmarkFileBased_test.py clang-debug"
                sh "cd clang-debug && ../scripts/test/hyriseBenchmarkTPCH_test.py ." // Own folder to isolate visualization
                sh "cd clang-debug && ../scripts/test/hyriseBenchmarkJCCH_test.py ." // Own folder to isolate visualization
                sh "./scripts/test/hyriseConsole_test.py gcc-debug"
                sh "./scripts/test/hyriseServer_test.py gcc-debug"
                sh "./scripts/test/hyriseBenchmarkJoinOrder_test.py gcc-debug"
                sh "./scripts/test/hyriseBenchmarkFileBased_test.py gcc-debug"
                sh "cd gcc-debug && ../scripts/test/hyriseBenchmarkTPCH_test.py ." // Own folder to isolate visualization
                sh "cd gcc-debug && ../scripts/test/hyriseBenchmarkJCCH_test.py ." // Own folder to isolate visualization

              } else {
                Utils.markStageSkippedForConditional("debugSystemTests")
              }
            }
          }, clangDebugRunShuffled: {
            stage("clang-debug:test-shuffle") {
              if (env.BRANCH_NAME == 'master' || full_ci) {
                sh "mkdir ./clang-debug/run-shuffled"
                sh "./clang-debug/hyriseTest clang-debug/run-shuffled --gtest_repeat=5 --gtest_shuffle"
                sh "./clang-debug/hyriseSystemTest clang-debug/run-shuffled --gtest_repeat=2 --gtest_shuffle"
              } else {
                Utils.markStageSkippedForConditional("clangDebugRunShuffled")
              }
            }
          }, clangDebugTidy: {
            stage("clang-debug:tidy") {
              if (env.BRANCH_NAME == 'master' || full_ci) {
                // We do not run tidy checks on the src/test folder, so there is no point in running the expensive clang-tidy for those files
                sh "cd clang-debug-tidy && make hyrise_impl hyriseBenchmarkFileBased hyriseBenchmarkTPCH hyriseBenchmarkTPCDS hyriseBenchmarkJoinOrder hyriseConsole hyriseServer -k -j \$(( \$(nproc) / 10))"
              } else {
                Utils.markStageSkippedForConditional("clangDebugTidy")
              }
            }
          }, clangDebugDisablePrecompileHeaders: {
            stage("clang-debug:disable-precompile-headers") {
              if (env.BRANCH_NAME == 'master' || full_ci) {
                // Check if builds work even when precompile headers is turned off. Executing the binaries is unnecessary as the observed errors are missing includes.
                sh "cd clang-debug-disable-precompile-headers && make hyriseTest hyriseBenchmarkFileBased hyriseBenchmarkTPCH hyriseBenchmarkTPCDS hyriseBenchmarkJoinOrder hyriseConsole hyriseServer -k -j \$(( \$(nproc) / 10))"
              } else {
                Utils.markStageSkippedForConditional("clangDebugDisablePrecompileHeaders")
              }
            }
          }, clangDebugAddrUBSanitizers: {
            stage("clang-debug:addr-ub-sanitizers") {
              if (env.BRANCH_NAME == 'master' || full_ci) {
                sh "cd clang-debug-addr-ub-sanitizers && make hyriseTest hyriseSystemTest hyriseBenchmarkTPCH hyriseBenchmarkTPCC -j \$(( \$(nproc) / 10))"
                sh "LSAN_OPTIONS=suppressions=resources/.lsan-ignore.txt ASAN_OPTIONS=suppressions=resources/.asan-ignore.txt ./clang-debug-addr-ub-sanitizers/hyriseTest clang-debug-addr-ub-sanitizers"
                sh "LSAN_OPTIONS=suppressions=resources/.lsan-ignore.txt ASAN_OPTIONS=suppressions=resources/.asan-ignore.txt ./clang-debug-addr-ub-sanitizers/hyriseSystemTest ${tests_excluded_in_sanitizer_builds} clang-debug-addr-ub-sanitizers"
                sh "LSAN_OPTIONS=suppressions=resources/.lsan-ignore.txt ASAN_OPTIONS=suppressions=resources/.asan-ignore.txt ./clang-debug-addr-ub-sanitizers/hyriseBenchmarkTPCH -s .01 --verify -r 1"
              } else {
                Utils.markStageSkippedForConditional("clangDebugAddrUBSanitizers")
              }
            }
          }, gccRelease: {
            if (env.BRANCH_NAME == 'master' || full_ci) {
              stage("gcc-release") {
                sh "cd gcc-release && make all -j \$(( \$(nproc) / 10))"
                sh "./gcc-release/hyriseTest gcc-release"
                sh "./gcc-release/hyriseSystemTest gcc-release"
                sh "./scripts/test/hyriseConsole_test.py gcc-release"
                sh "./scripts/test/hyriseServer_test.py gcc-release"
                sh "./scripts/test/hyriseBenchmarkJoinOrder_test.py gcc-release"
                sh "./scripts/test/hyriseBenchmarkFileBased_test.py gcc-release"
                sh "cd gcc-release && ../scripts/test/hyriseBenchmarkTPCC_test.py ." // Own folder to isolate binary export tests
                sh "cd gcc-release && ../scripts/test/hyriseBenchmarkTPCH_test.py ." // Own folder to isolate visualization
              }
            } else {
                Utils.markStageSkippedForConditional("gccRelease")
            }
          }, clangReleaseAddrUBSanitizers: {
            stage("clang-release:addr-ub-sanitizers") {
              if (env.BRANCH_NAME == 'master' || full_ci) {
                sh "cd clang-release-addr-ub-sanitizers && make hyriseTest hyriseSystemTest hyriseBenchmarkTPCH hyriseBenchmarkTPCC -j \$(( \$(nproc) / 10))"
                sh "LSAN_OPTIONS=suppressions=resources/.lsan-ignore.txt ASAN_OPTIONS=suppressions=resources/.asan-ignore.txt ./clang-release-addr-ub-sanitizers/hyriseTest clang-release-addr-ub-sanitizers"
                sh "LSAN_OPTIONS=suppressions=resources/.lsan-ignore.txt ASAN_OPTIONS=suppressions=resources/.asan-ignore.txt ./clang-release-addr-ub-sanitizers/hyriseSystemTest ${tests_excluded_in_sanitizer_builds} clang-release-addr-ub-sanitizers"
                sh "LSAN_OPTIONS=suppressions=resources/.lsan-ignore.txt ASAN_OPTIONS=suppressions=resources/.asan-ignore.txt ./clang-release-addr-ub-sanitizers/hyriseBenchmarkTPCH -s .01 --verify -r 100 --scheduler --clients 10"
                sh "cd clang-release-addr-ub-sanitizers && LSAN_OPTIONS=suppressions=resources/.lsan-ignore.txt ASAN_OPTIONS=suppressions=resources/.asan-ignore.txt ../scripts/test/hyriseBenchmarkTPCC_test.py ." // Own folder to isolate binary export tests
              } else {
                Utils.markStageSkippedForConditional("clangReleaseAddrUBSanitizers")
              }
            }
          }, clangRelWithDebInfoThreadSanitizer: {
            stage("clang-relwithdebinfo:thread-sanitizer") {
              if (env.BRANCH_NAME == 'master' || full_ci) {
                sh "cd clang-relwithdebinfo-thread-sanitizer && make hyriseTest hyriseSystemTest hyriseBenchmarkTPCH -j \$(( \$(nproc) / 10))"
                sh "TSAN_OPTIONS=\"history_size=7 suppressions=resources/.tsan-ignore.txt\" ./clang-relwithdebinfo-thread-sanitizer/hyriseTest clang-relwithdebinfo-thread-sanitizer"
                sh "TSAN_OPTIONS=\"history_size=7 suppressions=resources/.tsan-ignore.txt\" ./clang-relwithdebinfo-thread-sanitizer/hyriseSystemTest ${tests_excluded_in_sanitizer_builds} clang-relwithdebinfo-thread-sanitizer"
                sh "TSAN_OPTIONS=\"history_size=7 suppressions=resources/.tsan-ignore.txt\" ./clang-relwithdebinfo-thread-sanitizer/hyriseBenchmarkTPCH -s .01 --verify -r 100 --scheduler --clients 10"
              } else {
                Utils.markStageSkippedForConditional("clangRelWithDebInfoThreadSanitizer")
              }
            }
          }, clangDebugCoverage: {
            stage("clang-debug-coverage") {
              if (env.BRANCH_NAME == 'master' || full_ci) {
                sh "./scripts/coverage.sh --generate_badge=true"
                sh "find coverage -type d -exec chmod +rx {} \\;"
                archive 'coverage_badge.svg'
                archive 'coverage_percent.txt'
                publishHTML (target: [
                  allowMissing: false,
                  alwaysLinkToLastBuild: false,
                  keepAll: true,
                  reportDir: 'coverage',
                  reportFiles: 'index.html',
                  reportName: "Llvm-cov_Report"
                ])
                script {
                  coverageChange = sh script: "./scripts/compare_coverage.sh", returnStdout: true
                  githubNotify context: 'Coverage', description: "$coverageChange", status: 'SUCCESS', targetUrl: "${env.BUILD_URL}/RCov_20Report/index.html"
                }
              } else {
                Utils.markStageSkippedForConditional("clangDebugCoverage")
              }
            }
          }

          parallel memcheckReleaseTest: {
            stage("memcheckReleaseTest") {
              // Runs separately as it depends on clang-release to be built
              if (env.BRANCH_NAME == 'master' || full_ci) {
                sh "mkdir ./clang-release-memcheck-test"
                // If this shows a leak, try --leak-check=full, which is slower but more precise
                sh "valgrind --tool=memcheck --error-exitcode=1 --gen-suppressions=all --num-callers=25 --suppressions=resources/.valgrind-ignore.txt ./clang-release/hyriseTest clang-release-memcheck-test --gtest_filter=-NUMAMemoryResourceTest.BasicAllocate"
                sh "valgrind --tool=memcheck --error-exitcode=1 --gen-suppressions=all --num-callers=25 --suppressions=resources/.valgrind-ignore.txt ./clang-release/hyriseBenchmarkTPCH -s .01 -r 1 --scheduler --cores 10"
                sh "valgrind --tool=memcheck --error-exitcode=1 --gen-suppressions=all --num-callers=25 --suppressions=resources/.valgrind-ignore.txt ./clang-release/hyriseBenchmarkTPCC -s 1 --scheduler --cores 10"
              } else {
                Utils.markStageSkippedForConditional("memcheckReleaseTest")
              }
            }
          }, tpchVerification: {
            stage("tpchVerification") {
              if (env.BRANCH_NAME == 'master' || full_ci) {
                sh "./clang-release/hyriseBenchmarkTPCH --dont_cache_binary_tables -r 1 -s 1 --verify"
              } else {
                Utils.markStageSkippedForConditional("tpchVerification")
              }
            }
          }, tpchQueryPlans: {
            stage("tpchQueryPlans") {
              if (env.BRANCH_NAME == 'master' || full_ci) {
                sh "mkdir -p query_plans/tpch; cd query_plans/tpch && ../../clang-release/hyriseBenchmarkTPCH --dont_cache_binary_tables -r 2 -s 10 --visualize && ../../scripts/plot_operator_breakdown.py ../../clang-release/"
                archiveArtifacts artifacts: 'query_plans/tpch/*.svg'
                archiveArtifacts artifacts: 'query_plans/tpch/operator_breakdown.pdf'
              } else {
                Utils.markStageSkippedForConditional("tpchQueryPlans")
              }
            }
          }, tpcdsQueryPlansAndVerification: {
            stage("tpcdsQueryPlansAndVerification") {
              if (env.BRANCH_NAME == 'master' || full_ci) {
                sh "mkdir -p query_plans/tpcds; cd query_plans/tpcds && ln -s ../../resources; ../../clang-release/hyriseBenchmarkTPCDS --dont_cache_binary_tables -r 1 -s 1 --visualize --verify && ../../scripts/plot_operator_breakdown.py ../../clang-release/"
                archiveArtifacts artifacts: 'query_plans/tpcds/*.svg'
                archiveArtifacts artifacts: 'query_plans/tpcds/operator_breakdown.pdf'
              } else {
                Utils.markStageSkippedForConditional("tpcdsQueryPlansAndVerification")
              }
            }
          }, jobQueryPlans: {
            stage("jobQueryPlans") {
              if (env.BRANCH_NAME == 'master' || full_ci) {
                // In contrast to TPC-H and TPC-DS above, we execute the JoinOrderBenchmark from the project's root directoy because its setup script requires us to do so.
                sh "mkdir -p query_plans/job && ./clang-release/hyriseBenchmarkJoinOrder --dont_cache_binary_tables -r 1 --visualize && ./scripts/plot_operator_breakdown.py ./clang-release/ && mv operator_breakdown.pdf query_plans/job && mv *QP.svg query_plans/job"
                archiveArtifacts artifacts: 'query_plans/job/*.svg'
                archiveArtifacts artifacts: 'query_plans/job/operator_breakdown.pdf'
              } else {
                Utils.markStageSkippedForConditional("jobQueryPlans")
              }
            }
          }
        } finally {
          sh "ls -A1 | xargs rm -rf"
          deleteDir()
        }
      }
    }
  }

  parallel clangDebugMacX64: {
    node('mac') {
      stage("clangDebugMacX64") {
        if (env.BRANCH_NAME == 'master' || full_ci) {
          try {
            checkout scm

            // We do not use install_dependencies.sh here as there is no way to run OS X in a Docker container
            sh "git submodule update --init --recursive --jobs 4 --depth=1"

            sh "mkdir clang-debug && cd clang-debug && /usr/local/bin/cmake ${debug} -DCMAKE_C_COMPILER=/usr/local/Cellar/llvm@12/12.0.1_1/bin/clang -DCMAKE_CXX_COMPILER=/usr/local/Cellar/llvm@12/12.0.1_1/bin/clang++ .."
            sh "cd clang-debug && make -j8"
            sh "./clang-debug/hyriseTest"
            sh "./clang-debug/hyriseSystemTest --gtest_filter=-TPCCTest*:TPCDSTableGeneratorTest.*:TPCHTableGeneratorTest.RowCountsMediumScaleFactor:*.CompareToSQLite/Line1*WithLZ4"
            sh "PATH=/usr/local/bin/:$PATH ./scripts/test/hyriseConsole_test.py clang-debug"
            sh "PATH=/usr/local/bin/:$PATH ./scripts/test/hyriseServer_test.py clang-debug"
            sh "PATH=/usr/local/bin/:$PATH ./scripts/test/hyriseBenchmarkFileBased_test.py clang-debug"
          } finally {
            sh "ls -A1 | xargs rm -rf"
          }
        } else {
          Utils.markStageSkippedForConditional("clangDebugMacX64")
        }
      }
    }
  }, clangReleaseMacArm: {
    // For this to work, we installed a native non-standard JDK (zulu) via brew. See #2339 for more details.
    node('mac-arm') {
      stage("clangReleaseMacArm") {
        if (env.BRANCH_NAME == 'master' || full_ci) {
          try {
            checkout scm          
            
            // We do not use install_dependencies.sh here as there is no way to run OS X in a Docker container
            sh "git submodule update --init --recursive --jobs 4 --depth=1"
            
            // NOTE: These paths differ from x64 - brew on ARM uses /opt (https://docs.brew.sh/Installation)
            sh "mkdir clang-release && cd clang-release && cmake ${release} -DCMAKE_C_COMPILER=/opt/homebrew/opt/llvm/bin/clang -DCMAKE_CXX_COMPILER=/opt/homebrew/opt/llvm/bin/clang++ .."
            sh "cd clang-release && make -j8"

            // Check whether arm64 binaries are built to ensure that we are not accidentally running rosetta that
            // executes x86 binaries on arm.
            sh "file ./clang-release/hyriseTest | grep arm64"

            sh "./clang-release/hyriseTest"
            sh "./clang-release/hyriseSystemTest --gtest_filter=-TPCCTest*:TPCDSTableGeneratorTest.*:TPCHTableGeneratorTest.RowCountsMediumScaleFactor:*.CompareToSQLite/Line1*WithLZ4"
            sh "PATH=/usr/local/bin/:$PATH ./scripts/test/hyriseConsole_test.py clang-release"
            sh "PATH=/usr/local/bin/:$PATH ./scripts/test/hyriseServer_test.py clang-release"
            sh "PATH=/usr/local/bin/:$PATH ./scripts/test/hyriseBenchmarkFileBased_test.py clang-release"
          } finally {
            sh "ls -A1 | xargs rm -rf"
          }
        } else {
          Utils.markStageSkippedForConditional("clangReleaseMacArm")
        }
      }
    }
  }

  node {
    stage("Notify") {
      script {
        githubNotify context: 'CI Pipeline', status: 'SUCCESS'
        if (env.BRANCH_NAME == 'master' || full_ci) {
          githubNotify context: 'Full CI', status: 'SUCCESS'
        }
      }
    }
  }
} catch (error) {
  stage("Notify") {
    script {
      githubNotify context: 'CI Pipeline', status: 'FAILURE'
      if (env.BRANCH_NAME == 'master' || full_ci) {
        githubNotify context: 'Full CI', status: 'FAILURE'
      }
      if (env.BRANCH_NAME == 'master') {
        slackSend message: ":rotating_light: ALARM! Build on ${env.BRANCH_NAME} failed! - ${env.JOB_NAME} ${env.BUILD_NUMBER} (<${env.BUILD_URL}|Open>) :rotating_light:"
      }
    }
    throw error
  }
}<|MERGE_RESOLUTION|>--- conflicted
+++ resolved
@@ -78,24 +78,15 @@
             sh "./install_dependencies.sh"
 
             cmake = 'cmake -DCI_BUILD=ON'
-<<<<<<< HEAD
+            unity = '-DCMAKE_UNITY_BUILD=ON'
  
-            // With Hyrise, we usually aim for the most recent compiler versions and do not invest a lot of work to
-            // support older versions. The oldest compiler versions that work without any further adaptions are clang 9
-            // and GCC 9. Thus, we execute at least debug runs for them.
+            // With Hyrise, we aim to support the most recent compiler versions and do not invest a lot of work to
+            // support older versions. We test the oldest LLVM version shipped with Ubuntu 22.04 (i.e., LLVM 11) and
+            // GCC 9 (oldest version supported by Hyrise). We execute at least debug runs for them.
             // If you want to upgrade compiler versions, please update install_dependencies.sh,  DEPENDENCIES.md, and
             // the documentation (README, Wiki).
             clang = '-DCMAKE_C_COMPILER=clang -DCMAKE_CXX_COMPILER=clang++'
             clang11 = '-DCMAKE_C_COMPILER=clang-11 -DCMAKE_CXX_COMPILER=clang++-11'
-=======
-            unity = '-DCMAKE_UNITY_BUILD=ON'  // We don't use unity builds with GCC 9 as it triggers https://github.com/google/googletest/issues/3552
-
-            // Note that clang 9 is still the default version installed by install_dependencies.sh. This is so that we do
-            // not unnecessarily require Ubuntu 20.04. If you want to upgrade to -10, please update install_dependencies.sh,
-            // DEPENDENCIES.md, clang_tidy_wrapper.sh, and the documentation (README, Wiki).
-            clang = '-DCMAKE_C_COMPILER=clang-10 -DCMAKE_CXX_COMPILER=clang++-10'
-            clang9 = '-DCMAKE_C_COMPILER=clang-9 -DCMAKE_CXX_COMPILER=clang++-9'
->>>>>>> 9ee2b622
             gcc = '-DCMAKE_C_COMPILER=gcc -DCMAKE_CXX_COMPILER=g++'
             gcc9 = '-DCMAKE_C_COMPILER=gcc-9 -DCMAKE_CXX_COMPILER=g++-9'
 
@@ -106,21 +97,6 @@
             // jemalloc's autoconf operates outside of the build folder (#1413). If we start two cmake instances at the same time, we run into conflicts.
             // Thus, run this one (any one, really) first, so that the autoconf step can finish in peace.
 
-<<<<<<< HEAD
-            sh "mkdir clang-debug && cd clang-debug &&                                                   ${cmake} ${debug}          ${clang} .. && make -j libjemalloc-build"
-
-            // Configure the rest in parallel
-            sh "mkdir clang-debug-tidy && cd clang-debug-tidy &&                                         ${cmake} ${debug}          ${clang}   -DENABLE_CLANG_TIDY=ON -DCMAKE_DISABLE_PRECOMPILE_HEADERS=ON .. &\
-            mkdir clang-debug-disable-precompile-headers && cd clang-debug-disable-precompile-headers && ${cmake} ${debug}          ${clang}   -DCMAKE_DISABLE_PRECOMPILE_HEADERS=ON .. &\
-            mkdir clang-debug-addr-ub-sanitizers && cd clang-debug-addr-ub-sanitizers &&                 ${cmake} ${debug}          ${clang}   -DENABLE_ADDR_UB_SANITIZATION=ON .. &\
-            mkdir clang-release-addr-ub-sanitizers && cd clang-release-addr-ub-sanitizers &&             ${cmake} ${release}        ${clang}   -DENABLE_ADDR_UB_SANITIZATION=ON .. &\
-            mkdir clang-release && cd clang-release &&                                                   ${cmake} ${release}        ${clang}   .. &\
-            mkdir clang-relwithdebinfo-thread-sanitizer && cd clang-relwithdebinfo-thread-sanitizer &&   ${cmake} ${relwithdebinfo} ${clang}   -DENABLE_THREAD_SANITIZATION=ON .. &\
-            mkdir gcc-debug && cd gcc-debug &&                                                           ${cmake} ${debug}          ${gcc}     .. &\
-            mkdir gcc-release && cd gcc-release &&                                                       ${cmake} ${release}        ${gcc}     .. &\
-            mkdir clang-11-debug && cd clang-11-debug &&                                                 ${cmake} ${debug}          ${clang11} .. &\
-            mkdir gcc-9-debug && cd gcc-9-debug &&                                                       ${cmake} ${debug}          ${gcc9}    .. &\
-=======
             sh "mkdir clang-debug && cd clang-debug &&                                                   ${cmake} ${debug}          ${clang}  ${unity}  .. && make -j libjemalloc-build"
 
             // Configure the rest in parallel
@@ -128,13 +104,13 @@
             mkdir clang-debug-unity-odr && cd clang-debug-unity-odr &&                                   ${cmake} ${debug}          ${clang}   ${unity} -DCMAKE_UNITY_BUILD_BATCH_SIZE=0 .. &\
             mkdir clang-debug-disable-precompile-headers && cd clang-debug-disable-precompile-headers && ${cmake} ${debug}          ${clang}            -DCMAKE_DISABLE_PRECOMPILE_HEADERS=On .. &\
             mkdir clang-debug-addr-ub-sanitizers && cd clang-debug-addr-ub-sanitizers &&                 ${cmake} ${debug}          ${clang}            -DENABLE_ADDR_UB_SANITIZATION=ON .. &\
-            mkdir clang-release-addr-ub-sanitizers && cd clang-release-addr-ub-sanitizers &&             ${cmake} ${release}        ${clang}            -DENABLE_ADDR_UB_SANITIZATION=ON .. &\
+            mkdir clang-release-addr-ub-sanitizers && cd clang-release-addr-ub-sanitizers &&             ${cmake} ${release}        ${clang}   ${unity} -DENABLE_ADDR_UB_SANITIZATION=ON .. &\
             mkdir clang-release && cd clang-release &&                                                   ${cmake} ${release}        ${clang}            .. &\
             mkdir clang-relwithdebinfo-thread-sanitizer && cd clang-relwithdebinfo-thread-sanitizer &&   ${cmake} ${relwithdebinfo} ${clang}            -DENABLE_THREAD_SANITIZATION=ON .. &\
             mkdir gcc-debug && cd gcc-debug &&                                                           ${cmake} ${debug}          ${gcc}              .. &\
             mkdir gcc-release && cd gcc-release &&                                                       ${cmake} ${release}        ${gcc}              .. &\
-            mkdir clang-9-debug && cd clang-9-debug &&                                                   ${cmake} ${debug}          ${clang9}  ${unity} .. &\
->>>>>>> 9ee2b622
+            mkdir clang-11-debug && cd clang-11-debug &&                                                 ${cmake} ${debug}          ${clang11} .. &\
+            mkdir gcc-9-debug && cd gcc-9-debug &&                                                       ${cmake} ${debug}          ${gcc9}    .. &\
             wait"
           }
 
@@ -215,6 +191,15 @@
                 Utils.markStageSkippedForConditional("clangDebugRunShuffled")
               }
             }
+          }, clangDebugUnityODR: {
+             stage("clang-debug-unity-odr") {
+               if (env.BRANCH_NAME == 'master' || full_ci) {
+                 // Check if unity builds work even if everything is batched into a single compilation unit. This helps prevent ODR (one definition rule) issues.
+                 sh "cd clang-debug-unity-odr && make all -j \$(( \$(nproc) / 10))"
+               } else {
+                 Utils.markStageSkippedForConditional("clangDebugUnityODR")
+               }
+             }
           }, clangDebugTidy: {
             stage("clang-debug:tidy") {
               if (env.BRANCH_NAME == 'master' || full_ci) {
@@ -379,7 +364,7 @@
             // We do not use install_dependencies.sh here as there is no way to run OS X in a Docker container
             sh "git submodule update --init --recursive --jobs 4 --depth=1"
 
-            sh "mkdir clang-debug && cd clang-debug && /usr/local/bin/cmake ${debug} -DCMAKE_C_COMPILER=/usr/local/Cellar/llvm@12/12.0.1_1/bin/clang -DCMAKE_CXX_COMPILER=/usr/local/Cellar/llvm@12/12.0.1_1/bin/clang++ .."
+            sh "mkdir clang-debug && cd clang-debug && /usr/local/bin/cmake ${debug} ${unity} -DCMAKE_C_COMPILER=/usr/local/opt/llvm/bin/clang -DCMAKE_CXX_COMPILER=/usr/local/opt/llvm/bin/clang++ .."
             sh "cd clang-debug && make -j8"
             sh "./clang-debug/hyriseTest"
             sh "./clang-debug/hyriseSystemTest --gtest_filter=-TPCCTest*:TPCDSTableGeneratorTest.*:TPCHTableGeneratorTest.RowCountsMediumScaleFactor:*.CompareToSQLite/Line1*WithLZ4"
