import org.jenkinsci.plugins.pipeline.modeldefinition.Utils

full_ci = env.BRANCH_NAME == 'master' || pullRequest.labels.contains('FullCI')
tests_excluded_in_sanitizer_builds = '--gtest_filter=-SQLiteTestRunnerEncodings/*:TPCDSTableGeneratorTest.GenerateAndStoreRowCounts:TPCHTableGeneratorTest.RowCountsMediumScaleFactor:*.TestTransactionConflicts'

try {
  node {
    stage ("Start") {
      // Check if the user who opened the PR is a known collaborator (i.e., has been added to a hyrise/hyrise team) or the Jenkins admin user
      def cause = currentBuild.getBuildCauses('hudson.model.Cause$UserIdCause')[0]
      def jenkinsUserName = cause ? cause['userId'] : null

      if (jenkinsUserName != "admin" && env.BRANCH_NAME != "master") {
        try {
          withCredentials([usernamePassword(credentialsId: 'github', usernameVariable: 'GITHUB_USERNAME', passwordVariable: 'GITHUB_TOKEN')]) {
            env.PR_CREATED_BY = pullRequest.createdBy
            sh '''
              curl -s -I -H "Authorization: token ${GITHUB_TOKEN}" https://api.github.com/repos/hyrise/hyrise/collaborators/${PR_CREATED_BY} | head -n 1 | grep "204"
            '''
          }
        } catch (error) {
          stage ("User unknown") {
            script {
              githubNotify context: 'CI Pipeline', status: 'FAILURE', description: 'User is not a collaborator'
            }
          }
          throw error
        }
      }

      script {
        githubNotify context: 'CI Pipeline', status: 'PENDING'

        // Cancel previous builds
        if (env.BRANCH_NAME != 'master') {
          def jobname = env.JOB_NAME
          def buildnum = env.BUILD_NUMBER.toInteger()
          def job = Jenkins.instance.getItemByFullName(jobname)
          for (build in job.builds) {
            if (!build.isBuilding()) { continue; }
            if (buildnum == build.getNumber().toInteger()) { continue; }
            echo "Cancelling previous build " + build.getNumber().toString()
            build.doStop();
          }
        }
      }
    }
  }

  node('linux') {
    stage("Hostname") {
      // Print the hostname to let us know on which node the docker image was executed for reproducibility.
      sh "hostname"
    }
  
    // The empty '' results in using the default registry: https://index.docker.io/v1/
    docker.withRegistry('', 'docker') {
<<<<<<< HEAD
      def oppossumCI = docker.image('hyrise/opossum-ci:22.04');
      oppossumCI.pull()
=======
      def hyriseCI = docker.image('hyrise/hyrise-ci:20.04');
      hyriseCI.pull()
>>>>>>> 08c2b3fc

      // LSAN (executed as part of ASAN) requires elevated privileges. Therefore, we had to add --cap-add SYS_PTRACE.
      // Even if the CI run sometimes succeeds without SYS_PTRACE, you should not remove it until you know what you are doing.
      // See also: https://github.com/google/sanitizers/issues/764
      hyriseCI.inside("--cap-add SYS_PTRACE -u 0:0") {
        try {
          stage("Setup") {
            checkout scm

            // During CI runs, the user is different from the owner of the directories, which blocks the execution of git
            // commands since the fix of the git vulnerability CVE-2022-24765. git commands can then only be executed if
            // the corresponding directories are added as safe directories.
            sh '''
            git config --global --add safe.directory $WORKSPACE
            # Get the paths of the submodules; for each path, add it as a git safe.directory
            grep path .gitmodules | sed 's/.*=//' | xargs -n 1 -I '{}' git config --global --add safe.directory $WORKSPACE/'{}'
            '''

            sh "./install_dependencies.sh"

            cmake = 'cmake -DCI_BUILD=ON'

            // We don't use unity builds with GCC 9 as it triggers https://github.com/google/googletest/issues/3552
            unity = '-DCMAKE_UNITY_BUILD=ON'
 
            // With Hyrise, we aim to support the most recent compiler versions and do not invest a lot of work to
            // support older versions. We test the oldest LLVM version shipped with Ubuntu 22.04 (i.e., LLVM 11) and
            // GCC 9 (oldest version supported by Hyrise). We execute at least debug runs for them.
            // If you want to upgrade compiler versions, please update install_dependencies.sh,  DEPENDENCIES.md, and
            // the documentation (README, Wiki).
            clang = '-DCMAKE_C_COMPILER=clang -DCMAKE_CXX_COMPILER=clang++'
            clang11 = '-DCMAKE_C_COMPILER=clang-11 -DCMAKE_CXX_COMPILER=clang++-11'
            gcc = '-DCMAKE_C_COMPILER=gcc -DCMAKE_CXX_COMPILER=g++'
            gcc9 = '-DCMAKE_C_COMPILER=gcc-9 -DCMAKE_CXX_COMPILER=g++-9'

            debug = '-DCMAKE_BUILD_TYPE=Debug'
            release = '-DCMAKE_BUILD_TYPE=Release'
            relwithdebinfo = '-DCMAKE_BUILD_TYPE=RelWithDebInfo'

            // jemalloc's autoconf operates outside of the build folder (#1413). If we start two cmake instances at the same time, we run into conflicts.
            // Thus, run this one (any one, really) first, so that the autoconf step can finish in peace.

            sh "mkdir clang-debug && cd clang-debug &&                                                   ${cmake} ${debug}          ${clang}  ${unity}  .. && make -j libjemalloc-build"

            // Configure the rest in parallel
            sh "mkdir clang-debug-tidy && cd clang-debug-tidy &&                                         ${cmake} ${debug}          ${clang}            -DENABLE_CLANG_TIDY=ON .. &\
            mkdir clang-debug-unity-odr && cd clang-debug-unity-odr &&                                   ${cmake} ${debug}          ${clang}   ${unity} -DCMAKE_UNITY_BUILD_BATCH_SIZE=0 .. &\
            mkdir clang-debug-disable-precompile-headers && cd clang-debug-disable-precompile-headers && ${cmake} ${debug}          ${clang}            -DCMAKE_DISABLE_PRECOMPILE_HEADERS=On .. &\
            mkdir clang-debug-addr-ub-sanitizers && cd clang-debug-addr-ub-sanitizers &&                 ${cmake} ${debug}          ${clang}            -DENABLE_ADDR_UB_SANITIZATION=ON .. &\
            mkdir clang-release-addr-ub-sanitizers && cd clang-release-addr-ub-sanitizers &&             ${cmake} ${release}        ${clang}   ${unity} -DENABLE_ADDR_UB_SANITIZATION=ON .. &\
            mkdir clang-release && cd clang-release &&                                                   ${cmake} ${release}        ${clang}            .. &\
            mkdir clang-relwithdebinfo-thread-sanitizer && cd clang-relwithdebinfo-thread-sanitizer &&   ${cmake} ${relwithdebinfo} ${clang}            -DENABLE_THREAD_SANITIZATION=ON .. &\
            mkdir gcc-debug && cd gcc-debug &&                                                           ${cmake} ${debug}          ${gcc}              .. &\
            mkdir gcc-release && cd gcc-release &&                                                       ${cmake} ${release}        ${gcc}              .. &\
            mkdir clang-11-debug && cd clang-11-debug &&                                                 ${cmake} ${debug}          ${clang11}          .. &\
            mkdir gcc-9-debug && cd gcc-9-debug &&                                                       ${cmake} ${debug}          ${gcc9}             .. &\
            wait"
          }

          parallel clangDebug: {
            stage("clang-debug") {
              sh "cd clang-debug && make all -j \$(( \$(nproc) / 4))"
              sh "./clang-debug/hyriseTest clang-debug"
            }
          }, clang11Debug: {
            stage("clang-11-debug") {
              sh "cd clang-11-debug && make all -j \$(( \$(nproc) / 4))"
              sh "./clang-11-debug/hyriseTest clang-11-debug"
            }
          }, gccDebug: {
            stage("gcc-debug") {
              sh "cd gcc-debug && make all -j \$(( \$(nproc) / 4))"
              sh "cd gcc-debug && ./hyriseTest"
            }
          }, gcc9Debug: {
            stage("gcc-9-debug") {
              sh "cd gcc-9-debug && make all -j \$(( \$(nproc) / 4))"
              sh "cd gcc-9-debug && ./hyriseTest"
            }
          }, lint: {
            stage("Linting") {
              sh '''
                scripts/lint.sh
              '''
            }
          }

          parallel clangRelease: {
            stage("clang-release") {
              if (env.BRANCH_NAME == 'master' || full_ci) {
                sh "cd clang-release && make all -j \$(( \$(nproc) / 10))"
                sh "./clang-release/hyriseTest clang-release"
                sh "./clang-release/hyriseSystemTest clang-release"
                sh "./scripts/test/hyriseConsole_test.py clang-release"
                sh "./scripts/test/hyriseServer_test.py clang-release"
                sh "./scripts/test/hyriseBenchmarkJoinOrder_test.py clang-release"
                sh "./scripts/test/hyriseBenchmarkFileBased_test.py clang-release"
                sh "cd clang-release && ../scripts/test/hyriseBenchmarkTPCC_test.py ." // Own folder to isolate binary export tests
                sh "cd clang-release && ../scripts/test/hyriseBenchmarkTPCH_test.py ." // Own folder to isolate visualization

              } else {
                Utils.markStageSkippedForConditional("clangRelease")
              }
            }
          }, debugSystemTests: {
            stage("system-tests") {
              if (env.BRANCH_NAME == 'master' || full_ci) {
                sh "mkdir clang-debug-system &&  ./clang-debug/hyriseSystemTest clang-debug-system"
                sh "mkdir gcc-debug-system &&  ./gcc-debug/hyriseSystemTest gcc-debug-system"
                sh "./scripts/test/hyriseConsole_test.py clang-debug"
                sh "./scripts/test/hyriseServer_test.py clang-debug"
                sh "./scripts/test/hyriseBenchmarkJoinOrder_test.py clang-debug"
                sh "./scripts/test/hyriseBenchmarkFileBased_test.py clang-debug"
                sh "cd clang-debug && ../scripts/test/hyriseBenchmarkTPCH_test.py ." // Own folder to isolate visualization
                sh "cd clang-debug && ../scripts/test/hyriseBenchmarkJCCH_test.py ." // Own folder to isolate visualization
                sh "./scripts/test/hyriseConsole_test.py gcc-debug"
                sh "./scripts/test/hyriseServer_test.py gcc-debug"
                sh "./scripts/test/hyriseBenchmarkJoinOrder_test.py gcc-debug"
                sh "./scripts/test/hyriseBenchmarkFileBased_test.py gcc-debug"
                sh "cd gcc-debug && ../scripts/test/hyriseBenchmarkTPCH_test.py ." // Own folder to isolate visualization
                sh "cd gcc-debug && ../scripts/test/hyriseBenchmarkJCCH_test.py ." // Own folder to isolate visualization

              } else {
                Utils.markStageSkippedForConditional("debugSystemTests")
              }
            }
          }, clangDebugRunShuffled: {
            stage("clang-debug:test-shuffle") {
              if (env.BRANCH_NAME == 'master' || full_ci) {
                sh "mkdir ./clang-debug/run-shuffled"
                sh "./clang-debug/hyriseTest clang-debug/run-shuffled --gtest_repeat=5 --gtest_shuffle"
                sh "./clang-debug/hyriseSystemTest clang-debug/run-shuffled --gtest_repeat=2 --gtest_shuffle"
              } else {
                Utils.markStageSkippedForConditional("clangDebugRunShuffled")
              }
            }
          }, clangDebugUnityODR: {
            stage("clang-debug-unity-odr") {
              if (env.BRANCH_NAME == 'master' || full_ci) {
                // Check if unity builds work even if everything is batched into a single compilation unit. This helps prevent ODR (one definition rule) issues.
                sh "cd clang-debug-unity-odr && make all -j \$(( \$(nproc) / 10))"
              } else {
                Utils.markStageSkippedForConditional("clangDebugUnityODR")
              }
            }
          }, clangDebugTidy: {
            stage("clang-debug:tidy") {
              if (env.BRANCH_NAME == 'master' || full_ci) {
                // We do not run tidy checks on the src/test folder, so there is no point in running the expensive clang-tidy for those files
                // As clang-tidy is the slowest step, we allow it to use more parallel jobs.
                sh "cd clang-debug-tidy && make hyrise_impl hyriseBenchmarkFileBased hyriseBenchmarkTPCH hyriseBenchmarkTPCDS hyriseBenchmarkJoinOrder hyriseConsole hyriseServer -k -j \$(( \$(nproc) / 5))"
              } else {
                Utils.markStageSkippedForConditional("clangDebugTidy")
              }
            }
          }, clangDebugDisablePrecompileHeaders: {
            stage("clang-debug:disable-precompile-headers") {
              if (env.BRANCH_NAME == 'master' || full_ci) {
                // Check if builds work even when precompile headers is turned off. Executing the binaries is unnecessary as the observed errors are missing includes.
                sh "cd clang-debug-disable-precompile-headers && make hyriseTest hyriseBenchmarkFileBased hyriseBenchmarkTPCH hyriseBenchmarkTPCDS hyriseBenchmarkJoinOrder hyriseConsole hyriseServer -k -j \$(( \$(nproc) / 10))"
              } else {
                Utils.markStageSkippedForConditional("clangDebugDisablePrecompileHeaders")
              }
            }
          }, clangDebugAddrUBSanitizers: {
            stage("clang-debug:addr-ub-sanitizers") {
              if (env.BRANCH_NAME == 'master' || full_ci) {
                sh "cd clang-debug-addr-ub-sanitizers && make hyriseTest hyriseSystemTest hyriseBenchmarkTPCH hyriseBenchmarkTPCC -j \$(( \$(nproc) / 10))"
                sh "LSAN_OPTIONS=suppressions=resources/.lsan-ignore.txt ASAN_OPTIONS=suppressions=resources/.asan-ignore.txt ./clang-debug-addr-ub-sanitizers/hyriseTest clang-debug-addr-ub-sanitizers"
                sh "LSAN_OPTIONS=suppressions=resources/.lsan-ignore.txt ASAN_OPTIONS=suppressions=resources/.asan-ignore.txt ./clang-debug-addr-ub-sanitizers/hyriseSystemTest ${tests_excluded_in_sanitizer_builds} clang-debug-addr-ub-sanitizers"
                sh "LSAN_OPTIONS=suppressions=resources/.lsan-ignore.txt ASAN_OPTIONS=suppressions=resources/.asan-ignore.txt ./clang-debug-addr-ub-sanitizers/hyriseBenchmarkTPCH -s .01 --verify -r 1"
              } else {
                Utils.markStageSkippedForConditional("clangDebugAddrUBSanitizers")
              }
            }
          }, gccRelease: {
            if (env.BRANCH_NAME == 'master' || full_ci) {
              stage("gcc-release") {
                sh "cd gcc-release && make all -j \$(( \$(nproc) / 10))"
                sh "./gcc-release/hyriseTest gcc-release"
                sh "./gcc-release/hyriseSystemTest gcc-release"
                sh "./scripts/test/hyriseConsole_test.py gcc-release"
                sh "./scripts/test/hyriseServer_test.py gcc-release"
                sh "./scripts/test/hyriseBenchmarkJoinOrder_test.py gcc-release"
                sh "./scripts/test/hyriseBenchmarkFileBased_test.py gcc-release"
                sh "cd gcc-release && ../scripts/test/hyriseBenchmarkTPCC_test.py ." // Own folder to isolate binary export tests
                sh "cd gcc-release && ../scripts/test/hyriseBenchmarkTPCH_test.py ." // Own folder to isolate visualization
              }
            } else {
                Utils.markStageSkippedForConditional("gccRelease")
            }
          }, clangReleaseAddrUBSanitizers: {
            stage("clang-release:addr-ub-sanitizers") {
              if (env.BRANCH_NAME == 'master' || full_ci) {
                sh "cd clang-release-addr-ub-sanitizers && make hyriseTest hyriseSystemTest hyriseBenchmarkTPCH hyriseBenchmarkTPCC -j \$(( \$(nproc) / 10))"
                sh "LSAN_OPTIONS=suppressions=resources/.lsan-ignore.txt ASAN_OPTIONS=suppressions=resources/.asan-ignore.txt ./clang-release-addr-ub-sanitizers/hyriseTest clang-release-addr-ub-sanitizers"
                sh "LSAN_OPTIONS=suppressions=resources/.lsan-ignore.txt ASAN_OPTIONS=suppressions=resources/.asan-ignore.txt ./clang-release-addr-ub-sanitizers/hyriseSystemTest ${tests_excluded_in_sanitizer_builds} clang-release-addr-ub-sanitizers"
                sh "LSAN_OPTIONS=suppressions=resources/.lsan-ignore.txt ASAN_OPTIONS=suppressions=resources/.asan-ignore.txt ./clang-release-addr-ub-sanitizers/hyriseBenchmarkTPCH -s .01 --verify -r 100 --scheduler --clients 10"
                sh "cd clang-release-addr-ub-sanitizers && LSAN_OPTIONS=suppressions=resources/.lsan-ignore.txt ASAN_OPTIONS=suppressions=resources/.asan-ignore.txt ../scripts/test/hyriseBenchmarkTPCC_test.py ." // Own folder to isolate binary export tests
              } else {
                Utils.markStageSkippedForConditional("clangReleaseAddrUBSanitizers")
              }
            }
          }, clangRelWithDebInfoThreadSanitizer: {
            stage("clang-relwithdebinfo:thread-sanitizer") {
              if (env.BRANCH_NAME == 'master' || full_ci) {
                sh "cd clang-relwithdebinfo-thread-sanitizer && make hyriseTest hyriseSystemTest hyriseBenchmarkTPCH -j \$(( \$(nproc) / 10))"
                sh "TSAN_OPTIONS=\"history_size=7 suppressions=resources/.tsan-ignore.txt\" ./clang-relwithdebinfo-thread-sanitizer/hyriseTest clang-relwithdebinfo-thread-sanitizer"
                sh "TSAN_OPTIONS=\"history_size=7 suppressions=resources/.tsan-ignore.txt\" ./clang-relwithdebinfo-thread-sanitizer/hyriseSystemTest ${tests_excluded_in_sanitizer_builds} clang-relwithdebinfo-thread-sanitizer"
                sh "TSAN_OPTIONS=\"history_size=7 suppressions=resources/.tsan-ignore.txt\" ./clang-relwithdebinfo-thread-sanitizer/hyriseBenchmarkTPCH -s .01 --verify -r 100 --scheduler --clients 10"
              } else {
                Utils.markStageSkippedForConditional("clangRelWithDebInfoThreadSanitizer")
              }
            }
          }, clangDebugCoverage: {
            stage("clang-debug-coverage") {
              if (env.BRANCH_NAME == 'master' || full_ci) {
                sh "./scripts/coverage.sh --generate_badge=true"
                sh "find coverage -type d -exec chmod +rx {} \\;"
                archive 'coverage_badge.svg'
                archive 'coverage_percent.txt'
                publishHTML (target: [
                  allowMissing: false,
                  alwaysLinkToLastBuild: false,
                  keepAll: true,
                  reportDir: 'coverage',
                  reportFiles: 'index.html',
                  reportName: "Llvm-cov_Report"
                ])
                script {
                  coverageChange = sh script: "./scripts/compare_coverage.sh", returnStdout: true
                  githubNotify context: 'Coverage', description: "$coverageChange", status: 'SUCCESS', targetUrl: "${env.BUILD_URL}/RCov_20Report/index.html"
                }
              } else {
                Utils.markStageSkippedForConditional("clangDebugCoverage")
              }
            }
          }

          parallel memcheckReleaseTest: {
            stage("memcheckReleaseTest") {
              // Runs after the other sanitizers as it depends on gcc-release to be built. With #2402, valgrind now
              // uses the GCC build instead of the clang build as there are issues with valgrind and the debug symbols
              // of clang 14 (https://bugs.kde.org/show_bug.cgi?id=452758).
              if (env.BRANCH_NAME == 'master' || full_ci) {
                sh "mkdir ./clang-release-memcheck-test"
                // If this shows a leak, try --leak-check=full, which is slower but more precise
                sh "valgrind --tool=memcheck --error-exitcode=1 --gen-suppressions=all --num-callers=25 --suppressions=resources/.valgrind-ignore.txt ./gcc-release/hyriseTest clang-release-memcheck-test --gtest_filter=-NUMAMemoryResourceTest.BasicAllocate"
                sh "valgrind --tool=memcheck --error-exitcode=1 --gen-suppressions=all --num-callers=25 --suppressions=resources/.valgrind-ignore.txt ./gcc-release/hyriseBenchmarkTPCH -s .01 -r 1 --scheduler --cores 10"
                sh "valgrind --tool=memcheck --error-exitcode=1 --gen-suppressions=all --num-callers=25 --suppressions=resources/.valgrind-ignore.txt ./gcc-release/hyriseBenchmarkTPCC -s 1 --scheduler --cores 10"
              } else {
                Utils.markStageSkippedForConditional("memcheckReleaseTest")
              }
            }
          }, tpchVerification: {
            stage("tpchVerification") {
              if (env.BRANCH_NAME == 'master' || full_ci) {
                sh "./clang-release/hyriseBenchmarkTPCH --dont_cache_binary_tables -r 1 -s 1 --verify"
              } else {
                Utils.markStageSkippedForConditional("tpchVerification")
              }
            }
          }, tpchQueryPlans: {
            stage("tpchQueryPlans") {
              if (env.BRANCH_NAME == 'master' || full_ci) {
                sh "mkdir -p query_plans/tpch; cd query_plans/tpch && ../../clang-release/hyriseBenchmarkTPCH --dont_cache_binary_tables -r 2 -s 10 --visualize && ../../scripts/plot_operator_breakdown.py ../../clang-release/"
                archiveArtifacts artifacts: 'query_plans/tpch/*.svg'
                archiveArtifacts artifacts: 'query_plans/tpch/operator_breakdown.pdf'
              } else {
                Utils.markStageSkippedForConditional("tpchQueryPlans")
              }
            }
          }, tpcdsQueryPlansAndVerification: {
            stage("tpcdsQueryPlansAndVerification") {
              if (env.BRANCH_NAME == 'master' || full_ci) {
                sh "mkdir -p query_plans/tpcds; cd query_plans/tpcds && ln -s ../../resources; ../../clang-release/hyriseBenchmarkTPCDS --dont_cache_binary_tables -r 1 -s 1 --visualize --verify && ../../scripts/plot_operator_breakdown.py ../../clang-release/"
                archiveArtifacts artifacts: 'query_plans/tpcds/*.svg'
                archiveArtifacts artifacts: 'query_plans/tpcds/operator_breakdown.pdf'
              } else {
                Utils.markStageSkippedForConditional("tpcdsQueryPlansAndVerification")
              }
            }
          }, jobQueryPlans: {
            stage("jobQueryPlans") {
              if (env.BRANCH_NAME == 'master' || full_ci) {
                // In contrast to TPC-H and TPC-DS above, we execute the JoinOrderBenchmark from the project's root directoy because its setup script requires us to do so.
                sh "mkdir -p query_plans/job && ./clang-release/hyriseBenchmarkJoinOrder --dont_cache_binary_tables -r 1 --visualize && ./scripts/plot_operator_breakdown.py ./clang-release/ && mv operator_breakdown.pdf query_plans/job && mv *QP.svg query_plans/job"
                archiveArtifacts artifacts: 'query_plans/job/*.svg'
                archiveArtifacts artifacts: 'query_plans/job/operator_breakdown.pdf'
              } else {
                Utils.markStageSkippedForConditional("jobQueryPlans")
              }
            }
          }
        } finally {
          sh "ls -A1 | xargs rm -rf"
          deleteDir()
        }
      }
    }
  }

  parallel clangDebugMacX64: {
    node('mac') {
      stage("clangDebugMacX64") {
        if (env.BRANCH_NAME == 'master' || full_ci) {
          try {
            checkout scm

            // We do not use install_dependencies.sh here as there is no way to run OS X in a Docker container
            sh "git submodule update --init --recursive --jobs 4 --depth=1"

            sh "mkdir clang-debug && cd clang-debug && /usr/local/bin/cmake ${debug} ${unity} -DCMAKE_C_COMPILER=/usr/local/opt/llvm@14/bin/clang -DCMAKE_CXX_COMPILER=/usr/local/opt/llvm@14/bin/clang++ .."
            sh "cd clang-debug && make -j8"
            sh "./clang-debug/hyriseTest"
            sh "./clang-debug/hyriseSystemTest --gtest_filter=-TPCCTest*:TPCDSTableGeneratorTest.*:TPCHTableGeneratorTest.RowCountsMediumScaleFactor:*.CompareToSQLite/Line1*WithLZ4"
            sh "PATH=/usr/local/bin/:$PATH ./scripts/test/hyriseConsole_test.py clang-debug"
            sh "PATH=/usr/local/bin/:$PATH ./scripts/test/hyriseServer_test.py clang-debug"
            sh "PATH=/usr/local/bin/:$PATH ./scripts/test/hyriseBenchmarkFileBased_test.py clang-debug"
          } finally {
            sh "ls -A1 | xargs rm -rf"
          }
        } else {
          Utils.markStageSkippedForConditional("clangDebugMacX64")
        }
      }
    }
  }, clangReleaseMacArm: {
    // For this to work, we installed a native non-standard JDK (zulu) via brew. See #2339 for more details.
    node('mac-arm') {
      stage("clangReleaseMacArm") {
        if (env.BRANCH_NAME == 'master' || full_ci) {
          try {
            checkout scm          
            
            // We do not use install_dependencies.sh here as there is no way to run OS X in a Docker container
            sh "git submodule update --init --recursive --jobs 4 --depth=1"
            
            // NOTE: These paths differ from x64 - brew on ARM uses /opt (https://docs.brew.sh/Installation)
            sh "mkdir clang-release && cd clang-release && cmake ${release} -DCMAKE_C_COMPILER=/opt/homebrew/opt/llvm@14/bin/clang -DCMAKE_CXX_COMPILER=/opt/homebrew/opt/llvm@14/bin/clang++ .."
            sh "cd clang-release && make -j8"

            // Check whether arm64 binaries are built to ensure that we are not accidentally running rosetta that
            // executes x86 binaries on arm.
            sh "file ./clang-release/hyriseTest | grep arm64"

            sh "./clang-release/hyriseTest"
            sh "./clang-release/hyriseSystemTest --gtest_filter=-TPCCTest*:TPCDSTableGeneratorTest.*:TPCHTableGeneratorTest.RowCountsMediumScaleFactor:*.CompareToSQLite/Line1*WithLZ4"
            sh "PATH=/usr/local/bin/:$PATH ./scripts/test/hyriseConsole_test.py clang-release"
            sh "PATH=/usr/local/bin/:$PATH ./scripts/test/hyriseServer_test.py clang-release"
            sh "PATH=/usr/local/bin/:$PATH ./scripts/test/hyriseBenchmarkFileBased_test.py clang-release"
          } finally {
            sh "ls -A1 | xargs rm -rf"
          }
        } else {
          Utils.markStageSkippedForConditional("clangReleaseMacArm")
        }
      }
    }
  }

  node {
    stage("Notify") {
      script {
        githubNotify context: 'CI Pipeline', status: 'SUCCESS'
        if (env.BRANCH_NAME == 'master' || full_ci) {
          githubNotify context: 'Full CI', status: 'SUCCESS'
        }
      }
    }
  }
} catch (error) {
  stage("Notify") {
    script {
      githubNotify context: 'CI Pipeline', status: 'FAILURE'
      if (env.BRANCH_NAME == 'master' || full_ci) {
        githubNotify context: 'Full CI', status: 'FAILURE'
      }
      if (env.BRANCH_NAME == 'master') {
        slackSend message: ":rotating_light: ALARM! Build on ${env.BRANCH_NAME} failed! - ${env.JOB_NAME} ${env.BUILD_NUMBER} (<${env.BUILD_URL}|Open>) :rotating_light:"
      }
    }
    throw error
  }
}<|MERGE_RESOLUTION|>--- conflicted
+++ resolved
@@ -55,13 +55,10 @@
   
     // The empty '' results in using the default registry: https://index.docker.io/v1/
     docker.withRegistry('', 'docker') {
-<<<<<<< HEAD
-      def oppossumCI = docker.image('hyrise/opossum-ci:22.04');
-      oppossumCI.pull()
-=======
-      def hyriseCI = docker.image('hyrise/hyrise-ci:20.04');
+      // TODO: new 22.04 image with "hyrise"
+      def hyriseCI = docker.image('hyrise/opossum-ci:22.04');
+      //def hyriseCI = docker.image('hyrise/hyrise-ci:22.04');
       hyriseCI.pull()
->>>>>>> 08c2b3fc
 
       // LSAN (executed as part of ASAN) requires elevated privileges. Therefore, we had to add --cap-add SYS_PTRACE.
       // Even if the CI run sometimes succeeds without SYS_PTRACE, you should not remove it until you know what you are doing.
