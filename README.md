--- conflicted
+++ resolved
@@ -3,11 +3,7 @@
 *Have a look at docs/guidelines*
 
 ## build
-<<<<<<< HEAD
-premake4 gmake -&& make -j && clear && ./build/BinOpossum
-=======
 `premake4 gmake -&& make -j && clear && ./build/BinOpossum`
->>>>>>> 8ac5cd47
 
 ## lint (is also automatically triggerd before git commit)
 `premake4 lint`
@@ -16,14 +12,6 @@
 `premake4 format`
 
 ## testing (is also automatically triggered before git commit)
-<<<<<<< HEAD
-premake4 test executes all available tests
-
-Naming convention for gtest macros:
-TEST(module_name_class_name, test_case_description), e.g., TEST(operators_get_table, get_output_returns_correct_table)
-
-If you want to test a single module, class or test case you have to execute the test binary and use the `gtest_filter`.
-=======
 `premake4 test` executes all available tests
 
 Naming convention for gtest macros:
@@ -32,16 +20,11 @@
 
 If you want to test a single module, class or test case you have to execute the test binary and use the `gtest_filter` option:
 
->>>>>>> 8ac5cd47
 - Testing the storage module: `./build/TestOpossum --gtest_filter="storage*"`
 - Testing the table class: `./build/TestOpossum --gtest_filter="storage_table*"`
 - Testing the has_one_chunk_after_creation case: `./build/TestOpossum --gtest_filter="storage_table.has_one_chunk_after_creation"`
 
-<<<<<<< HEAD
-# dependencies
-=======
 # Dependencies
->>>>>>> 8ac5cd47
 
 ## boost
 install via homebrew / packet manager
